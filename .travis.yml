sudo: required
os: linux
dist: bionic

services:
  - docker
language: go
go:
  - 1.14.2

addons:
  apt:
    update: true

before_script:
  - sudo apt-get update && sudo apt-get install golint
<<<<<<< HEAD
  - export VERSION=$(curl --silent "https://api.github.com/repos/aquasecurity/trivy/releases/latest" | grep '"tag_name":' | sed -E 's/.*"v([^"]+)".*/\1/')
  - echo $VERSION
=======
>>>>>>> 0f5dc3c1
  - sudo apt-get install -y rpm
  - wget https://github.com/aquasecurity/trivy/releases/download/v0.11.0/trivy_0.11.0_Linux-64bit.tar.gz
  - tar zxvf trivy_0.11.0_Linux-64bit.tar.gz  
  
script:
  # Installing and configuring dependencies
  - make deps
  # Includes formatting, linting and check unused packages
  - make gotasks
  # Build
  - make build
  # Running trivy check
  - make trivy-check

after_success:
  - make push<|MERGE_RESOLUTION|>--- conflicted
+++ resolved
@@ -14,11 +14,6 @@
 
 before_script:
   - sudo apt-get update && sudo apt-get install golint
-<<<<<<< HEAD
-  - export VERSION=$(curl --silent "https://api.github.com/repos/aquasecurity/trivy/releases/latest" | grep '"tag_name":' | sed -E 's/.*"v([^"]+)".*/\1/')
-  - echo $VERSION
-=======
->>>>>>> 0f5dc3c1
   - sudo apt-get install -y rpm
   - wget https://github.com/aquasecurity/trivy/releases/download/v0.11.0/trivy_0.11.0_Linux-64bit.tar.gz
   - tar zxvf trivy_0.11.0_Linux-64bit.tar.gz  
