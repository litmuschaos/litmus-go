package experiment

import (
	"os"

	"github.com/litmuschaos/chaos-operator/api/litmuschaos/v1alpha1"
	litmusLIB "github.com/litmuschaos/litmus-go/chaoslib/litmus/gcp-vm-disk-loss-by-label/lib"
	clients "github.com/litmuschaos/litmus-go/pkg/clients"
	"github.com/litmuschaos/litmus-go/pkg/cloud/gcp"
	"github.com/litmuschaos/litmus-go/pkg/events"
	experimentEnv "github.com/litmuschaos/litmus-go/pkg/gcp/gcp-vm-disk-loss/environment"
	experimentTypes "github.com/litmuschaos/litmus-go/pkg/gcp/gcp-vm-disk-loss/types"
	"github.com/litmuschaos/litmus-go/pkg/log"
	"github.com/litmuschaos/litmus-go/pkg/probe"
	"github.com/litmuschaos/litmus-go/pkg/result"
	"github.com/litmuschaos/litmus-go/pkg/types"
	"github.com/litmuschaos/litmus-go/pkg/utils/common"
	"github.com/sirupsen/logrus"
	"google.golang.org/api/compute/v1"
)

// GCPVMDiskLossByLabel contains steps to inject chaos
func GCPVMDiskLossByLabel(clients clients.ClientSets) {

	var (
		computeService *compute.Service
		err            error
	)

	experimentsDetails := experimentTypes.ExperimentDetails{}
	resultDetails := types.ResultDetails{}
	eventsDetails := types.EventDetails{}
	chaosDetails := types.ChaosDetails{}

	//Fetching all the ENV passed from the runner pod
	log.Infof("[PreReq]: Getting the ENV for the %v experiment", os.Getenv("EXPERIMENT_NAME"))
	experimentEnv.GetENV(&experimentsDetails)

	// Initialize the chaos attributes
	types.InitialiseChaosVariables(&chaosDetails)

	// Initialize Chaos Result Parameters
	types.SetResultAttributes(&resultDetails, chaosDetails)

	if experimentsDetails.EngineName != "" {
		// Initialize the probe details. Bail out upon error, as we haven't entered exp business logic yet
		if err := probe.InitializeProbesInChaosResultDetails(&chaosDetails, clients, &resultDetails); err != nil {
			log.Errorf("Unable to initialize the probes, err: %v", err)
			return
		}
	}

	//Updating the chaos result in the beginning of experiment
	log.Infof("[PreReq]: Updating the chaos result of %v experiment (SOT)", experimentsDetails.ExperimentName)
	if err := result.ChaosResult(&chaosDetails, clients, &resultDetails, "SOT"); err != nil {
		log.Errorf("Unable to Create the Chaos Result, err: %v", err)
		failStep := "[pre-chaos]: Failed to update the chaos result of gcp-vm-disk-loss-by-label experiment (SOT), err: " + err.Error()
		result.RecordAfterFailure(&chaosDetails, &resultDetails, failStep, clients, &eventsDetails)
		return
	}

	// Set the chaos result uid
	result.SetResultUID(&resultDetails, clients, &chaosDetails)

	// generating the event in chaosresult to marked the verdict as awaited
	msg := "experiment: " + experimentsDetails.ExperimentName + ", Result: Awaited"
	types.SetResultEventAttributes(&eventsDetails, types.AwaitedVerdict, msg, "Normal", &resultDetails)
	events.GenerateEvents(&eventsDetails, clients, &chaosDetails, "ChaosResult")

	//DISPLAY THE APP INFORMATION
	log.InfoWithValues("[Info]: The disk information is as follows", logrus.Fields{
		"Disk Volume Label": experimentsDetails.DiskVolumeLabel,
		"Zones":             experimentsDetails.Zones,
		"Sequence":          experimentsDetails.Sequence,
	})

	// Calling AbortWatcher go routine, it will continuously watch for the abort signal and generate the required events and result
	go common.AbortWatcher(experimentsDetails.ExperimentName, clients, &resultDetails, &chaosDetails, &eventsDetails)

	if experimentsDetails.EngineName != "" {
		// marking AUT as running, as we already checked the status of application under test
		msg := "AUT: Running"

		// run the probes in the pre-chaos check
		if len(resultDetails.ProbeDetails) != 0 {

			if err := probe.RunProbes(&chaosDetails, clients, &resultDetails, "PreChaos", &eventsDetails); err != nil {
				log.Errorf("Probe Failed, err: %v", err)
				failStep := "[pre-chaos]: Failed while running probes, err: " + err.Error()
				msg := "AUT: Running, Probes: Unsuccessful"
				types.SetEngineEventAttributes(&eventsDetails, types.PreChaosCheck, msg, "Warning", &chaosDetails)
				events.GenerateEvents(&eventsDetails, clients, &chaosDetails, "ChaosEngine")
				result.RecordAfterFailure(&chaosDetails, &resultDetails, failStep, clients, &eventsDetails)
				return
			}
			msg = "AUT: Running, Probes: Successful"
		}
		// generating the events for the pre-chaos check
		types.SetEngineEventAttributes(&eventsDetails, types.PreChaosCheck, msg, "Normal", &chaosDetails)
		events.GenerateEvents(&eventsDetails, clients, &chaosDetails, "ChaosEngine")
	}

	// Create a compute service to access the compute engine resources
	computeService, err = gcp.GetGCPComputeService()
	if err != nil {
		log.Errorf("Failed to obtain a gcp compute service, err: %v", err)
		failStep := "[pre-chaos]: Failed to obtain a gcp compute service, err: " + err.Error()
		result.RecordAfterFailure(&chaosDetails, &resultDetails, failStep, clients, &eventsDetails)
		return
	}

	//selecting the target instances (pre-chaos)
	if err := gcp.SetTargetDiskVolumes(computeService, &experimentsDetails); err != nil {
		log.Errorf("Failed to get the target gcp disk volumes, err: %v", err)
		failStep := "[pre-chaos]: Failed to select the target disk volumes from label, err: " + err.Error()
		result.RecordAfterFailure(&chaosDetails, &resultDetails, failStep, clients, &eventsDetails)
		return
	}

	log.Info("[Status]: Disk volumes are attached to the VM instances (pre-chaos)")

	// Including the litmus lib
	switch experimentsDetails.ChaosLib {
	case "litmus":
		if err := litmusLIB.PrepareDiskVolumeLossByLabel(computeService, &experimentsDetails, clients, &resultDetails, &eventsDetails, &chaosDetails); err != nil {
			log.Errorf("Chaos injection failed, err: %v", err)
			failStep := "[chaos]: Failed inside the chaoslib, err: " + err.Error()
			result.RecordAfterFailure(&chaosDetails, &resultDetails, failStep, clients, &eventsDetails)
			return
		}
	default:
		log.Error("[Invalid]: Please Provide the correct LIB")
		failStep := "[chaos]: no match found for specified lib"
		result.RecordAfterFailure(&chaosDetails, &resultDetails, failStep, clients, &eventsDetails)
		return
	}

	log.Infof("[Confirmation]: %v chaos has been injected successfully", experimentsDetails.ExperimentName)
	resultDetails.Verdict = v1alpha1.ResultVerdictPassed

	for i := range experimentsDetails.TargetDiskVolumeNamesList {
		instanceName, err := gcp.GetVolumeAttachmentDetails(computeService, experimentsDetails.GCPProjectID, experimentsDetails.Zones, experimentsDetails.TargetDiskVolumeNamesList[i])
		if err != nil || instanceName == "" {
			log.Errorf("Failed to verify disk volume attachment status, err: %v", err)
			failStep := "[post-chaos]: Failed to verify disk volume attachment status, err: " + err.Error()
			result.RecordAfterFailure(&chaosDetails, &resultDetails, failStep, clients, &eventsDetails)
			return
		}
	}

<<<<<<< HEAD
=======
	log.Info("[Status]: Disk volumes are attached to the VM instances (post-chaos)")

	log.Infof("[Confirmation]: %v chaos has been injected successfully", experimentsDetails.ExperimentName)
	resultDetails.Verdict = v1alpha1.ResultVerdictPassed

>>>>>>> e8ec4bd0
	if experimentsDetails.EngineName != "" {
		// marking AUT as running, as we already checked the status of application under test
		msg := "AUT: Running"

		// run the probes in the post-chaos check
		if len(resultDetails.ProbeDetails) != 0 {
			if err := probe.RunProbes(&chaosDetails, clients, &resultDetails, "PostChaos", &eventsDetails); err != nil {
				log.Errorf("Probes Failed, err: %v", err)
				failStep := "[post-chaos]: Failed while running probes, err: " + err.Error()
				msg := "AUT: Running, Probes: Unsuccessful"
				types.SetEngineEventAttributes(&eventsDetails, types.PostChaosCheck, msg, "Warning", &chaosDetails)
				events.GenerateEvents(&eventsDetails, clients, &chaosDetails, "ChaosEngine")
				result.RecordAfterFailure(&chaosDetails, &resultDetails, failStep, clients, &eventsDetails)
				return
			}
			msg = "AUT: Running, Probes: Successful"
		}

		// generating post chaos event
		types.SetEngineEventAttributes(&eventsDetails, types.PostChaosCheck, msg, "Normal", &chaosDetails)
		events.GenerateEvents(&eventsDetails, clients, &chaosDetails, "ChaosEngine")
	}

	//Updating the chaosResult in the end of experiment
	log.Infof("[The End]: Updating the chaos result of %v experiment (EOT)", experimentsDetails.ExperimentName)
	if err := result.ChaosResult(&chaosDetails, clients, &resultDetails, "EOT"); err != nil {
		log.Errorf("Unable to Update the Chaos Result, err: %v", err)
		return
	}

	// generating the event in chaosresult to marked the verdict as pass/fail
	msg = "experiment: " + experimentsDetails.ExperimentName + ", Result: " + string(resultDetails.Verdict)
	reason := types.PassVerdict
	eventType := "Normal"
	if resultDetails.Verdict != "Pass" {
		reason = types.FailVerdict
		eventType = "Warning"
	}
	types.SetResultEventAttributes(&eventsDetails, reason, msg, eventType, &resultDetails)
	events.GenerateEvents(&eventsDetails, clients, &chaosDetails, "ChaosResult")

	if experimentsDetails.EngineName != "" {
		msg := experimentsDetails.ExperimentName + " experiment has been " + string(resultDetails.Verdict) + "ed"
		types.SetEngineEventAttributes(&eventsDetails, types.Summary, msg, "Normal", &chaosDetails)
		events.GenerateEvents(&eventsDetails, clients, &chaosDetails, "ChaosEngine")
	}
}<|MERGE_RESOLUTION|>--- conflicted
+++ resolved
@@ -138,6 +138,7 @@
 	log.Infof("[Confirmation]: %v chaos has been injected successfully", experimentsDetails.ExperimentName)
 	resultDetails.Verdict = v1alpha1.ResultVerdictPassed
 
+	// Checking disk volume attachment post-chaos
 	for i := range experimentsDetails.TargetDiskVolumeNamesList {
 		instanceName, err := gcp.GetVolumeAttachmentDetails(computeService, experimentsDetails.GCPProjectID, experimentsDetails.Zones, experimentsDetails.TargetDiskVolumeNamesList[i])
 		if err != nil || instanceName == "" {
@@ -148,14 +149,8 @@
 		}
 	}
 
-<<<<<<< HEAD
-=======
 	log.Info("[Status]: Disk volumes are attached to the VM instances (post-chaos)")
 
-	log.Infof("[Confirmation]: %v chaos has been injected successfully", experimentsDetails.ExperimentName)
-	resultDetails.Verdict = v1alpha1.ResultVerdictPassed
-
->>>>>>> e8ec4bd0
 	if experimentsDetails.EngineName != "" {
 		// marking AUT as running, as we already checked the status of application under test
 		msg := "AUT: Running"
