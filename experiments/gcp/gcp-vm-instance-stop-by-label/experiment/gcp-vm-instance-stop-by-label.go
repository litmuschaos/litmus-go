--- conflicted
+++ resolved
@@ -141,21 +141,11 @@
 
 	// Verify that GCP VM instance is running (post-chaos)
 	if experimentsDetails.ManagedInstanceGroup != "enable" {
-<<<<<<< HEAD
 		if err := gcp.InstanceStatusCheck(computeService, experimentsDetails.TargetVMInstanceNameList, experimentsDetails.GCPProjectID, []string{experimentsDetails.Zones}); err != nil {
 			log.Errorf("Failed to get VM instance status, err: %v", err)
 			failStep := "[post-chaos]: Failed to get VM instance status, err: " + err.Error()
 			result.RecordAfterFailure(&chaosDetails, &resultDetails, failStep, clients, &eventsDetails)
 			return
-=======
-		for _, instanceName := range experimentsDetails.TargetVMInstanceNameList {
-			if err := gcp.WaitForVMInstanceUp(computeService, experimentsDetails.Timeout, experimentsDetails.Delay, instanceName, experimentsDetails.GCPProjectID, experimentsDetails.InstanceZone); err != nil {
-				log.Errorf("Failed to get the VM instance status as RUNNING post chaos, err: %v", err)
-				failStep := "[post-chaos]: Failed to verify the VM instance status, err: " + err.Error()
-				result.RecordAfterFailure(&chaosDetails, &resultDetails, failStep, clients, &eventsDetails)
-				return
-			}
->>>>>>> e8ec4bd0
 		}
 	}
 
