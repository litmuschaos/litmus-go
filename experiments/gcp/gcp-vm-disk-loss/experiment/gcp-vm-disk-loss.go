package experiment

import (
	"os"

	"github.com/litmuschaos/chaos-operator/api/litmuschaos/v1alpha1"
	litmusLIB "github.com/litmuschaos/litmus-go/chaoslib/litmus/gcp-vm-disk-loss/lib"
	"github.com/litmuschaos/litmus-go/pkg/clients"
	gcp "github.com/litmuschaos/litmus-go/pkg/cloud/gcp"
	"github.com/litmuschaos/litmus-go/pkg/events"
	experimentEnv "github.com/litmuschaos/litmus-go/pkg/gcp/gcp-vm-disk-loss/environment"
	experimentTypes "github.com/litmuschaos/litmus-go/pkg/gcp/gcp-vm-disk-loss/types"
	"github.com/litmuschaos/litmus-go/pkg/log"
	"github.com/litmuschaos/litmus-go/pkg/probe"
	"github.com/litmuschaos/litmus-go/pkg/result"
	"github.com/litmuschaos/litmus-go/pkg/types"
	"github.com/litmuschaos/litmus-go/pkg/utils/common"
	"github.com/sirupsen/logrus"
	"google.golang.org/api/compute/v1"
)

// VMDiskLoss injects the disk volume loss chaos
func VMDiskLoss(clients clients.ClientSets) {

	var (
		computeService *compute.Service
		err            error
	)

	experimentsDetails := experimentTypes.ExperimentDetails{}
	resultDetails := types.ResultDetails{}
	eventsDetails := types.EventDetails{}
	chaosDetails := types.ChaosDetails{}

	//Fetching all the ENV passed from the runner pod
	experimentEnv.GetENV(&experimentsDetails)
	log.Infof("[PreReq]: Getting the ENV for the %v experiment", os.Getenv("EXPERIMENT_NAME"))

	// Initialize the chaos attributes
	types.InitialiseChaosVariables(&chaosDetails)

	// Initialize Chaos Result Parameters
	types.SetResultAttributes(&resultDetails, chaosDetails)

	if experimentsDetails.EngineName != "" {
		// Initialize the probe details. Bail out upon error, as we haven't entered exp business logic yet
		if err = probe.InitializeProbesInChaosResultDetails(&chaosDetails, clients, &resultDetails); err != nil {
			log.Errorf("Unable to initialize the probes, err: %v", err)
			return
		}
	}

	//Updating the chaos result in the beginning of experiment
	log.Infof("[PreReq]: Updating the chaos result of %v experiment (SOT)", experimentsDetails.ExperimentName)
	if err = result.ChaosResult(&chaosDetails, clients, &resultDetails, "SOT"); err != nil {
		log.Errorf("Unable to create the Chaos Result, err: %v", err)
		failStep := "[pre-chaos]: Failed to update the chaos result of gcp disk loss experiment (SOT), err: " + err.Error()
		result.RecordAfterFailure(&chaosDetails, &resultDetails, failStep, clients, &eventsDetails)
		return
	}

	// Set the chaos result uid
	result.SetResultUID(&resultDetails, clients, &chaosDetails)

	// generating the event in chaosresult to marked the verdict as awaited
	msg := "experiment: " + experimentsDetails.ExperimentName + ", Result: Awaited"
	types.SetResultEventAttributes(&eventsDetails, types.AwaitedVerdict, msg, "Normal", &resultDetails)
	events.GenerateEvents(&eventsDetails, clients, &chaosDetails, "ChaosResult")

	// Calling AbortWatcher go routine, it will continuously watch for the abort signal and generate the required events and result
	go common.AbortWatcherWithoutExit(experimentsDetails.ExperimentName, clients, &resultDetails, &chaosDetails, &eventsDetails)

	//DISPLAY THE VOLUME INFORMATION
	log.InfoWithValues("The volume information is as follows", logrus.Fields{
		"Volume IDs": experimentsDetails.DiskVolumeNames,
		"Zones":      experimentsDetails.Zones,
		"Sequence":   experimentsDetails.Sequence,
	})

	if experimentsDetails.EngineName != "" {
		// marking AUT as running, as we already checked the status of application under test
		msg := "AUT: Running"

		// run the probes in the pre-chaos check
		if len(resultDetails.ProbeDetails) != 0 {

			if err = probe.RunProbes(&chaosDetails, clients, &resultDetails, "PreChaos", &eventsDetails); err != nil {
				log.Errorf("Probe Failed, err: %v", err)
				failStep := "[pre-chaos]: Failed while running probes, err: " + err.Error()
				msg := "AUT: Running, Probes: Unsuccessful"
				types.SetEngineEventAttributes(&eventsDetails, types.PreChaosCheck, msg, "Warning", &chaosDetails)
				events.GenerateEvents(&eventsDetails, clients, &chaosDetails, "ChaosEngine")
				result.RecordAfterFailure(&chaosDetails, &resultDetails, failStep, clients, &eventsDetails)
				return
			}
			msg = "AUT: Running, Probes: Successful"
		}
		// generating the events for the pre-chaos check
		types.SetEngineEventAttributes(&eventsDetails, types.PreChaosCheck, msg, "Normal", &chaosDetails)
		events.GenerateEvents(&eventsDetails, clients, &chaosDetails, "ChaosEngine")
	}

	// Create a compute service to access the compute engine resources
	computeService, err = gcp.GetGCPComputeService()
	if err != nil {
		log.Errorf("Failed to obtain a gcp compute service, err: %v", err)
		failStep := "[pre-chaos]: Failed to obtain a gcp compute service, err: " + err.Error()
		result.RecordAfterFailure(&chaosDetails, &resultDetails, failStep, clients, &eventsDetails)
		return
	}

<<<<<<< HEAD
	// Verify the vm instance is attached to disk volume
	if chaosDetails.DefaultHealthCheck {
		if err := gcp.DiskVolumeStateCheck(computeService, &experimentsDetails); err != nil {
			log.Errorf("Volume status check failed pre chaos, err: %v", err)
			failStep := "[pre-chaos]: Failed to verify if the disk volume is attached to an instance, err: " + err.Error()
			result.RecordAfterFailure(&chaosDetails, &resultDetails, failStep, clients, &eventsDetails)
			return
		}
	}

	// Fetch target disk instance names
	if err := gcp.SetTargetDiskInstanceNames(computeService, &experimentsDetails); err != nil {
		log.Errorf("Failed to fetch the disk instance names, err: %v", err)
		failStep := "[pre-chaos]: Failed to fetch the disk instance names, err: " + err.Error()
=======
	//Verify the vm instance is attached to disk volume
	if err := gcp.DiskVolumeStateCheck(computeService, &experimentsDetails, "pre-chaos"); err != nil {
		log.Errorf("Volume status check failed pre chaos, err: %v", err)
		failStep := "[pre-chaos]: Failed to verify if the disk volume is attached to an instance, err: " + err.Error()
>>>>>>> e8ec4bd0
		result.RecordAfterFailure(&chaosDetails, &resultDetails, failStep, clients, &eventsDetails)
		return
	}

	log.Info("[Status]: Disk volumes are attached to the VM instances (pre-chaos)")

	// Including the litmus lib for disk-loss
	switch experimentsDetails.ChaosLib {
	case "litmus":
		if err = litmusLIB.PrepareDiskVolumeLoss(computeService, &experimentsDetails, clients, &resultDetails, &eventsDetails, &chaosDetails); err != nil {
			log.Errorf("Chaos injection failed, err: %v", err)
			failStep := "[chaos]: Failed inside the chaoslib, err: " + err.Error()
			result.RecordAfterFailure(&chaosDetails, &resultDetails, failStep, clients, &eventsDetails)
			return
		}
	default:
		log.Error("[Invalid]: Please provide the correct LIB")
		failStep := "[chaos]: no match was found for the specified lib"
		result.RecordAfterFailure(&chaosDetails, &resultDetails, failStep, clients, &eventsDetails)
		return
	}

	log.Infof("[Confirmation]: %v chaos has been injected successfully", experimentsDetails.ExperimentName)
	resultDetails.Verdict = v1alpha1.ResultVerdictPassed

	//Verify the vm instance is attached to disk volume
<<<<<<< HEAD
	if chaosDetails.DefaultHealthCheck {
		if err := gcp.DiskVolumeStateCheck(computeService, &experimentsDetails); err != nil {
			log.Errorf("Volume status check failed post chaos, err: %v", err)
			failStep := "[post-chaos]: Failed to verify if the disk volume is attached to an instance, err: " + err.Error()
			result.RecordAfterFailure(&chaosDetails, &resultDetails, failStep, clients, &eventsDetails)
			return
		}
=======
	if err := gcp.DiskVolumeStateCheck(computeService, &experimentsDetails, "post-chaos"); err != nil {
		log.Errorf("Volume status check failed post chaos, err: %v", err)
		failStep := "[post-chaos]: Failed to verify if the disk volume is attached to an instance, err: " + err.Error()
		result.RecordAfterFailure(&chaosDetails, &resultDetails, failStep, clients, &eventsDetails)
		return
>>>>>>> e8ec4bd0
	}

	log.Info("[Status]: Disk volumes are attached to the VM instances (post-chaos)")

	if experimentsDetails.EngineName != "" {
		// marking AUT as running, as we already checked the status of application under test
		msg := "AUT: Running"

		// run the probes in the post-chaos check
		if len(resultDetails.ProbeDetails) != 0 {
			if err = probe.RunProbes(&chaosDetails, clients, &resultDetails, "PostChaos", &eventsDetails); err != nil {
				log.Errorf("Probes Failed, err: %v", err)
				failStep := "[post-chaos]: Failed while running probes, err: " + err.Error()
				msg := "AUT: Running, Probes: Unsuccessful"
				types.SetEngineEventAttributes(&eventsDetails, types.PostChaosCheck, msg, "Warning", &chaosDetails)
				events.GenerateEvents(&eventsDetails, clients, &chaosDetails, "ChaosEngine")
				result.RecordAfterFailure(&chaosDetails, &resultDetails, failStep, clients, &eventsDetails)
				return
			}
			msg = "AUT: Running, Probes: Successful"
		}

		// generating post chaos event
		types.SetEngineEventAttributes(&eventsDetails, types.PostChaosCheck, msg, "Normal", &chaosDetails)
		events.GenerateEvents(&eventsDetails, clients, &chaosDetails, "ChaosEngine")
	}

	//Updating the chaosResult in the end of experiment
	log.Infof("[The End]: Updating the chaos result of %v experiment (EOT)", experimentsDetails.ExperimentName)
	if err = result.ChaosResult(&chaosDetails, clients, &resultDetails, "EOT"); err != nil {
		log.Errorf("unable to Update the Chaos Result, err: %v", err)
		return
	}

	// generating the event in chaosresult to marked the verdict as pass/fail
	msg = "experiment: " + experimentsDetails.ExperimentName + ", Result: " + string(resultDetails.Verdict)
	reason := types.PassVerdict
	eventType := "Normal"
	if resultDetails.Verdict != "Pass" {
		reason = types.FailVerdict
		eventType = "Warning"
	}
	types.SetResultEventAttributes(&eventsDetails, reason, msg, eventType, &resultDetails)
	events.GenerateEvents(&eventsDetails, clients, &chaosDetails, "ChaosResult")

	if experimentsDetails.EngineName != "" {
		msg := experimentsDetails.ExperimentName + " experiment has been " + string(resultDetails.Verdict) + "ed"
		types.SetEngineEventAttributes(&eventsDetails, types.Summary, msg, "Normal", &chaosDetails)
		events.GenerateEvents(&eventsDetails, clients, &chaosDetails, "ChaosEngine")
	}
}<|MERGE_RESOLUTION|>--- conflicted
+++ resolved
@@ -109,7 +109,6 @@
 		return
 	}
 
-<<<<<<< HEAD
 	// Verify the vm instance is attached to disk volume
 	if chaosDetails.DefaultHealthCheck {
 		if err := gcp.DiskVolumeStateCheck(computeService, &experimentsDetails); err != nil {
@@ -118,23 +117,16 @@
 			result.RecordAfterFailure(&chaosDetails, &resultDetails, failStep, clients, &eventsDetails)
 			return
 		}
+		log.Info("[Status]: Disk volumes are attached to the VM instances (pre-chaos)")
 	}
 
 	// Fetch target disk instance names
 	if err := gcp.SetTargetDiskInstanceNames(computeService, &experimentsDetails); err != nil {
 		log.Errorf("Failed to fetch the disk instance names, err: %v", err)
 		failStep := "[pre-chaos]: Failed to fetch the disk instance names, err: " + err.Error()
-=======
-	//Verify the vm instance is attached to disk volume
-	if err := gcp.DiskVolumeStateCheck(computeService, &experimentsDetails, "pre-chaos"); err != nil {
-		log.Errorf("Volume status check failed pre chaos, err: %v", err)
-		failStep := "[pre-chaos]: Failed to verify if the disk volume is attached to an instance, err: " + err.Error()
->>>>>>> e8ec4bd0
-		result.RecordAfterFailure(&chaosDetails, &resultDetails, failStep, clients, &eventsDetails)
-		return
-	}
-
-	log.Info("[Status]: Disk volumes are attached to the VM instances (pre-chaos)")
+		result.RecordAfterFailure(&chaosDetails, &resultDetails, failStep, clients, &eventsDetails)
+		return
+	}
 
 	// Including the litmus lib for disk-loss
 	switch experimentsDetails.ChaosLib {
@@ -156,7 +148,6 @@
 	resultDetails.Verdict = v1alpha1.ResultVerdictPassed
 
 	//Verify the vm instance is attached to disk volume
-<<<<<<< HEAD
 	if chaosDetails.DefaultHealthCheck {
 		if err := gcp.DiskVolumeStateCheck(computeService, &experimentsDetails); err != nil {
 			log.Errorf("Volume status check failed post chaos, err: %v", err)
@@ -164,16 +155,8 @@
 			result.RecordAfterFailure(&chaosDetails, &resultDetails, failStep, clients, &eventsDetails)
 			return
 		}
-=======
-	if err := gcp.DiskVolumeStateCheck(computeService, &experimentsDetails, "post-chaos"); err != nil {
-		log.Errorf("Volume status check failed post chaos, err: %v", err)
-		failStep := "[post-chaos]: Failed to verify if the disk volume is attached to an instance, err: " + err.Error()
-		result.RecordAfterFailure(&chaosDetails, &resultDetails, failStep, clients, &eventsDetails)
-		return
->>>>>>> e8ec4bd0
-	}
-
-	log.Info("[Status]: Disk volumes are attached to the VM instances (post-chaos)")
+		log.Info("[Status]: Disk volumes are attached to the VM instances (post-chaos)")
+	}
 
 	if experimentsDetails.EngineName != "" {
 		// marking AUT as running, as we already checked the status of application under test
