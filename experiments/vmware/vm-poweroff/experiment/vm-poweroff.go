--- conflicted
+++ resolved
@@ -65,13 +65,9 @@
 
 	//DISPLAY THE VM INFORMATION
 	log.InfoWithValues("[Info]: The Instance information is as follows", logrus.Fields{
-<<<<<<< HEAD
 		"VM MOIDS":  experimentsDetails.VMIds,
 		"Ramp Time": experimentsDetails.RampTime,
-=======
-		"VM_INSTANCE_MOID": experimentsDetails.AppVMMoid,
-		"Chaos Duration":   experimentsDetails.ChaosDuration,
->>>>>>> 186d494e
+    "Chaos Duration":   experimentsDetails.ChaosDuration,
 	})
 
 	// Calling AbortWatcher go routine, it will continuously watch for the abort signal and generate the required events and result
