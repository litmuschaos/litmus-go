--- conflicted
+++ resolved
@@ -76,12 +76,13 @@
 	go common.AbortWatcher(experimentsDetails.ChaoslibDetail.ExperimentName, clients, &resultDetails, &chaosDetails, &eventsDetails)
 
 	//PRE-CHAOS APPLICATION STATUS CHECK
-<<<<<<< HEAD
 	if chaosDetails.DefaultChecks {
 		log.Info("[Status]: Verify that the AUT (Application Under Test) is running (pre-chaos)")
 		if err = status.AUTStatusCheck(experimentsDetails.ChaoslibDetail.AppNS, experimentsDetails.ChaoslibDetail.AppLabel, experimentsDetails.ChaoslibDetail.TargetContainer, experimentsDetails.ChaoslibDetail.Timeout, experimentsDetails.ChaoslibDetail.Delay, clients, &chaosDetails); err != nil {
 			log.Errorf("Application status check failed, err: %v", err)
 			failStep := "Verify that the AUT (Application Under Test) is running (pre-chaos)"
+			types.SetEngineEventAttributes(&eventsDetails, types.PreChaosCheck, "AUT: Not Running", "Warning", &chaosDetails)
+			events.GenerateEvents(&eventsDetails, clients, &chaosDetails, "ChaosEngine")
 			result.RecordAfterFailure(&chaosDetails, &resultDetails, failStep, clients, &eventsDetails)
 			return
 		}
@@ -94,17 +95,6 @@
 			result.RecordAfterFailure(&chaosDetails, &resultDetails, failStep, clients, &eventsDetails)
 			return
 		}
-
-=======
-	log.Info("[Status]: Verify that the AUT (Application Under Test) is running (pre-chaos)")
-	if err = status.AUTStatusCheck(experimentsDetails.ChaoslibDetail.AppNS, experimentsDetails.ChaoslibDetail.AppLabel, experimentsDetails.ChaoslibDetail.TargetContainer, experimentsDetails.ChaoslibDetail.Timeout, experimentsDetails.ChaoslibDetail.Delay, clients, &chaosDetails); err != nil {
-		log.Errorf("Application status check failed, err: %v", err)
-		failStep := "Verify that the AUT (Application Under Test) is running (pre-chaos)"
-		types.SetEngineEventAttributes(&eventsDetails, types.PreChaosCheck, "AUT: Not Running", "Warning", &chaosDetails)
-		events.GenerateEvents(&eventsDetails, clients, &chaosDetails, "ChaosEngine")
-		result.RecordAfterFailure(&chaosDetails, &resultDetails, failStep, clients, &eventsDetails)
-		return
->>>>>>> 28dd7852
 	}
 
 	if experimentsDetails.ChaoslibDetail.EngineName != "" {
@@ -164,12 +154,13 @@
 	resultDetails.Verdict = v1alpha1.ResultVerdictPassed
 
 	//POST-CHAOS APPLICATION STATUS CHECK
-<<<<<<< HEAD
 	if chaosDetails.DefaultChecks {
 		log.Info("[Status]: Verify that the AUT (Application Under Test) is running (post-chaos)")
 		if err = status.AUTStatusCheck(experimentsDetails.ChaoslibDetail.AppNS, experimentsDetails.ChaoslibDetail.AppLabel, experimentsDetails.ChaoslibDetail.TargetContainer, experimentsDetails.ChaoslibDetail.Timeout, experimentsDetails.ChaoslibDetail.Delay, clients, &chaosDetails); err != nil {
 			log.Errorf("Application status check failed, err: %v", err)
 			failStep := "Verify that the AUT (Application Under Test) is running (post-chaos)"
+			types.SetEngineEventAttributes(&eventsDetails, types.PostChaosCheck, "AUT: Not Running", "Warning", &chaosDetails)
+			events.GenerateEvents(&eventsDetails, clients, &chaosDetails, "ChaosEngine")
 			result.RecordAfterFailure(&chaosDetails, &resultDetails, failStep, clients, &eventsDetails)
 			return
 		}
@@ -182,16 +173,6 @@
 			result.RecordAfterFailure(&chaosDetails, &resultDetails, failStep, clients, &eventsDetails)
 			return
 		}
-=======
-	log.Info("[Status]: Verify that the AUT (Application Under Test) is running (post-chaos)")
-	if err = status.AUTStatusCheck(experimentsDetails.ChaoslibDetail.AppNS, experimentsDetails.ChaoslibDetail.AppLabel, experimentsDetails.ChaoslibDetail.TargetContainer, experimentsDetails.ChaoslibDetail.Timeout, experimentsDetails.ChaoslibDetail.Delay, clients, &chaosDetails); err != nil {
-		log.Errorf("Application status check failed, err: %v", err)
-		failStep := "Verify that the AUT (Application Under Test) is running (post-chaos)"
-		types.SetEngineEventAttributes(&eventsDetails, types.PostChaosCheck, "AUT: Not Running", "Warning", &chaosDetails)
-		events.GenerateEvents(&eventsDetails, clients, &chaosDetails, "ChaosEngine")
-		result.RecordAfterFailure(&chaosDetails, &resultDetails, failStep, clients, &eventsDetails)
-		return
->>>>>>> 28dd7852
 	}
 
 	if experimentsDetails.ChaoslibDetail.EngineName != "" {
