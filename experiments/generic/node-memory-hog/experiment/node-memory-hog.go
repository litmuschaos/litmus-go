package experiment

import (
	"github.com/litmuschaos/chaos-operator/pkg/apis/litmuschaos/v1alpha1"
	litmusLIB "github.com/litmuschaos/litmus-go/chaoslib/litmus/node-memory-hog/lib"
	clients "github.com/litmuschaos/litmus-go/pkg/clients"
	"github.com/litmuschaos/litmus-go/pkg/events"
	experimentEnv "github.com/litmuschaos/litmus-go/pkg/generic/node-memory-hog/environment"
	experimentTypes "github.com/litmuschaos/litmus-go/pkg/generic/node-memory-hog/types"
	"github.com/litmuschaos/litmus-go/pkg/log"
	"github.com/litmuschaos/litmus-go/pkg/probe"
	"github.com/litmuschaos/litmus-go/pkg/result"
	"github.com/litmuschaos/litmus-go/pkg/status"
	"github.com/litmuschaos/litmus-go/pkg/types"
	"github.com/litmuschaos/litmus-go/pkg/utils/common"
	"github.com/sirupsen/logrus"
)

// NodeMemoryHog inject the node-memory-hog chaos
func NodeMemoryHog(clients clients.ClientSets) {

	experimentsDetails := experimentTypes.ExperimentDetails{}
	resultDetails := types.ResultDetails{}
	eventsDetails := types.EventDetails{}
	chaosDetails := types.ChaosDetails{}

	//Fetching all the ENV passed from the runner pod
	log.Infof("[PreReq]: Getting the ENV for the %v experiment", experimentsDetails.ExperimentName)
	experimentEnv.GetENV(&experimentsDetails)

	// Intialise the chaos attributes
	experimentEnv.InitialiseChaosVariables(&chaosDetails, &experimentsDetails)

	// Intialise Chaos Result Parameters
	types.SetResultAttributes(&resultDetails, chaosDetails)

	if experimentsDetails.EngineName != "" {
		// Intialise the probe details. Bail out upon error, as we haven't entered exp business logic yet
		if err := probe.InitializeProbesInChaosResultDetails(&chaosDetails, clients, &resultDetails); err != nil {
			log.Errorf("Unable to initialize the probes, err: %v", err)
			return
		}
	}

	//Updating the chaos result in the beginning of experiment
	log.Infof("[PreReq]: Updating the chaos result of %v experiment (SOT)", experimentsDetails.ExperimentName)
	if err := result.ChaosResult(&chaosDetails, clients, &resultDetails, "SOT"); err != nil {
		log.Errorf("Unable to Create the Chaos Result, err: %v", err)
		failStep := "Updating the chaos result of node-memory-hog experiment (SOT)"
		result.RecordAfterFailure(&chaosDetails, &resultDetails, failStep, clients, &eventsDetails)
		return
	}

	// Set the chaos result uid
	result.SetResultUID(&resultDetails, clients, &chaosDetails)

	// generating the event in chaosresult to marked the verdict as awaited
	msg := "experiment: " + experimentsDetails.ExperimentName + ", Result: Awaited"
	types.SetResultEventAttributes(&eventsDetails, types.AwaitedVerdict, msg, "Normal", &resultDetails)
	events.GenerateEvents(&eventsDetails, clients, &chaosDetails, "ChaosResult")

	//DISPLAY THE APP INFORMATION
	log.InfoWithValues("The application information is as follows", logrus.Fields{
		"Namespace":                     experimentsDetails.AppNS,
		"App Label":                     experimentsDetails.AppLabel,
		"Node Label":                    experimentsDetails.NodeLabel,
		"Chaos Duration":                experimentsDetails.ChaosDuration,
		"Target Nodes":                  experimentsDetails.TargetNodes,
		"Ramp Time":                     experimentsDetails.RampTime,
		"Memory Consumption Percentage": experimentsDetails.MemoryConsumptionPercentage,
		"Memory Consumption Mebibytes":  experimentsDetails.MemoryConsumptionMebibytes,
	})

	// Calling AbortWatcher go routine, it will continuously watch for the abort signal and generate the required events and result
	go common.AbortWatcher(experimentsDetails.ExperimentName, clients, &resultDetails, &chaosDetails, &eventsDetails)

	//PRE-CHAOS APPLICATION STATUS CHECK
	log.Info("[Status]: Verify that the AUT (Application Under Test) is running (pre-chaos)")
	if err := status.AUTStatusCheck(experimentsDetails.AppNS, experimentsDetails.AppLabel, experimentsDetails.TargetContainer, experimentsDetails.Timeout, experimentsDetails.Delay, clients, &chaosDetails); err != nil {
		log.Errorf("Application status check failed, err: %v", err)
		failStep := "Verify that the AUT (Application Under Test) is running (pre-chaos)"
		result.RecordAfterFailure(&chaosDetails, &resultDetails, failStep, clients, &eventsDetails)
		return
	}

	//PRE-CHAOS AUXILIARY APPLICATION STATUS CHECK
	if experimentsDetails.AuxiliaryAppInfo != "" {
		log.Info("[Status]: Verify that the Auxiliary Applications are running (pre-chaos)")
		if err := status.CheckAuxiliaryApplicationStatus(experimentsDetails.AuxiliaryAppInfo, experimentsDetails.Timeout, experimentsDetails.Delay, clients); err != nil {
			log.Errorf("Auxiliary Application status check failed, err: %v", err)
			failStep := "Verify that the Auxiliary Applications are running (pre-chaos)"
			result.RecordAfterFailure(&chaosDetails, &resultDetails, failStep, clients, &eventsDetails)
			return
		}
	}

	// Checking the status of target nodes
	log.Info("[Status]: Getting the status of target nodes")
	if err := status.CheckNodeStatus(experimentsDetails.TargetNodes, experimentsDetails.Timeout, experimentsDetails.Delay, clients); err != nil {
		log.Errorf("Target nodes are not in the ready state, err: %v", err)
		failStep := "Checking the status of nodes"
		types.SetEngineEventAttributes(&eventsDetails, types.PreChaosCheck, "NUT: Not Ready", "Warning", &chaosDetails)
		events.GenerateEvents(&eventsDetails, clients, &chaosDetails, "ChaosEngine")
		result.RecordAfterFailure(&chaosDetails, &resultDetails, failStep, clients, &eventsDetails)
		return
	}

	if experimentsDetails.EngineName != "" {
		// marking AUT as running, as we already checked the status of application under test
		msg := "NUT: Ready"

		// run the probes in the pre-chaos check
		if len(resultDetails.ProbeDetails) != 0 {

			if err := probe.RunProbes(&chaosDetails, clients, &resultDetails, "PreChaos", &eventsDetails); err != nil {
				log.Errorf("Probe Failed, err: %v", err)
				failStep := "Failed while running probes"
				msg := "NUT: Ready, Probes: Unsuccessful"
				types.SetEngineEventAttributes(&eventsDetails, types.PreChaosCheck, msg, "Warning", &chaosDetails)
				events.GenerateEvents(&eventsDetails, clients, &chaosDetails, "ChaosEngine")
				result.RecordAfterFailure(&chaosDetails, &resultDetails, failStep, clients, &eventsDetails)
				return
			}
			msg = "NUT: Ready, Probes: Successful"
		}
		// generating the events for the pre-chaos check
		types.SetEngineEventAttributes(&eventsDetails, types.PreChaosCheck, msg, "Normal", &chaosDetails)
		events.GenerateEvents(&eventsDetails, clients, &chaosDetails, "ChaosEngine")
	}

	// Including the litmus lib for node-memory-hog
	switch experimentsDetails.ChaosLib {
	case "litmus":
		if err := litmusLIB.PrepareNodeMemoryHog(&experimentsDetails, clients, &resultDetails, &eventsDetails, &chaosDetails); err != nil {
			log.Errorf("[Error]: node memory hog failed, err: %v", err)
			failStep := "failed in chaos injection phase"
			result.RecordAfterFailure(&chaosDetails, &resultDetails, failStep, clients, &eventsDetails)
			return
		}
	default:
		log.Error("[Invalid]: Please Provide the correct LIB")
		failStep := "no match found for specified lib"
		result.RecordAfterFailure(&chaosDetails, &resultDetails, failStep, clients, &eventsDetails)
		return
	}

	log.Infof("[Confirmation]: %v chaos has been injected successfully", experimentsDetails.ExperimentName)
	resultDetails.Verdict = v1alpha1.ResultVerdictPassed

	//POST-CHAOS APPLICATION STATUS CHECK
	log.Info("[Status]: Verify that the AUT (Application Under Test) is running (post-chaos)")
	if err := status.AUTStatusCheck(experimentsDetails.AppNS, experimentsDetails.AppLabel, experimentsDetails.TargetContainer, experimentsDetails.Timeout, experimentsDetails.Delay, clients, &chaosDetails); err != nil {
		log.Infof("Application status check failed, err: %v", err)
		failStep := "Verify that the AUT (Application Under Test) is running (post-chaos)"
		result.RecordAfterFailure(&chaosDetails, &resultDetails, failStep, clients, &eventsDetails)
		return
	}

<<<<<<< HEAD
	// Checking the status of target nodes
	log.Info("[Status]: Getting the status of target nodes")
	if err := status.CheckNodeStatus(experimentsDetails.TargetNodes, experimentsDetails.Timeout, experimentsDetails.Delay, clients); err != nil {
		log.Warnf("Target nodes are not in the ready state, you may need to manually recover the node, err: %v", err)
		types.SetEngineEventAttributes(&eventsDetails, types.PostChaosCheck, "NUT: Not Ready", "Warning", &chaosDetails)
		events.GenerateEvents(&eventsDetails, clients, &chaosDetails, "ChaosEngine")
=======
	//POST-CHAOS AUXILIARY APPLICATION STATUS CHECK
	if experimentsDetails.AuxiliaryAppInfo != "" {
		log.Info("[Status]: Verify that the Auxiliary Applications are running (post-chaos)")
		if err := status.CheckAuxiliaryApplicationStatus(experimentsDetails.AuxiliaryAppInfo, experimentsDetails.Timeout, experimentsDetails.Delay, clients); err != nil {
			log.Errorf("Auxiliary Application status check failed, err: %v", err)
			failStep := "Verify that the Auxiliary Applications are running (post-chaos)"
			result.RecordAfterFailure(&chaosDetails, &resultDetails, failStep, clients, &eventsDetails)
			return
		}
>>>>>>> 21be0d9a
	}

	if experimentsDetails.EngineName != "" {
		// marking AUT as running, as we already checked the status of application under test
		msg := "NUT: Ready"

		// run the probes in the post-chaos check
		if len(resultDetails.ProbeDetails) != 0 {
			if err := probe.RunProbes(&chaosDetails, clients, &resultDetails, "PostChaos", &eventsDetails); err != nil {
				log.Errorf("Probes Failed, err: %v", err)
				failStep := "Failed while running probes"
				msg := "NUT: Ready, Probes: Unsuccessful"
				types.SetEngineEventAttributes(&eventsDetails, types.PostChaosCheck, msg, "Warning", &chaosDetails)
				events.GenerateEvents(&eventsDetails, clients, &chaosDetails, "ChaosEngine")
				result.RecordAfterFailure(&chaosDetails, &resultDetails, failStep, clients, &eventsDetails)
				return
			}
			msg = "NUT: Ready, Probes: Successful"
		}

		// generating post chaos event
		types.SetEngineEventAttributes(&eventsDetails, types.PostChaosCheck, msg, "Normal", &chaosDetails)
		events.GenerateEvents(&eventsDetails, clients, &chaosDetails, "ChaosEngine")
	}

	//Updating the chaosResult in the end of experiment
	log.Infof("[The End]: Updating the chaos result of %v experiment (EOT)", experimentsDetails.ExperimentName)
	if err := result.ChaosResult(&chaosDetails, clients, &resultDetails, "EOT"); err != nil {
		log.Errorf("Unable to Update the Chaos Result, err: %v", err)
		return
	}

	// generating the event in chaosresult to marked the verdict as pass/fail
	msg = "experiment: " + experimentsDetails.ExperimentName + ", Result: " + string(resultDetails.Verdict)
	reason := types.PassVerdict
	eventType := "Normal"
	if resultDetails.Verdict != "Pass" {
		reason = types.FailVerdict
		eventType = "Warning"
	}
	types.SetResultEventAttributes(&eventsDetails, reason, msg, eventType, &resultDetails)
	events.GenerateEvents(&eventsDetails, clients, &chaosDetails, "ChaosResult")

	if experimentsDetails.EngineName != "" {
		msg := experimentsDetails.ExperimentName + " experiment has been " + string(resultDetails.Verdict) + "ed"
		types.SetEngineEventAttributes(&eventsDetails, types.Summary, msg, "Normal", &chaosDetails)
		events.GenerateEvents(&eventsDetails, clients, &chaosDetails, "ChaosEngine")
	}

}<|MERGE_RESOLUTION|>--- conflicted
+++ resolved
@@ -156,14 +156,6 @@
 		return
 	}
 
-<<<<<<< HEAD
-	// Checking the status of target nodes
-	log.Info("[Status]: Getting the status of target nodes")
-	if err := status.CheckNodeStatus(experimentsDetails.TargetNodes, experimentsDetails.Timeout, experimentsDetails.Delay, clients); err != nil {
-		log.Warnf("Target nodes are not in the ready state, you may need to manually recover the node, err: %v", err)
-		types.SetEngineEventAttributes(&eventsDetails, types.PostChaosCheck, "NUT: Not Ready", "Warning", &chaosDetails)
-		events.GenerateEvents(&eventsDetails, clients, &chaosDetails, "ChaosEngine")
-=======
 	//POST-CHAOS AUXILIARY APPLICATION STATUS CHECK
 	if experimentsDetails.AuxiliaryAppInfo != "" {
 		log.Info("[Status]: Verify that the Auxiliary Applications are running (post-chaos)")
@@ -173,7 +165,14 @@
 			result.RecordAfterFailure(&chaosDetails, &resultDetails, failStep, clients, &eventsDetails)
 			return
 		}
->>>>>>> 21be0d9a
+	}
+
+	// Checking the status of target nodes
+	log.Info("[Status]: Getting the status of target nodes")
+	if err := status.CheckNodeStatus(experimentsDetails.TargetNodes, experimentsDetails.Timeout, experimentsDetails.Delay, clients); err != nil {
+		log.Warnf("Target nodes are not in the ready state, you may need to manually recover the node, err: %v", err)
+		types.SetEngineEventAttributes(&eventsDetails, types.PostChaosCheck, "NUT: Not Ready", "Warning", &chaosDetails)
+		events.GenerateEvents(&eventsDetails, clients, &chaosDetails, "ChaosEngine")
 	}
 
 	if experimentsDetails.EngineName != "" {
