--- conflicted
+++ resolved
@@ -102,18 +102,9 @@
 	}
 
 	// Including the pumba lib for pod-network-loss
-<<<<<<< HEAD
-	if experimentsDetails.ChaosLib == "pumba" && experimentsDetails.ContainerRuntime == "docker" {
-		err = pumbaLIB.PodNetworkLossChaos(&experimentsDetails, clients, &resultDetails, &eventsDetails, &chaosDetails)
-		if err != nil {
-=======
 	switch {
 	case experimentsDetails.ChaosLib == "pumba" && experimentsDetails.ContainerRuntime == "docker":
-		// Calling AbortWatcher go routine, it will continuously watch for the abort signal for the entire chaos duration and generate the required events and result
-		// It is being invoked here, as opposed to within the chaoslib, as these experiments do not need additional recovery/chaos revert steps like in case of network experiments
-		go common.AbortWatcher(experimentsDetails.ExperimentName, clients, &resultDetails, &chaosDetails, &eventsDetails)
 		if err := pumbaLIB.PodNetworkLossChaos(&experimentsDetails, clients, &resultDetails, &eventsDetails, &chaosDetails); err != nil {
->>>>>>> d6d4797d
 			log.Errorf("Chaos injection failed, err: %v", err)
 			failStep := "failed in chaos injection phase"
 			result.RecordAfterFailure(&chaosDetails, &resultDetails, failStep, clients, &eventsDetails)
