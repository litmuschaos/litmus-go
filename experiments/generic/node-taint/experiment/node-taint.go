--- conflicted
+++ resolved
@@ -92,33 +92,20 @@
 	}
 
 	// Checking the status of target nodes
-<<<<<<< HEAD
 	if chaosDetails.DefaultChecks {
 		log.Info("[Status]: Getting the status of target nodes")
 		if err := status.CheckNodeStatus(experimentsDetails.TargetNode, experimentsDetails.Timeout, experimentsDetails.Delay, clients); err != nil {
 			log.Errorf("Target nodes are not in the ready state, err: %v", err)
 			failStep := "Checking the status of nodes"
-			result.RecordAfterFailure(&chaosDetails, &resultDetails, failStep, clients, &eventsDetails)
-			return
-		}
-=======
-	log.Info("[Status]: Getting the status of target nodes")
-	if err := status.CheckNodeStatus(experimentsDetails.TargetNode, experimentsDetails.Timeout, experimentsDetails.Delay, clients); err != nil {
-		log.Errorf("Target nodes are not in the ready state, err: %v", err)
-		failStep := "Checking the status of nodes"
-		types.SetEngineEventAttributes(&eventsDetails, types.PreChaosCheck, "NUT: Not Ready", "Warning", &chaosDetails)
-		events.GenerateEvents(&eventsDetails, clients, &chaosDetails, "ChaosEngine")
-		result.RecordAfterFailure(&chaosDetails, &resultDetails, failStep, clients, &eventsDetails)
-		return
->>>>>>> 28dd7852
+			types.SetEngineEventAttributes(&eventsDetails, types.PreChaosCheck, "NUT: Not Ready", "Warning", &chaosDetails)
+			events.GenerateEvents(&eventsDetails, clients, &chaosDetails, "ChaosEngine")
+			result.RecordAfterFailure(&chaosDetails, &resultDetails, failStep, clients, &eventsDetails)
+			return
+		}
 	}
 	if experimentsDetails.EngineName != "" {
 		// marking AUT as running, as we already checked the status of application under test
-<<<<<<< HEAD
 		msg := common.GetStatusMessage(chaosDetails.DefaultChecks, "NUT: Ready", "")
-=======
-		msg := "NUT: Ready"
->>>>>>> 28dd7852
 
 		// run the probes in the pre-chaos check
 		if len(resultDetails.ProbeDetails) != 0 {
@@ -126,21 +113,13 @@
 			if err := probe.RunProbes(&chaosDetails, clients, &resultDetails, "PreChaos", &eventsDetails); err != nil {
 				log.Errorf("Probe Failed, err: %v", err)
 				failStep := "Failed while running probes"
-<<<<<<< HEAD
 				msg := common.GetStatusMessage(chaosDetails.DefaultChecks, "NUT: Ready", "Unsuccessful")
-=======
-				msg := "NUT: Ready, Probes: Unsuccessful"
->>>>>>> 28dd7852
 				types.SetEngineEventAttributes(&eventsDetails, types.PreChaosCheck, msg, "Warning", &chaosDetails)
 				events.GenerateEvents(&eventsDetails, clients, &chaosDetails, "ChaosEngine")
 				result.RecordAfterFailure(&chaosDetails, &resultDetails, failStep, clients, &eventsDetails)
 				return
 			}
-<<<<<<< HEAD
 			msg = common.GetStatusMessage(chaosDetails.DefaultChecks, "NUT: Ready", "Successful")
-=======
-			msg = "NUT: Ready, Probes: Successful"
->>>>>>> 28dd7852
 		}
 		// generating the events for the pre-chaos check
 		types.SetEngineEventAttributes(&eventsDetails, types.PreChaosCheck, msg, "Normal", &chaosDetails)
@@ -187,41 +166,31 @@
 	}
 
 	// Checking the status of target nodes
-	log.Info("[Status]: Getting the status of target nodes")
-	if err := status.CheckNodeStatus(experimentsDetails.TargetNode, experimentsDetails.Timeout, experimentsDetails.Delay, clients); err != nil {
-		log.Warnf("Target nodes are not in the ready state, you may need to manually recover the node, err: %v", err)
-		types.SetEngineEventAttributes(&eventsDetails, types.PostChaosCheck, "NUT: Not Ready", "Warning", &chaosDetails)
-		events.GenerateEvents(&eventsDetails, clients, &chaosDetails, "ChaosEngine")
+	if chaosDetails.DefaultChecks {
+		log.Info("[Status]: Getting the status of target nodes")
+		if err := status.CheckNodeStatus(experimentsDetails.TargetNode, experimentsDetails.Timeout, experimentsDetails.Delay, clients); err != nil {
+			log.Warnf("Target nodes are not in the ready state, you may need to manually recover the node, err: %v", err)
+			types.SetEngineEventAttributes(&eventsDetails, types.PostChaosCheck, "NUT: Not Ready", "Warning", &chaosDetails)
+			events.GenerateEvents(&eventsDetails, clients, &chaosDetails, "ChaosEngine")
+		}
 	}
 
 	if experimentsDetails.EngineName != "" {
 		// marking AUT as running, as we already checked the status of application under test
-<<<<<<< HEAD
 		msg := common.GetStatusMessage(chaosDetails.DefaultChecks, "NUT: Ready", "")
-=======
-		msg := "NUT: Ready"
->>>>>>> 28dd7852
 
 		// run the probes in the post-chaos check
 		if len(resultDetails.ProbeDetails) != 0 {
 			if err := probe.RunProbes(&chaosDetails, clients, &resultDetails, "PostChaos", &eventsDetails); err != nil {
 				log.Errorf("Probes Failed, err: %v", err)
 				failStep := "Failed while running probes"
-<<<<<<< HEAD
 				msg := common.GetStatusMessage(chaosDetails.DefaultChecks, "NUT: Ready", "Unsuccessful")
-=======
-				msg := "NUT: Ready, Probes: Unsuccessful"
->>>>>>> 28dd7852
 				types.SetEngineEventAttributes(&eventsDetails, types.PostChaosCheck, msg, "Warning", &chaosDetails)
 				events.GenerateEvents(&eventsDetails, clients, &chaosDetails, "ChaosEngine")
 				result.RecordAfterFailure(&chaosDetails, &resultDetails, failStep, clients, &eventsDetails)
 				return
 			}
-<<<<<<< HEAD
 			msg = common.GetStatusMessage(chaosDetails.DefaultChecks, "NUT: Ready", "Successful")
-=======
-			msg = "NUT: Ready, Probes: Successful"
->>>>>>> 28dd7852
 		}
 
 		// generating post chaos event
