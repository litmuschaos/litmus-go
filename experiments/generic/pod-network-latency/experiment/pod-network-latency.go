--- conflicted
+++ resolved
@@ -71,25 +71,16 @@
 	go common.AbortWatcher(experimentsDetails.ExperimentName, clients, &resultDetails, &chaosDetails, &eventsDetails)
 
 	//PRE-CHAOS APPLICATION STATUS CHECK
-<<<<<<< HEAD
 	if chaosDetails.DefaultChecks {
 		log.Info("[Status]: Verify that the AUT (Application Under Test) is running (pre-chaos)")
 		if err := status.AUTStatusCheck(experimentsDetails.AppNS, experimentsDetails.AppLabel, experimentsDetails.TargetContainer, experimentsDetails.Timeout, experimentsDetails.Delay, clients, &chaosDetails); err != nil {
 			log.Errorf("Application status check failed, err: %v", err)
 			failStep := "Verify that the AUT (Application Under Test) is running (pre-chaos)"
+			types.SetEngineEventAttributes(&eventsDetails, types.PreChaosCheck, "AUT: Not Running", "Warning", &chaosDetails)
+			events.GenerateEvents(&eventsDetails, clients, &chaosDetails, "ChaosEngine")
 			result.RecordAfterFailure(&chaosDetails, &resultDetails, failStep, clients, &eventsDetails)
 			return
 		}
-=======
-	log.Info("[Status]: Verify that the AUT (Application Under Test) is running (pre-chaos)")
-	if err := status.AUTStatusCheck(experimentsDetails.AppNS, experimentsDetails.AppLabel, experimentsDetails.TargetContainer, experimentsDetails.Timeout, experimentsDetails.Delay, clients, &chaosDetails); err != nil {
-		log.Errorf("Application status check failed, err: %v", err)
-		failStep := "Verify that the AUT (Application Under Test) is running (pre-chaos)"
-		types.SetEngineEventAttributes(&eventsDetails, types.PreChaosCheck, "AUT: Not Running", "Warning", &chaosDetails)
-		events.GenerateEvents(&eventsDetails, clients, &chaosDetails, "ChaosEngine")
-		result.RecordAfterFailure(&chaosDetails, &resultDetails, failStep, clients, &eventsDetails)
-		return
->>>>>>> 28dd7852
 	}
 
 	if experimentsDetails.EngineName != "" {
@@ -142,25 +133,16 @@
 	resultDetails.Verdict = v1alpha1.ResultVerdictPassed
 
 	//POST-CHAOS APPLICATION STATUS CHECK
-<<<<<<< HEAD
 	if chaosDetails.DefaultChecks {
 		log.Info("[Status]: Verify that the AUT (Application Under Test) is running (post-chaos)")
 		if err := status.AUTStatusCheck(experimentsDetails.AppNS, experimentsDetails.AppLabel, experimentsDetails.TargetContainer, experimentsDetails.Timeout, experimentsDetails.Delay, clients, &chaosDetails); err != nil {
 			log.Infof("Application status check failed, err: %v", err)
 			failStep := "Verify that the AUT (Application Under Test) is running (post-chaos)"
+			types.SetEngineEventAttributes(&eventsDetails, types.PostChaosCheck, "AUT: Not Running", "Warning", &chaosDetails)
+			events.GenerateEvents(&eventsDetails, clients, &chaosDetails, "ChaosEngine")
 			result.RecordAfterFailure(&chaosDetails, &resultDetails, failStep, clients, &eventsDetails)
 			return
 		}
-=======
-	log.Info("[Status]: Verify that the AUT (Application Under Test) is running (post-chaos)")
-	if err := status.AUTStatusCheck(experimentsDetails.AppNS, experimentsDetails.AppLabel, experimentsDetails.TargetContainer, experimentsDetails.Timeout, experimentsDetails.Delay, clients, &chaosDetails); err != nil {
-		log.Infof("Application status check failed, err: %v", err)
-		failStep := "Verify that the AUT (Application Under Test) is running (post-chaos)"
-		types.SetEngineEventAttributes(&eventsDetails, types.PostChaosCheck, "AUT: Not Running", "Warning", &chaosDetails)
-		events.GenerateEvents(&eventsDetails, clients, &chaosDetails, "ChaosEngine")
-		result.RecordAfterFailure(&chaosDetails, &resultDetails, failStep, clients, &eventsDetails)
-		return
->>>>>>> 28dd7852
 	}
 
 	if experimentsDetails.EngineName != "" {
