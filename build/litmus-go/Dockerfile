--- conflicted
+++ resolved
@@ -23,21 +23,12 @@
 #Installing promql cli binaries
 RUN curl -L https://github.com/litmuschaos/test-tools/raw/master/custom/promql-cli/promql-linux-${TARGETARCH} --output /usr/local/bin/promql && chmod +x /usr/local/bin/promql
 
-<<<<<<< HEAD
-RUN if [[${TARGETARCH} == "arm64"]]; then \
-    curl -L https://get.docker.com/builds/Linux/aarch64/docker-1.13.1.tgz --output docker-cli && tar -zxvf docker-cli docker/docker && mv docker/docker /usr/local/bin/docker && chmod +x /usr/local/bin/docker; \
-  else \
-    curl -L https://get.docker.com/builds/Linux/x86_64/docker-1.13.1.tgz --output docker-cli && tar -zxvf docker-cli docker/docker && mv docker/docker /usr/local/bin/docker && chmod +x /usr/local/bin/docker; \
-  fi
-  
-=======
 RUN if [[ "${TARGETARCH}" == "arm64" ]]; then \
     curl -L https://get.docker.com/builds/Linux/aarch64/docker-1.13.1.tgz --output docker-cli && tar -zxvf docker-cli docker/docker && mv docker/docker /usr/local/bin/docker && chmod +x /usr/local/bin/docker; \
   elif [[ "${TARGETARCH}" == "amd64" ]]; then \
     curl -L https://get.docker.com/builds/Linux/x86_64/docker-1.13.1.tgz --output docker-cli && tar -zxvf docker-cli docker/docker && mv docker/docker /usr/local/bin/docker && chmod +x /usr/local/bin/docker; \
   fi
 
->>>>>>> 36fa7789
 #Copying Necessary Files
 COPY ./build/_output/${TARGETARCH} ./litmus
 
