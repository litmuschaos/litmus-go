<<<<<<< HEAD
=======
FROM ubuntu:18.04 as builder

# intall gcc and supporting packages
RUN apt-get update && apt-get install -yq make gcc

WORKDIR /code

# download stress-ng sources
ARG STRESS_NG_VERSION
ENV STRESS_NG_VERSION ${STRESS_NG_VERSION:-0.10.10}
ADD https://github.com/ColinIanKing/stress-ng/archive/V${STRESS_NG_VERSION}.tar.gz .
RUN tar -xf V${STRESS_NG_VERSION}.tar.gz && mv stress-ng-${STRESS_NG_VERSION} stress-ng

# make static version
WORKDIR /code/stress-ng
RUN STATIC=1 make

>>>>>>> a51ded44
FROM ubuntu:bionic

LABEL maintainer="LitmusChaos"

<<<<<<< HEAD
ARG TARGETARCH
ENV USER_UID=1001 \
    USER_NAME=litmus-go
    
=======
ENV USER_UID=1001 \
    USER_NAME=litmus-go

>>>>>>> a51ded44
#Installing necessary ubuntu packages
RUN apt-get update && apt-get install -y curl bash systemd iproute2 stress-ng

#Installing Kubectl
ENV KUBE_LATEST_VERSION="v1.18.0"
RUN curl -L https://storage.googleapis.com/kubernetes-release/release/${KUBE_LATEST_VERSION}/bin/linux/${TARGETARCH}/kubectl -o     /usr/local/bin/kubectl && \
    chmod +x /usr/local/bin/kubectl

#Installing crictl binaries
RUN curl -L https://github.com/kubernetes-sigs/cri-tools/releases/download/v1.16.0/crictl-v1.16.0-linux-amd64.tar.gz --output crictl-v1.16.0-linux-amd64.tar.gz && \
    tar zxvf crictl-v1.16.0-linux-amd64.tar.gz -C /usr/local/bin
    
#Installing pumba binaries
ENV PUMBA_VERSION="0.6.5"
RUN curl -L https://github.com/alexei-led/pumba/releases/download/${PUMBA_VERSION}/pumba_linux_${TARGETARCH} --output /usr/local/bin/pumba && chmod +x /usr/local/bin/pumba

<<<<<<< HEAD
COPY ./build/_output/${TARGETARCH} ./litmus/experiments

RUN useradd -ms /bin/bash ${USER_NAME} 
RUN chmod +x litmus
=======
#Copying Necessary Files
COPY ./build/_output ./litmus/experiments

RUN useradd -ms /bin/bash ${USER_NAME} 
>>>>>>> a51ded44
WORKDIR /litmus
RUN chown -R ${USER_NAME}:root /litmus
USER ${USER_NAME}<|MERGE_RESOLUTION|>--- conflicted
+++ resolved
@@ -1,37 +1,11 @@
-<<<<<<< HEAD
-=======
-FROM ubuntu:18.04 as builder
-
-# intall gcc and supporting packages
-RUN apt-get update && apt-get install -yq make gcc
-
-WORKDIR /code
-
-# download stress-ng sources
-ARG STRESS_NG_VERSION
-ENV STRESS_NG_VERSION ${STRESS_NG_VERSION:-0.10.10}
-ADD https://github.com/ColinIanKing/stress-ng/archive/V${STRESS_NG_VERSION}.tar.gz .
-RUN tar -xf V${STRESS_NG_VERSION}.tar.gz && mv stress-ng-${STRESS_NG_VERSION} stress-ng
-
-# make static version
-WORKDIR /code/stress-ng
-RUN STATIC=1 make
-
->>>>>>> a51ded44
 FROM ubuntu:bionic
 
 LABEL maintainer="LitmusChaos"
 
-<<<<<<< HEAD
 ARG TARGETARCH
 ENV USER_UID=1001 \
     USER_NAME=litmus-go
     
-=======
-ENV USER_UID=1001 \
-    USER_NAME=litmus-go
-
->>>>>>> a51ded44
 #Installing necessary ubuntu packages
 RUN apt-get update && apt-get install -y curl bash systemd iproute2 stress-ng
 
@@ -48,17 +22,9 @@
 ENV PUMBA_VERSION="0.6.5"
 RUN curl -L https://github.com/alexei-led/pumba/releases/download/${PUMBA_VERSION}/pumba_linux_${TARGETARCH} --output /usr/local/bin/pumba && chmod +x /usr/local/bin/pumba
 
-<<<<<<< HEAD
 COPY ./build/_output/${TARGETARCH} ./litmus/experiments
 
 RUN useradd -ms /bin/bash ${USER_NAME} 
-RUN chmod +x litmus
-=======
-#Copying Necessary Files
-COPY ./build/_output ./litmus/experiments
-
-RUN useradd -ms /bin/bash ${USER_NAME} 
->>>>>>> a51ded44
 WORKDIR /litmus
 RUN chown -R ${USER_NAME}:root /litmus
 USER ${USER_NAME}