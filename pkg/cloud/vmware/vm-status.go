<<<<<<< HEAD
package vmware

import (
	"crypto/tls"
	"encoding/json"
	"io/ioutil"
	"net/http"

	experimentTypes "github.com/litmuschaos/litmus-go/pkg/vmware/vm-poweroff/types"
)

//GetVMStatus gets the current status of Vcenter VM
func GetVMStatus(experimentsDetails *experimentTypes.ExperimentDetails, cookie string) (string, error) {

	type Message struct {
		MsgValue struct {
			StateValue string `json:"state"`
		} `json:"value"`
	}

	//Leverage Go's HTTP Post function to make request
	req, err := http.NewRequest("GET", "https://"+experimentsDetails.VcenterServer+"/rest/vcenter/vm/"+experimentsDetails.AppVMMoid+"/power/", nil)
	if err != nil {
		return "", err
	}
	req.Header.Set("Content-Type", "application/json")
	req.Header.Set("Cookie", cookie)
	tr := &http.Transport{
		TLSClientConfig: &tls.Config{InsecureSkipVerify: true},
	}

	client := &http.Client{Transport: tr}
	resp, err := client.Do(req)
	//Handle Error
	if err != nil {
		return "", err
	}
	defer resp.Body.Close()
	//Read the response body
	body, err := ioutil.ReadAll(resp.Body)
	if err != nil {
		return "", err
	}
	var m1 Message
	json.Unmarshal([]byte(body), &m1)
	return string(m1.MsgValue.StateValue), nil
}
=======
package vmware

import (
	"crypto/tls"
	"encoding/json"
	experimentTypes "github.com/litmuschaos/litmus-go/pkg/vmware/vm-poweroff/types"
	"io/ioutil"
	"net/http"
)

//GetVMStatus gets the current status of Vcenter VM
func GetVMStatus(experimentsDetails *experimentTypes.ExperimentDetails, cookie string) (string, error) {

	type Message struct {
		MsgValue struct {
			StateValue string `json:"state"`
		} `json:"value"`
	}

	//Leverage Go's HTTP Post function to make request
	req, err := http.NewRequest("GET", "https://"+experimentsDetails.VcenterServer+"/rest/vcenter/vm/"+experimentsDetails.AppVmMoid+"/power/", nil)
	req.Header.Set("Content-Type", "application/json")
	req.Header.Set("Cookie", cookie)
	tr := &http.Transport{
		TLSClientConfig: &tls.Config{InsecureSkipVerify: true},
	}

	client := &http.Client{Transport: tr}
	resp, err := client.Do(req)
	//Handle Error
	if err != nil {
		return "", err
	}
	defer resp.Body.Close()
	//Read the response body
	body, err := ioutil.ReadAll(resp.Body)
	if err != nil {
		return "", err
	}
	var m1 Message
	json.Unmarshal([]byte(body), &m1)
	return string(m1.MsgValue.StateValue), nil

}
>>>>>>> 1bb936e4
<|MERGE_RESOLUTION|>--- conflicted
+++ resolved
@@ -1,4 +1,3 @@
-<<<<<<< HEAD
 package vmware
 
 import (
@@ -45,50 +44,4 @@
 	var m1 Message
 	json.Unmarshal([]byte(body), &m1)
 	return string(m1.MsgValue.StateValue), nil
-}
-=======
-package vmware
-
-import (
-	"crypto/tls"
-	"encoding/json"
-	experimentTypes "github.com/litmuschaos/litmus-go/pkg/vmware/vm-poweroff/types"
-	"io/ioutil"
-	"net/http"
-)
-
-//GetVMStatus gets the current status of Vcenter VM
-func GetVMStatus(experimentsDetails *experimentTypes.ExperimentDetails, cookie string) (string, error) {
-
-	type Message struct {
-		MsgValue struct {
-			StateValue string `json:"state"`
-		} `json:"value"`
-	}
-
-	//Leverage Go's HTTP Post function to make request
-	req, err := http.NewRequest("GET", "https://"+experimentsDetails.VcenterServer+"/rest/vcenter/vm/"+experimentsDetails.AppVmMoid+"/power/", nil)
-	req.Header.Set("Content-Type", "application/json")
-	req.Header.Set("Cookie", cookie)
-	tr := &http.Transport{
-		TLSClientConfig: &tls.Config{InsecureSkipVerify: true},
-	}
-
-	client := &http.Client{Transport: tr}
-	resp, err := client.Do(req)
-	//Handle Error
-	if err != nil {
-		return "", err
-	}
-	defer resp.Body.Close()
-	//Read the response body
-	body, err := ioutil.ReadAll(resp.Body)
-	if err != nil {
-		return "", err
-	}
-	var m1 Message
-	json.Unmarshal([]byte(body), &m1)
-	return string(m1.MsgValue.StateValue), nil
-
-}
->>>>>>> 1bb936e4
+}