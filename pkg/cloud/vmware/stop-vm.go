<<<<<<< HEAD
package vmware

import (
	"crypto/tls"
	"net/http"

	experimentTypes "github.com/litmuschaos/litmus-go/pkg/vmware/vm-poweroff/types"
)

//StopVM stops the desired VMWare VM
func StopVM(experimentsDetails *experimentTypes.ExperimentDetails, cookie string) error {

	//Leverage Go's HTTP Post function to make request
	req, err := http.NewRequest("POST", "https://"+experimentsDetails.VcenterServer+"/rest/vcenter/vm/"+experimentsDetails.AppVMMoid+"/power/stop", nil)
	if err != nil {
		return err
	}
	req.Header.Set("Content-Type", "application/json")
	req.Header.Set("Cookie", cookie)
	tr := &http.Transport{
		TLSClientConfig: &tls.Config{InsecureSkipVerify: true},
	}

	client := &http.Client{Transport: tr}
	resp, err := client.Do(req)
	//Handle Error
	if err != nil {
		return err
	}
	defer resp.Body.Close()
	return nil
}
=======
package vmware

import (
	"crypto/tls"
	"net/http"

	experimentTypes "github.com/litmuschaos/litmus-go/pkg/vmware/vm-poweroff/types"
)

//StopVM stops the desired VMWare VM
func StopVM(experimentsDetails *experimentTypes.ExperimentDetails, cookie string) error {

	//Leverage Go's HTTP Post function to make request
	req, err := http.NewRequest("POST", "https://"+experimentsDetails.VcenterServer+"/rest/vcenter/vm/"+experimentsDetails.AppVMMoid+"/power/stop", nil)
	req.Header.Set("Content-Type", "application/json")
	req.Header.Set("Cookie", cookie)
	tr := &http.Transport{
		TLSClientConfig: &tls.Config{InsecureSkipVerify: true},
	}

	client := &http.Client{Transport: tr}
	resp, err := client.Do(req)
	//Handle Error
	if err != nil {
		return err
	}
	defer resp.Body.Close()
	return nil
}
>>>>>>> 8441681a
<|MERGE_RESOLUTION|>--- conflicted
+++ resolved
@@ -1,4 +1,3 @@
-<<<<<<< HEAD
 package vmware
 
 import (
@@ -30,35 +29,4 @@
 	}
 	defer resp.Body.Close()
 	return nil
-}
-=======
-package vmware
-
-import (
-	"crypto/tls"
-	"net/http"
-
-	experimentTypes "github.com/litmuschaos/litmus-go/pkg/vmware/vm-poweroff/types"
-)
-
-//StopVM stops the desired VMWare VM
-func StopVM(experimentsDetails *experimentTypes.ExperimentDetails, cookie string) error {
-
-	//Leverage Go's HTTP Post function to make request
-	req, err := http.NewRequest("POST", "https://"+experimentsDetails.VcenterServer+"/rest/vcenter/vm/"+experimentsDetails.AppVMMoid+"/power/stop", nil)
-	req.Header.Set("Content-Type", "application/json")
-	req.Header.Set("Cookie", cookie)
-	tr := &http.Transport{
-		TLSClientConfig: &tls.Config{InsecureSkipVerify: true},
-	}
-
-	client := &http.Client{Transport: tr}
-	resp, err := client.Do(req)
-	//Handle Error
-	if err != nil {
-		return err
-	}
-	defer resp.Body.Close()
-	return nil
-}
->>>>>>> 8441681a
+}