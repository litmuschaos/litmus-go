package log

import (
	logrus "github.com/sirupsen/logrus"
)

//Fatalf Logs first and then calls `logger.Exit(1)`
// logging level is set to Panic.
func Fatalf(msg string, err ...interface{}) {
	logrus.WithFields(logrus.Fields{}).Fatalf(msg, err)
}

//Fatal Logs first and then calls `logger.Exit(1)`
// logging level is set to Panic.
func Fatal(msg string) {
	logrus.WithFields(logrus.Fields{}).Fatal(msg)
}

//Infof log the General operational entries about what's going on inside the application
func Infof(msg string, val ...interface{}) {
	logrus.WithFields(logrus.Fields{}).Infof(msg, val...)
}

//Info log the General operational entries about what's going on inside the application
func Info(msg string) {
	logrus.WithFields(logrus.Fields{}).Infof(msg)
}

// InfoWithValues log the General operational entries about what's going on inside the application
// It also print the extra key values pairs
func InfoWithValues(msg string, val map[string]interface{}) {
	logrus.WithFields(val).Info(msg)
}

// ErrorWithValues log the Error entries happening inside the code
// It also print the extra key values pairs
func ErrorWithValues(msg string, val map[string]interface{}) {
	logrus.WithFields(val).Error(msg)
}

//Warn log the Non-critical entries that deserve eyes.
func Warn(msg string) {
	logrus.WithFields(logrus.Fields{}).Warn(msg)
}

//Warnf log the Non-critical entries that deserve eyes.
func Warnf(msg string, val ...interface{}) {
<<<<<<< HEAD
	logrus.WithFields(logrus.Fields{}).Warnf(msg, val)
=======
	logrus.WithFields(logrus.Fields{}).Warnf(msg, val...)
>>>>>>> 09697eb7
}

//Errorf used for errors that should definitely be noted.
// Commonly used for hooks to send errors to an error tracking service.
func Errorf(msg string, err ...interface{}) {
	logrus.WithFields(logrus.Fields{}).Errorf(msg, err)
}

//Error used for errors that should definitely be noted.
// Commonly used for hooks to send errors to an error tracking service
func Error(msg string) {
	logrus.WithFields(logrus.Fields{}).Error(msg)
}<|MERGE_RESOLUTION|>--- conflicted
+++ resolved
@@ -45,11 +45,7 @@
 
 //Warnf log the Non-critical entries that deserve eyes.
 func Warnf(msg string, val ...interface{}) {
-<<<<<<< HEAD
-	logrus.WithFields(logrus.Fields{}).Warnf(msg, val)
-=======
 	logrus.WithFields(logrus.Fields{}).Warnf(msg, val...)
->>>>>>> 09697eb7
 }
 
 //Errorf used for errors that should definitely be noted.
