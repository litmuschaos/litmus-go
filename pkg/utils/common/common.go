--- conflicted
+++ resolved
@@ -35,6 +35,30 @@
 func DeletePod(podName, podLabel, namespace string, timeout, delay int, clients clients.ClientSets) error {
 
 	err := clients.KubeClient.CoreV1().Pods(namespace).Delete(podName, &v1.DeleteOptions{})
+
+	if err != nil {
+		return err
+	}
+
+	// waiting for the termination of the pod
+	err = retry.
+		Times(uint(timeout / delay)).
+		Wait(time.Duration(delay) * time.Second).
+		Try(func(attempt uint) error {
+			podSpec, err := clients.KubeClient.CoreV1().Pods(namespace).List(v1.ListOptions{LabelSelector: podLabel})
+			if err != nil || len(podSpec.Items) != 0 {
+				return errors.Errorf("Unable to delete the pod, err: %v", err)
+			}
+			return nil
+		})
+
+	return err
+}
+
+//DeleteAllPod deletes all the pods with matching labels and wait until all the pods got terminated
+func DeleteAllPod(podLabel, namespace string, timeout, delay int, clients clients.ClientSets) error {
+
+	err := clients.KubeClient.CoreV1().Pods(namespace).DeleteCollection(&v1.DeleteOptions{}, v1.ListOptions{LabelSelector: podLabel})
 
 	if err != nil {
 		return err
@@ -103,31 +127,6 @@
 	return realpods, nil
 }
 
-// DeleteHelperDaemonset deletes the specified daemonset and wait until it got terminated
-func DeleteHelperDaemonset(name, labels, namespace string, timeout, delay int, clients clients.ClientSets) error {
-	if err := clients.KubeClient.AppsV1().DaemonSets(namespace).Delete(name, &v1.DeleteOptions{}); err != nil {
-		return err
-	}
-
-<<<<<<< HEAD
-	// waiting for the termination of the daemonset
-	err := retry.
-		Times(uint(timeout / delay)).
-		Wait(time.Duration(delay) * time.Second).
-		Try(func(attempt uint) error {
-			dsList, err := clients.KubeClient.AppsV1().DaemonSets(namespace).List(v1.ListOptions{LabelSelector: labels})
-			if err != nil || len(dsList.Items) != 0 {
-				return errors.Errorf("Unable to delete the daemonset, err: %v", err)
-			}
-			return nil
-		})
-
-	return err
-
-=======
-	return podName, nodeName, nil
-}
-
 // GetChaosPodAnnotation will return the annotation on chaos pod
 func GetChaosPodAnnotation(podName, namespace string, clients clients.ClientSets) (map[string]string, error) {
 
@@ -136,5 +135,4 @@
 		return nil, errors.Errorf("fail to get the chaos pod annotation, due to %v", err)
 	}
 	return pod.Annotations, nil
->>>>>>> 9ea2e577
 }