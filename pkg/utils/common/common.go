package common

import (
	"math/rand"
	"os"
	"os/signal"
	"strconv"
	"strings"
	"syscall"
	"time"

	"github.com/litmuschaos/litmus-go/pkg/clients"
	"github.com/litmuschaos/litmus-go/pkg/events"
	"github.com/litmuschaos/litmus-go/pkg/log"
	"github.com/litmuschaos/litmus-go/pkg/math"
	"github.com/litmuschaos/litmus-go/pkg/result"
	"github.com/litmuschaos/litmus-go/pkg/types"
	"github.com/pkg/errors"
)

//WaitForDuration waits for the given time duration (in seconds)
func WaitForDuration(duration int) {
	time.Sleep(time.Duration(duration) * time.Second)
}

// RandomInterval wait for the random interval lies between lower & upper bounds
func RandomInterval(interval string) error {
	intervals := strings.Split(interval, "-")
	var lowerBound, upperBound int
	switch len(intervals) {
	case 1:
		lowerBound = 0
		upperBound, _ = strconv.Atoi(intervals[0])
	case 2:
		lowerBound, _ = strconv.Atoi(intervals[0])
		upperBound, _ = strconv.Atoi(intervals[1])
	default:
		return errors.Errorf("unable to parse CHAOS_INTERVAL, provide in valid format")
	}
	rand.Seed(time.Now().UnixNano())
	waitTime := lowerBound + rand.Intn(upperBound-lowerBound)
	log.Infof("[Wait]: Wait for the random chaos interval %vs", waitTime)
	WaitForDuration(waitTime)
	return nil
}

// GetRunID generate a random string
func GetRunID() string {
	var letterRunes = []rune("abcdefghijklmnopqrstuvwxyz")
	runID := make([]rune, 6)
	rand.Seed(time.Now().UnixNano())
	for i := range runID {
		runID[i] = letterRunes[rand.Intn(len(letterRunes))]
	}
	return string(runID)
}

// AbortWatcher continuosly watch for the abort signals
// it will update chaosresult w/ failed step and create an abort event, if it recieved abort signal during chaos
func AbortWatcher(expname string, clients clients.ClientSets, resultDetails *types.ResultDetails, chaosDetails *types.ChaosDetails, eventsDetails *types.EventDetails) {
	AbortWatcherWithoutExit(expname, clients, resultDetails, chaosDetails, eventsDetails)
	os.Exit(1)
}

// AbortWatcherWithoutExit continuosly watch for the abort signals
func AbortWatcherWithoutExit(expname string, clients clients.ClientSets, resultDetails *types.ResultDetails, chaosDetails *types.ChaosDetails, eventsDetails *types.EventDetails) {

	// signChan channel is used to transmit signal notifications.
	signChan := make(chan os.Signal, 1)
	// Catch and relay certain signal(s) to signChan channel.
	signal.Notify(signChan, os.Interrupt, syscall.SIGTERM)

loop:
	for {
		select {
		case <-signChan:
			log.Info("[Chaos]: Chaos Experiment Abortion started because of terminated signal received")
			// updating the chaosresult after stopped
			failStep := "Chaos injection stopped!"
			types.SetResultAfterCompletion(resultDetails, "Stopped", "Stopped", failStep)
			result.ChaosResult(chaosDetails, clients, resultDetails, "EOT")

			// generating summary event in chaosengine
			msg := expname + " experiment has been aborted"
			types.SetEngineEventAttributes(eventsDetails, types.Summary, msg, "Warning", chaosDetails)
			events.GenerateEvents(eventsDetails, clients, chaosDetails, "ChaosEngine")

			// generating summary event in chaosresult
			types.SetResultEventAttributes(eventsDetails, types.Summary, msg, "Warning", resultDetails)
			events.GenerateEvents(eventsDetails, clients, chaosDetails, "ChaosResult")
			break loop
		}
	}
}

// Getenv fetch the env and set the default value, if any
func Getenv(key string, defaultValue string) string {
	value := os.Getenv(key)
	if value == "" {
		value = defaultValue
	}
	return value
<<<<<<< HEAD
=======
}

//CalculateVolumeAffPerc will calculate the target volume ids according to the volume affected percentage provided.
func CalculateVolumeAffPerc(volumeAffPerc int, volumeList []string) []string {

	var newVolumeIDList []string
	newInstanceListLength := math.Maximum(1, math.Adjustment(volumeAffPerc, len(volumeList)))
	rand.Seed(time.Now().UnixNano())

	// it will generate the random instanceList
	// it starts from the random index and choose requirement no of volumeID next to that index in a circular way.
	index := rand.Intn(len(volumeList))
	for i := 0; i < newInstanceListLength; i++ {
		newVolumeIDList = append(newVolumeIDList, volumeList[index])
		index = (index + 1) % len(volumeList)
	}
	return newVolumeIDList
>>>>>>> 1bb936e4
}<|MERGE_RESOLUTION|>--- conflicted
+++ resolved
@@ -100,24 +100,21 @@
 		value = defaultValue
 	}
 	return value
-<<<<<<< HEAD
-=======
 }
 
-//CalculateVolumeAffPerc will calculate the target volume ids according to the volume affected percentage provided.
-func CalculateVolumeAffPerc(volumeAffPerc int, volumeList []string) []string {
+//FilterBasedOnPercentage return the slice of list based on the the provided percentage
+func FilterBasedOnPercentage(percentage int, list []string) []string {
 
-	var newVolumeIDList []string
-	newInstanceListLength := math.Maximum(1, math.Adjustment(volumeAffPerc, len(volumeList)))
+	var finalList []string
+	newInstanceListLength := math.Maximum(1, math.Adjustment(percentage, len(list)))
 	rand.Seed(time.Now().UnixNano())
 
 	// it will generate the random instanceList
 	// it starts from the random index and choose requirement no of volumeID next to that index in a circular way.
-	index := rand.Intn(len(volumeList))
+	index := rand.Intn(len(list))
 	for i := 0; i < newInstanceListLength; i++ {
-		newVolumeIDList = append(newVolumeIDList, volumeList[index])
-		index = (index + 1) % len(volumeList)
+		finalList = append(finalList, list[index])
+		index = (index + 1) % len(list)
 	}
-	return newVolumeIDList
->>>>>>> 1bb936e4
+	return finalList
 }