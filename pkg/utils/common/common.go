package common

import (
	"math/rand"
	"os"
	"os/signal"
	"strconv"
	"strings"
	"syscall"
	"time"

	"github.com/litmuschaos/litmus-go/pkg/clients"
	"github.com/litmuschaos/litmus-go/pkg/events"
	"github.com/litmuschaos/litmus-go/pkg/log"
	"github.com/litmuschaos/litmus-go/pkg/math"
	"github.com/litmuschaos/litmus-go/pkg/result"
	"github.com/litmuschaos/litmus-go/pkg/types"
	"github.com/pkg/errors"
)

//WaitForDuration waits for the given time duration (in seconds)
func WaitForDuration(duration int) {
	time.Sleep(time.Duration(duration) * time.Second)
}

// RandomInterval wait for the random interval lies between lower & upper bounds
func RandomInterval(interval string) error {
	intervals := strings.Split(interval, "-")
	var lowerBound, upperBound int
	switch len(intervals) {
	case 1:
		lowerBound = 0
		upperBound, _ = strconv.Atoi(intervals[0])
	case 2:
		lowerBound, _ = strconv.Atoi(intervals[0])
		upperBound, _ = strconv.Atoi(intervals[1])
	default:
		return errors.Errorf("unable to parse CHAOS_INTERVAL, provide in valid format")
	}
	rand.Seed(time.Now().UnixNano())
	waitTime := lowerBound + rand.Intn(upperBound-lowerBound)
	log.Infof("[Wait]: Wait for the random chaos interval %vs", waitTime)
	WaitForDuration(waitTime)
	return nil
}

// GetRunID generate a random string
func GetRunID() string {
	var letterRunes = []rune("abcdefghijklmnopqrstuvwxyz")
	runID := make([]rune, 6)
	rand.Seed(time.Now().UnixNano())
	for i := range runID {
		runID[i] = letterRunes[rand.Intn(len(letterRunes))]
	}
	return string(runID)
}

// AbortWatcher continuosly watch for the abort signals
// it will update chaosresult w/ failed step and create an abort event, if it recieved abort signal during chaos
func AbortWatcher(expname string, clients clients.ClientSets, resultDetails *types.ResultDetails, chaosDetails *types.ChaosDetails, eventsDetails *types.EventDetails) {
	AbortWatcherWithoutExit(expname, clients, resultDetails, chaosDetails, eventsDetails)
	os.Exit(1)
}

// AbortWatcherWithoutExit continuosly watch for the abort signals
func AbortWatcherWithoutExit(expname string, clients clients.ClientSets, resultDetails *types.ResultDetails, chaosDetails *types.ChaosDetails, eventsDetails *types.EventDetails) {

	// signChan channel is used to transmit signal notifications.
	signChan := make(chan os.Signal, 1)
	// Catch and relay certain signal(s) to signChan channel.
	signal.Notify(signChan, os.Interrupt, syscall.SIGTERM)

loop:
	for {
		select {
		case <-signChan:
			log.Info("[Chaos]: Chaos Experiment Abortion started because of terminated signal received")
			// updating the chaosresult after stopped
			failStep := "Chaos injection stopped!"
			types.SetResultAfterCompletion(resultDetails, "Stopped", "Stopped", failStep)
			result.ChaosResult(chaosDetails, clients, resultDetails, "EOT")

			// generating summary event in chaosengine
			msg := expname + " experiment has been aborted"
			types.SetEngineEventAttributes(eventsDetails, types.Summary, msg, "Warning", chaosDetails)
			events.GenerateEvents(eventsDetails, clients, chaosDetails, "ChaosEngine")

			// generating summary event in chaosresult
			types.SetResultEventAttributes(eventsDetails, types.Summary, msg, "Warning", resultDetails)
			events.GenerateEvents(eventsDetails, clients, chaosDetails, "ChaosResult")
			break loop
		}
	}
}

<<<<<<< HEAD
// Getenv fetch the env and set the default value, if any
func Getenv(key string, defaultValue string) string {
	value := os.Getenv(key)
	if value == "" {
		value = defaultValue
	}
	return value
=======
//CalculateVolumeAffPerc will calculate the target volume ids according to the volume affected percentage provided.
func CalculateVolumeAffPerc(volumeAffPerc int, volumeList []string) []string {

	var newVolumeIDList []string
	newInstanceListLength := math.Maximum(1, math.Adjustment(volumeAffPerc, len(volumeList)))
	rand.Seed(time.Now().UnixNano())

	// it will generate the random instanceList
	// it starts from the random index and choose requirement no of volumeID next to that index in a circular way.
	index := rand.Intn(len(volumeList))
	for i := 0; i < newInstanceListLength; i++ {
		newVolumeIDList = append(newVolumeIDList, volumeList[index])
		index = (index + 1) % len(volumeList)
	}
	return newVolumeIDList
>>>>>>> c10cde25
}<|MERGE_RESOLUTION|>--- conflicted
+++ resolved
@@ -93,7 +93,6 @@
 	}
 }
 
-<<<<<<< HEAD
 // Getenv fetch the env and set the default value, if any
 func Getenv(key string, defaultValue string) string {
 	value := os.Getenv(key)
@@ -101,7 +100,8 @@
 		value = defaultValue
 	}
 	return value
-=======
+}
+
 //CalculateVolumeAffPerc will calculate the target volume ids according to the volume affected percentage provided.
 func CalculateVolumeAffPerc(volumeAffPerc int, volumeList []string) []string {
 
@@ -117,5 +117,4 @@
 		index = (index + 1) % len(volumeList)
 	}
 	return newVolumeIDList
->>>>>>> c10cde25
 }