--- conflicted
+++ resolved
@@ -94,7 +94,6 @@
 	}
 }
 
-<<<<<<< HEAD
 //GetTargetContainer will fetch the container name from application pod
 //This container will be used as target container
 func GetTargetContainer(appNamespace, appName string, clients clients.ClientSets) (string, error) {
@@ -103,7 +102,9 @@
 		return "", err
 	}
 	return pod.Spec.Containers[0].Name, nil
-=======
+
+}
+
 //CalculateVolumeAffPerc will calculate the target volume ids according to the volume affected percentage provided.
 func CalculateVolumeAffPerc(volumeAffPerc int, volumeList []string) []string {
 
@@ -119,5 +120,4 @@
 		index = (index + 1) % len(volumeList)
 	}
 	return newVolumeIDList
->>>>>>> c10cde25
 }