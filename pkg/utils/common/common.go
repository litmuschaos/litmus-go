package common

import (
	"math/rand"
	"os"
	"os/signal"
	"strconv"
	"strings"
	"syscall"
	"time"

	"github.com/litmuschaos/litmus-go/pkg/clients"
	"github.com/litmuschaos/litmus-go/pkg/events"
	"github.com/litmuschaos/litmus-go/pkg/log"
	"github.com/litmuschaos/litmus-go/pkg/math"
	"github.com/litmuschaos/litmus-go/pkg/result"
	"github.com/litmuschaos/litmus-go/pkg/types"
	"github.com/pkg/errors"
	apiv1 "k8s.io/api/core/v1"
)

//WaitForDuration waits for the given time duration (in seconds)
func WaitForDuration(duration int) {
	time.Sleep(time.Duration(duration) * time.Second)
}

// RandomInterval wait for the random interval lies between lower & upper bounds
func RandomInterval(interval string) error {
	intervals := strings.Split(interval, "-")
	var lowerBound, upperBound int
	switch len(intervals) {
	case 1:
		lowerBound = 0
		upperBound, _ = strconv.Atoi(intervals[0])
	case 2:
		lowerBound, _ = strconv.Atoi(intervals[0])
		upperBound, _ = strconv.Atoi(intervals[1])
	default:
		return errors.Errorf("unable to parse CHAOS_INTERVAL, provide in valid format")
	}
	rand.Seed(time.Now().UnixNano())
	waitTime := lowerBound + rand.Intn(upperBound-lowerBound)
	log.Infof("[Wait]: Wait for the random chaos interval %vs", waitTime)
	WaitForDuration(waitTime)
	return nil
}

// GetRunID generate a random string
func GetRunID() string {
	var letterRunes = []rune("abcdefghijklmnopqrstuvwxyz")
	runID := make([]rune, 6)
	rand.Seed(time.Now().UnixNano())
	for i := range runID {
		runID[i] = letterRunes[rand.Intn(len(letterRunes))]
	}
	return string(runID)
}

// AbortWatcher continuosly watch for the abort signals
// it will update chaosresult w/ failed step and create an abort event, if it recieved abort signal during chaos
func AbortWatcher(expname string, clients clients.ClientSets, resultDetails *types.ResultDetails, chaosDetails *types.ChaosDetails, eventsDetails *types.EventDetails) {
	AbortWatcherWithoutExit(expname, clients, resultDetails, chaosDetails, eventsDetails)
	os.Exit(1)
}

// AbortWatcherWithoutExit continuosly watch for the abort signals
func AbortWatcherWithoutExit(expname string, clients clients.ClientSets, resultDetails *types.ResultDetails, chaosDetails *types.ChaosDetails, eventsDetails *types.EventDetails) {

	// signChan channel is used to transmit signal notifications.
	signChan := make(chan os.Signal, 1)
	// Catch and relay certain signal(s) to signChan channel.
	signal.Notify(signChan, os.Interrupt, syscall.SIGTERM)

	// waiting until the abort signal recieved
	<-signChan

	log.Info("[Chaos]: Chaos Experiment Abortion started because of terminated signal received")
	// updating the chaosresult after stopped
	failStep := "Chaos injection stopped!"
	types.SetResultAfterCompletion(resultDetails, "Stopped", "Stopped", failStep)
	result.ChaosResult(chaosDetails, clients, resultDetails, "EOT")

	// generating summary event in chaosengine
	msg := expname + " experiment has been aborted"
	types.SetEngineEventAttributes(eventsDetails, types.Summary, msg, "Warning", chaosDetails)
	events.GenerateEvents(eventsDetails, clients, chaosDetails, "ChaosEngine")

	// generating summary event in chaosresult
	types.SetResultEventAttributes(eventsDetails, types.Summary, msg, "Warning", resultDetails)
	events.GenerateEvents(eventsDetails, clients, chaosDetails, "ChaosResult")
}

//GetIterations derive the iterations value from given parameters
func GetIterations(duration, interval int) int {
	var iterations int
	if interval != 0 {
		iterations = duration / interval
	}
	return math.Maximum(iterations, 1)
}

// GetValueFromDownwardAPI returns the value from downwardApi
func GetValueFromDownwardAPI(apiVersion string, fieldPath string) apiv1.EnvVarSource {
	downwardENV := apiv1.EnvVarSource{
		FieldRef: &apiv1.ObjectFieldSelector{
			APIVersion: apiVersion,
			FieldPath:  fieldPath,
		},
	}
	return downwardENV
}

// Getenv fetch the env and set the default value, if any
func Getenv(key string, defaultValue string) string {
	value := os.Getenv(key)
	if value == "" {
		value = defaultValue
	}
<<<<<<< HEAD
	return value
=======
}

//CalculateVolumeAffPerc will calculate the target volume ids according to the volume affected percentage provided.
func CalculateVolumeAffPerc(volumeAffPerc int, volumeList []string) []string {

	var newVolumeIDList []string
	newInstanceListLength := math.Maximum(1, math.Adjustment(volumeAffPerc, len(volumeList)))
	rand.Seed(time.Now().UnixNano())

	// it will generate the random instanceList
	// it starts from the random index and choose requirement no of volumeID next to that index in a circular way.
	index := rand.Intn(len(volumeList))
	for i := 0; i < newInstanceListLength; i++ {
		newVolumeIDList = append(newVolumeIDList, volumeList[index])
		index = (index + 1) % len(volumeList)
	}
	return newVolumeIDList
>>>>>>> c10cde25
}<|MERGE_RESOLUTION|>--- conflicted
+++ resolved
@@ -116,9 +116,7 @@
 	if value == "" {
 		value = defaultValue
 	}
-<<<<<<< HEAD
 	return value
-=======
 }
 
 //CalculateVolumeAffPerc will calculate the target volume ids according to the volume affected percentage provided.
@@ -136,5 +134,4 @@
 		index = (index + 1) % len(volumeList)
 	}
 	return newVolumeIDList
->>>>>>> c10cde25
 }