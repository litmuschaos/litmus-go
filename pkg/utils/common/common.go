package common

import (
	"math/rand"
	"os"
	"os/signal"
	"strconv"
	"strings"
	"syscall"
	"time"

	"github.com/litmuschaos/litmus-go/pkg/clients"
	"github.com/litmuschaos/litmus-go/pkg/events"
	"github.com/litmuschaos/litmus-go/pkg/log"
	"github.com/litmuschaos/litmus-go/pkg/math"
	"github.com/litmuschaos/litmus-go/pkg/result"
	"github.com/litmuschaos/litmus-go/pkg/types"
	"github.com/pkg/errors"
	v1 "k8s.io/apimachinery/pkg/apis/meta/v1"
)

//WaitForDuration waits for the given time duration (in seconds)
func WaitForDuration(duration int) {
	time.Sleep(time.Duration(duration) * time.Second)
}

// RandomInterval wait for the random interval lies between lower & upper bounds
func RandomInterval(interval string) error {
	intervals := strings.Split(interval, "-")
	var lowerBound, upperBound int
	switch len(intervals) {
	case 1:
		lowerBound = 0
		upperBound, _ = strconv.Atoi(intervals[0])
	case 2:
		lowerBound, _ = strconv.Atoi(intervals[0])
		upperBound, _ = strconv.Atoi(intervals[1])
	default:
		return errors.Errorf("unable to parse CHAOS_INTERVAL, provide in valid format")
	}
	rand.Seed(time.Now().UnixNano())
	waitTime := lowerBound + rand.Intn(upperBound-lowerBound)
	log.Infof("[Wait]: Wait for the random chaos interval %vs", waitTime)
	WaitForDuration(waitTime)
	return nil
}

// GetRunID generate a random string
func GetRunID() string {
	var letterRunes = []rune("abcdefghijklmnopqrstuvwxyz")
	runID := make([]rune, 6)
	rand.Seed(time.Now().UnixNano())
	for i := range runID {
		runID[i] = letterRunes[rand.Intn(len(letterRunes))]
	}
	return string(runID)
}

// AbortWatcher continuosly watch for the abort signals
// it will update chaosresult w/ failed step and create an abort event, if it recieved abort signal during chaos
func AbortWatcher(expname string, clients clients.ClientSets, resultDetails *types.ResultDetails, chaosDetails *types.ChaosDetails, eventsDetails *types.EventDetails) {
	AbortWatcherWithoutExit(expname, clients, resultDetails, chaosDetails, eventsDetails)
	os.Exit(1)
}

// AbortWatcherWithoutExit continuosly watch for the abort signals
func AbortWatcherWithoutExit(expname string, clients clients.ClientSets, resultDetails *types.ResultDetails, chaosDetails *types.ChaosDetails, eventsDetails *types.EventDetails) {

	// signChan channel is used to transmit signal notifications.
	signChan := make(chan os.Signal, 1)
	// Catch and relay certain signal(s) to signChan channel.
	signal.Notify(signChan, os.Interrupt, syscall.SIGTERM)

loop:
	for {
		select {
		case <-signChan:
			log.Info("[Chaos]: Chaos Experiment Abortion started because of terminated signal received")
			// updating the chaosresult after stopped
			failStep := "Chaos injection stopped!"
			types.SetResultAfterCompletion(resultDetails, "Stopped", "Stopped", failStep)
			result.ChaosResult(chaosDetails, clients, resultDetails, "EOT")

			// generating summary event in chaosengine
			msg := expname + " experiment has been aborted"
			types.SetEngineEventAttributes(eventsDetails, types.Summary, msg, "Warning", chaosDetails)
			events.GenerateEvents(eventsDetails, clients, chaosDetails, "ChaosEngine")

			// generating summary event in chaosresult
			types.SetResultEventAttributes(eventsDetails, types.Summary, msg, "Warning", resultDetails)
			events.GenerateEvents(eventsDetails, clients, chaosDetails, "ChaosResult")
			break loop
		}
	}
}

<<<<<<< HEAD
//GetTargetContainer will fetch the container name from application pod
//This container will be used as target container
func GetTargetContainer(appNamespace, appName string, clients clients.ClientSets) (string, error) {
	pod, err := clients.KubeClient.CoreV1().Pods(appNamespace).Get(appName, v1.GetOptions{})
	if err != nil {
		return "", err
	}
	return pod.Spec.Containers[0].Name, nil

=======
// Getenv fetch the env and set the default value, if any
func Getenv(key string, defaultValue string) string {
	value := os.Getenv(key)
	if value == "" {
		value = defaultValue
	}
	return value
>>>>>>> 1bb936e4
}

//CalculateVolumeAffPerc will calculate the target volume ids according to the volume affected percentage provided.
func CalculateVolumeAffPerc(volumeAffPerc int, volumeList []string) []string {

	var newVolumeIDList []string
	newInstanceListLength := math.Maximum(1, math.Adjustment(volumeAffPerc, len(volumeList)))
	rand.Seed(time.Now().UnixNano())

	// it will generate the random instanceList
	// it starts from the random index and choose requirement no of volumeID next to that index in a circular way.
	index := rand.Intn(len(volumeList))
	for i := 0; i < newInstanceListLength; i++ {
		newVolumeIDList = append(newVolumeIDList, volumeList[index])
		index = (index + 1) % len(volumeList)
	}
	return newVolumeIDList
}<|MERGE_RESOLUTION|>--- conflicted
+++ resolved
@@ -94,7 +94,6 @@
 	}
 }
 
-<<<<<<< HEAD
 //GetTargetContainer will fetch the container name from application pod
 //This container will be used as target container
 func GetTargetContainer(appNamespace, appName string, clients clients.ClientSets) (string, error) {
@@ -104,7 +103,8 @@
 	}
 	return pod.Spec.Containers[0].Name, nil
 
-=======
+}
+
 // Getenv fetch the env and set the default value, if any
 func Getenv(key string, defaultValue string) string {
 	value := os.Getenv(key)
@@ -112,7 +112,6 @@
 		value = defaultValue
 	}
 	return value
->>>>>>> 1bb936e4
 }
 
 //CalculateVolumeAffPerc will calculate the target volume ids according to the volume affected percentage provided.
