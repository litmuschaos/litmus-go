--- conflicted
+++ resolved
@@ -20,56 +20,6 @@
 // PrepareK8sProbe contains the steps to prepare the k8s probe
 // k8s probe can be used to add the probe which needs client-go for command execution, no extra binaries/command
 func PrepareK8sProbe(probe v1alpha1.ProbeAttributes, resultDetails *types.ResultDetails, clients clients.ClientSets, phase string, eventsDetails *types.EventDetails, chaosDetails *types.ChaosDetails) error {
-<<<<<<< HEAD
-
-	if EligibleForPrint(probe.Mode, phase) {
-		//DISPLAY THE K8S PROBE INFO
-		log.InfoWithValues("[Probe]: The k8s probe information is as follows", logrus.Fields{
-			"Name":            probe.Name,
-			"Command":         probe.K8sProbeInputs.Command,
-			"Expected Result": probe.K8sProbeInputs.ExpectedResult,
-			"Run Properties":  probe.RunProperties,
-			"Mode":            probe.Mode,
-			"Phase":           phase,
-		})
-	}
-
-	// triggering probes on the basis of mode & phase so that probe will only run when they are requested to run
-	// if mode is SOT & phase is PreChaos, it will trigger Probes in PreChaos section
-	// if mode is EOT & phase is PostChaos, it will trigger Probes in PostChaos section
-	// if mode is Edge then independent of phase, it will trigger Probes in both Pre/Post Chaos section
-	if ValidMPCombinationForNonContinuousMode(probe.Mode, phase) {
-
-		// waiting for initial delay
-		if probe.RunProperties.InitialDelaySeconds != 0 {
-			log.Infof("[Wait]: Waiting for %vs before probe execution", probe.RunProperties.InitialDelaySeconds)
-			time.Sleep(time.Duration(probe.RunProperties.InitialDelaySeconds) * time.Second)
-		}
-
-		// triggering the k8s probe
-		err = TriggerK8sProbe(probe, clients, resultDetails)
-
-		// failing the probe, if the success condition doesn't met after the retry & timeout combinations
-		// it will update the status of all the unrun probes as well
-		if err = MarkedVerdictInEnd(err, resultDetails, probe.Name, probe.Mode, probe.Type, phase); err != nil {
-			return err
-		}
-	}
-	// trigger probes for the continuous mode
-	if probe.Mode == "Continuous" && phase == "PreChaos" {
-		go TriggerContinuousK8sProbe(probe, clients, resultDetails)
-	}
-	// trigger probes for the onchaos mode
-	if probe.Mode == "OnChaos" && phase == "DuringChaos" {
-		go TriggerOnChaosK8sProbe(probe, clients, resultDetails, chaosDetails.ChaosDuration)
-	}
-	// verify the continuous mode and marked the result of the probes
-	if (probe.Mode == "Continuous" && phase == "PostChaos") || (probe.Mode == "OnChaos" && phase == "AfterChaos") {
-		// it will check for the error, It will detect the error if any error encountered in probe during chaos
-		err = CheckForErrorInContinuousProbe(resultDetails, probe.Name)
-		// failing the probe, if the success condition doesn't met after the retry & timeout combinations
-		if err = MarkedVerdictInEnd(err, resultDetails, probe.Name, probe.Mode, probe.Type, phase); err != nil {
-=======
 	switch phase {
 	case "PreChaos":
 		if err := PreChaosK8sProbe(probe, resultDetails, clients, chaosDetails); err != nil {
@@ -77,9 +27,10 @@
 		}
 	case "PostChaos":
 		if err := PostChaosK8sProbe(probe, resultDetails, clients, chaosDetails); err != nil {
->>>>>>> 22de2e3f
-			return err
-		}
+			return err
+		}
+	case "DuringChaos":
+		OnChaosK8sProbe(probe, resultDetails, clients, chaosDetails)
 	default:
 		return fmt.Errorf("phase '%s' not supported in the k8s probe", phase)
 	}
@@ -183,6 +134,144 @@
 		// waiting for the probe polling interval
 		time.Sleep(time.Duration(probe.RunProperties.ProbePollingInterval) * time.Second)
 	}
+}
+
+// CreateResource creates the resource from the data provided inside data field
+func CreateResource(probe v1alpha1.ProbeAttributes, gvr schema.GroupVersionResource, clients clients.ClientSets) error {
+	decUnstructured := yaml.NewDecodingSerializer(unstructured.UnstructuredJSONScheme)
+	// Decode YAML manifest into unstructured.Unstructured
+	data := &unstructured.Unstructured{}
+	_, _, err = decUnstructured.Decode([]byte(probe.Data), nil, data)
+	if err != nil {
+		return err
+	}
+
+	_, err := clients.DynamicClient.Resource(gvr).Namespace(probe.K8sProbeInputs.Command.Namespace).Create(data, v1.CreateOptions{})
+
+	return err
+}
+
+// DeleteResource deletes the resource with matching label & field selector
+func DeleteResource(probe v1alpha1.ProbeAttributes, gvr schema.GroupVersionResource, clients clients.ClientSets) error {
+	resourceList, err := clients.DynamicClient.Resource(gvr).Namespace(probe.K8sProbeInputs.Command.Namespace).List(v1.ListOptions{
+		FieldSelector: probe.K8sProbeInputs.Command.FieldSelector,
+		LabelSelector: probe.K8sProbeInputs.Command.LabelSelector,
+	})
+	if err != nil || len(resourceList.Items) == 0 {
+		return fmt.Errorf("unable to list the resources with matching selector, err: %v", err)
+	}
+
+	for index := range resourceList.Items {
+		if err = clients.DynamicClient.Resource(gvr).Namespace(probe.K8sProbeInputs.Command.Namespace).Delete(resourceList.Items[index].GetName(), &v1.DeleteOptions{}); err != nil {
+			return err
+		}
+
+	}
+	return nil
+}
+
+//PreChaosK8sProbe trigger the k8s probe for prechaos phase
+func PreChaosK8sProbe(probe v1alpha1.ProbeAttributes, resultDetails *types.ResultDetails, clients clients.ClientSets, chaosDetails *types.ChaosDetails) error {
+
+	switch probe.Mode {
+	case "SOT", "Edge":
+
+		//DISPLAY THE K8S PROBE INFO
+		log.InfoWithValues("[Probe]: The k8s probe information is as follows", logrus.Fields{
+			"Name":            probe.Name,
+			"Command":         probe.K8sProbeInputs.Command,
+			"Expected Result": probe.K8sProbeInputs.ExpectedResult,
+			"Run Properties":  probe.RunProperties,
+			"Mode":            probe.Mode,
+			"Phase":           "PreChaos",
+		})
+		// waiting for initial delay
+		if probe.RunProperties.InitialDelaySeconds != 0 {
+			log.Infof("[Wait]: Waiting for %vs before probe execution", probe.RunProperties.InitialDelaySeconds)
+			time.Sleep(time.Duration(probe.RunProperties.InitialDelaySeconds) * time.Second)
+		}
+		// triggering the k8s probe
+		err = TriggerK8sProbe(probe, clients, resultDetails)
+
+		// failing the probe, if the success condition doesn't met after the retry & timeout combinations
+		// it will update the status of all the unrun probes as well
+		if err = MarkedVerdictInEnd(err, resultDetails, probe.Name, probe.Mode, probe.Type, "PreChaos"); err != nil {
+			return err
+		}
+	case "Continuous":
+
+		//DISPLAY THE K8S PROBE INFO
+		log.InfoWithValues("[Probe]: The k8s probe information is as follows", logrus.Fields{
+			"Name":            probe.Name,
+			"Command":         probe.K8sProbeInputs.Command,
+			"Expected Result": probe.K8sProbeInputs.ExpectedResult,
+			"Run Properties":  probe.RunProperties,
+			"Mode":            probe.Mode,
+			"Phase":           "PreChaos",
+		})
+		go TriggerContinuousK8sProbe(probe, clients, resultDetails)
+	}
+	return nil
+}
+
+//PostChaosK8sProbe trigger the k8s probe for postchaos phase
+func PostChaosK8sProbe(probe v1alpha1.ProbeAttributes, resultDetails *types.ResultDetails, clients clients.ClientSets, chaosDetails *types.ChaosDetails) error {
+
+	switch probe.Mode {
+	case "EOT", "Edge":
+
+		//DISPLAY THE K8S PROBE INFO
+		log.InfoWithValues("[Probe]: The k8s probe information is as follows", logrus.Fields{
+			"Name":            probe.Name,
+			"Command":         probe.K8sProbeInputs.Command,
+			"Expected Result": probe.K8sProbeInputs.ExpectedResult,
+			"Run Properties":  probe.RunProperties,
+			"Mode":            probe.Mode,
+			"Phase":           "PostChaos",
+		})
+		// waiting for initial delay
+		if probe.RunProperties.InitialDelaySeconds != 0 {
+			log.Infof("[Wait]: Waiting for %vs before probe execution", probe.RunProperties.InitialDelaySeconds)
+			time.Sleep(time.Duration(probe.RunProperties.InitialDelaySeconds) * time.Second)
+		}
+		// triggering the k8s probe
+		err = TriggerK8sProbe(probe, clients, resultDetails)
+
+		// failing the probe, if the success condition doesn't met after the retry & timeout combinations
+		// it will update the status of all the unrun probes as well
+		if err = MarkedVerdictInEnd(err, resultDetails, probe.Name, probe.Mode, probe.Type, "PostChaos"); err != nil {
+			return err
+		}
+	case "Continuous", "OnChaos":
+		// it will check for the error, It will detect the error if any error encountered in probe during chaos
+		err = CheckForErrorInContinuousProbe(resultDetails, probe.Name)
+		// failing the probe, if the success condition doesn't met after the retry & timeout combinations
+		if err = MarkedVerdictInEnd(err, resultDetails, probe.Name, probe.Mode, probe.Type, "PostChaos"); err != nil {
+			return err
+		}
+	}
+	return nil
+}
+
+//OnChaosK8sProbe trigger the k8s probe for DuringChaos phase
+func OnChaosK8sProbe(probe v1alpha1.ProbeAttributes, resultDetails *types.ResultDetails, clients clients.ClientSets, chaosDetails *types.ChaosDetails) {
+
+	switch probe.Mode {
+	case "OnChaos":
+
+		//DISPLAY THE K8S PROBE INFO
+		log.InfoWithValues("[Probe]: The k8s probe information is as follows", logrus.Fields{
+			"Name":            probe.Name,
+			"Command":         probe.K8sProbeInputs.Command,
+			"Expected Result": probe.K8sProbeInputs.ExpectedResult,
+			"Run Properties":  probe.RunProperties,
+			"Mode":            probe.Mode,
+			"Phase":           "DuringChaos",
+		})
+		go TriggerOnChaosK8sProbe(probe, clients, resultDetails, chaosDetails.ChaosDuration)
+
+	}
+
 }
 
 // TriggerOnChaosK8sProbe trigger the onchaos k8s probes
@@ -223,111 +312,4 @@
 			time.Sleep(time.Duration(probe.RunProperties.ProbePollingInterval) * time.Second)
 		}
 	}
-}
-
-// CreateResource creates the resource from the data provided inside data field
-func CreateResource(probe v1alpha1.ProbeAttributes, gvr schema.GroupVersionResource, clients clients.ClientSets) error {
-	decUnstructured := yaml.NewDecodingSerializer(unstructured.UnstructuredJSONScheme)
-	// Decode YAML manifest into unstructured.Unstructured
-	data := &unstructured.Unstructured{}
-	_, _, err = decUnstructured.Decode([]byte(probe.Data), nil, data)
-	if err != nil {
-		return err
-	}
-
-	_, err := clients.DynamicClient.Resource(gvr).Namespace(probe.K8sProbeInputs.Command.Namespace).Create(data, v1.CreateOptions{})
-
-	return err
-}
-
-// DeleteResource deletes the resource with matching label & field selector
-func DeleteResource(probe v1alpha1.ProbeAttributes, gvr schema.GroupVersionResource, clients clients.ClientSets) error {
-	resourceList, err := clients.DynamicClient.Resource(gvr).Namespace(probe.K8sProbeInputs.Command.Namespace).List(v1.ListOptions{
-		FieldSelector: probe.K8sProbeInputs.Command.FieldSelector,
-		LabelSelector: probe.K8sProbeInputs.Command.LabelSelector,
-	})
-	if err != nil || len(resourceList.Items) == 0 {
-		return fmt.Errorf("unable to list the resources with matching selector, err: %v", err)
-	}
-
-	for index := range resourceList.Items {
-		if err = clients.DynamicClient.Resource(gvr).Namespace(probe.K8sProbeInputs.Command.Namespace).Delete(resourceList.Items[index].GetName(), &v1.DeleteOptions{}); err != nil {
-			return err
-		}
-
-	}
-	return nil
-}
-
-//PreChaosK8sProbe trigger the k8s probe for prechaos phase
-func PreChaosK8sProbe(probe v1alpha1.ProbeAttributes, resultDetails *types.ResultDetails, clients clients.ClientSets, chaosDetails *types.ChaosDetails) error {
-
-	switch probe.Mode {
-	case "SOT", "Edge":
-
-		//DISPLAY THE K8S PROBE INFO
-		log.InfoWithValues("[Probe]: The k8s probe information is as follows", logrus.Fields{
-			"Name":            probe.Name,
-			"Command":         probe.K8sProbeInputs.Command,
-			"Expected Result": probe.K8sProbeInputs.ExpectedResult,
-			"Run Properties":  probe.RunProperties,
-			"Mode":            probe.Mode,
-			"Phase":           "PreChaos",
-		})
-		// triggering the k8s probe
-		err = TriggerK8sProbe(probe, clients, resultDetails)
-
-		// failing the probe, if the success condition doesn't met after the retry & timeout combinations
-		// it will update the status of all the unrun probes as well
-		if err = MarkedVerdictInEnd(err, resultDetails, probe.Name, probe.Mode, probe.Type, "PreChaos"); err != nil {
-			return err
-		}
-	case "Continuous":
-
-		//DISPLAY THE K8S PROBE INFO
-		log.InfoWithValues("[Probe]: The k8s probe information is as follows", logrus.Fields{
-			"Name":            probe.Name,
-			"Command":         probe.K8sProbeInputs.Command,
-			"Expected Result": probe.K8sProbeInputs.ExpectedResult,
-			"Run Properties":  probe.RunProperties,
-			"Mode":            probe.Mode,
-			"Phase":           "PreChaos",
-		})
-		go TriggerContinuousK8sProbe(probe, clients, resultDetails)
-	}
-	return nil
-}
-
-//PostChaosK8sProbe trigger the k8s probe for postchaos phase
-func PostChaosK8sProbe(probe v1alpha1.ProbeAttributes, resultDetails *types.ResultDetails, clients clients.ClientSets, chaosDetails *types.ChaosDetails) error {
-
-	switch probe.Mode {
-	case "EOT", "Edge":
-
-		//DISPLAY THE K8S PROBE INFO
-		log.InfoWithValues("[Probe]: The k8s probe information is as follows", logrus.Fields{
-			"Name":            probe.Name,
-			"Command":         probe.K8sProbeInputs.Command,
-			"Expected Result": probe.K8sProbeInputs.ExpectedResult,
-			"Run Properties":  probe.RunProperties,
-			"Mode":            probe.Mode,
-			"Phase":           "PostChaos",
-		})
-		// triggering the k8s probe
-		err = TriggerK8sProbe(probe, clients, resultDetails)
-
-		// failing the probe, if the success condition doesn't met after the retry & timeout combinations
-		// it will update the status of all the unrun probes as well
-		if err = MarkedVerdictInEnd(err, resultDetails, probe.Name, probe.Mode, probe.Type, "PostChaos"); err != nil {
-			return err
-		}
-	case "Continuous":
-		// it will check for the error, It will detect the error if any error encountered in probe during chaos
-		err = CheckForErrorInContinuousProbe(resultDetails, probe.Name)
-		// failing the probe, if the success condition doesn't met after the retry & timeout combinations
-		if err = MarkedVerdictInEnd(err, resultDetails, probe.Name, probe.Mode, probe.Type, "PostChaos"); err != nil {
-			return err
-		}
-	}
-	return nil
 }