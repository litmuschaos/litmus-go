--- conflicted
+++ resolved
@@ -28,178 +28,6 @@
 // another: any inline command which can be run without source image, directly via go-runner image
 func PrepareCmdProbe(probe v1alpha1.ProbeAttributes, clients clients.ClientSets, chaosDetails *types.ChaosDetails, resultDetails *types.ResultDetails, phase string, eventsDetails *types.EventDetails) error {
 
-<<<<<<< HEAD
-	//DISPLAY THE cmd PROBE INFO
-	if EligibleForPrint(probe.Mode, phase) {
-		log.InfoWithValues("[Probe]: The cmd probe information is as follows", logrus.Fields{
-			"Name":            probe.Name,
-			"Command":         probe.CmdProbeInputs.Command,
-			"Expected Result": probe.CmdProbeInputs.ExpectedResult,
-			"Source":          probe.CmdProbeInputs.Source,
-			"Run Properties":  probe.RunProperties,
-			"Mode":            probe.Mode,
-			"Phase":           phase,
-		})
-	}
-
-	// triggering the cmd probe for the inline mode
-	if probe.CmdProbeInputs.Source == "inline" {
-
-		// triggering probes on the basis of mode & phase so that probe will only run when they are requested to run
-		// if mode is SOT & phase is PreChaos, it will trigger Probes in PreChaos section
-		// if mode is EOT & phase is PostChaos, it will trigger Probes in PostChaos section
-		// if mode is Edge then independent of phase, it will trigger Probes in both Pre/Post Chaos section
-		if ValidMPCombinationForNonContinuousMode(probe.Mode, phase) {
-
-			// waiting for initial delay
-			if probe.RunProperties.InitialDelaySeconds != 0 {
-				log.Infof("[Wait]: Waiting for %vs before probe execution", probe.RunProperties.InitialDelaySeconds)
-				time.Sleep(time.Duration(probe.RunProperties.InitialDelaySeconds) * time.Second)
-			}
-
-			err = TriggerInlineCmdProbe(probe, resultDetails)
-
-			// failing the probe, if the success condition doesn't met after the retry & timeout combinations
-			// it will update the status of all the unrun probes as well
-			if err = MarkedVerdictInEnd(err, resultDetails, probe.Name, probe.Mode, probe.Type, phase); err != nil {
-				return err
-			}
-		}
-		// trigger probes for the continuous mode
-		if probe.Mode == "Continuous" && phase == "PreChaos" {
-
-			go TriggerInlineContinuousCmdProbe(probe, resultDetails)
-		}
-		// trigger probes for the onchaos mode
-		if probe.Mode == "OnChaos" && phase == "DuringChaos" {
-
-			go TriggerInlineOnChaosCmdProbe(probe, resultDetails, chaosDetails.ChaosDuration)
-		}
-		// verify the continuous probe status
-		// marked the result of continuous probe
-		if (probe.Mode == "Continuous" && phase == "PostChaos") || (probe.Mode == "OnChaos" && phase == "AfterChaos") {
-			// it will check for the error, It will detect the error if any error encountered in probe during chaos
-			err = CheckForErrorInContinuousProbe(resultDetails, probe.Name)
-			// failing the probe, if the success condition doesn't met after the retry & timeout combinations
-			if err = MarkedVerdictInEnd(err, resultDetails, probe.Name, probe.Mode, probe.Type, phase); err != nil {
-				return err
-			}
-		}
-	} else {
-
-		if ValidMPCombinationForNonContinuousMode(probe.Mode, phase) {
-			// Generate the run_id
-			runID := GetRunID()
-
-			// create the external pod with source image for cmd probe
-			err := CreateProbePod(clients, chaosDetails, runID, probe.CmdProbeInputs.Source)
-			if err != nil {
-				return err
-			}
-
-			// verify the running status of external probe pod
-			log.Info("[Status]: Checking the status of the probe pod")
-			err = status.CheckApplicationStatus(chaosDetails.ChaosNamespace, "name="+chaosDetails.ExperimentName+"-probe-"+runID, chaosDetails.Timeout, chaosDetails.Delay, clients)
-			if err != nil {
-				return errors.Errorf("probe pod is not in running state, err: %v", err)
-			}
-
-			// waiting for initial delay
-			if probe.RunProperties.InitialDelaySeconds != 0 {
-				log.Infof("[Wait]: Waiting for %vs before probe execution", probe.RunProperties.InitialDelaySeconds)
-				time.Sleep(time.Duration(probe.RunProperties.InitialDelaySeconds) * time.Second)
-			}
-
-			// setting the attributes for the exec command
-			execCommandDetails := litmusexec.PodDetails{}
-			litmusexec.SetExecCommandAttributes(&execCommandDetails, chaosDetails.ExperimentName+"-probe-"+runID, chaosDetails.ExperimentName+"-probe", chaosDetails.ChaosNamespace)
-
-			// triggering the cmd probe and storing the output into the out buffer
-			err = TriggerSourceCmdProbe(probe, execCommandDetails, clients, resultDetails)
-
-			// failing the probe, if the success condition doesn't met after the retry & timeout combinations
-			// it will update the status of all the unrun probes as well
-			if err = MarkedVerdictInEnd(err, resultDetails, probe.Name, probe.Mode, probe.Type, phase); err != nil {
-				return err
-			}
-
-			// deleting the external pod which was created for cmd probe
-			if err = DeleteProbePod(chaosDetails, clients, runID); err != nil {
-				return err
-			}
-		}
-		// trigger probes for the continuous mode
-		if probe.Mode == "Continuous" && phase == "PreChaos" {
-			// Generate the run_id
-			runID := GetRunID()
-			SetRunIDForProbe(resultDetails, probe.Name, probe.Type, runID)
-
-			// create the external pod with source image for cmd probe
-			err := CreateProbePod(clients, chaosDetails, runID, probe.CmdProbeInputs.Source)
-			if err != nil {
-				return err
-			}
-
-			// verify the running status of external probe pod
-			log.Info("[Status]: Checking the status of the probe pod")
-			err = status.CheckApplicationStatus(chaosDetails.ChaosNamespace, "name="+chaosDetails.ExperimentName+"-probe-"+runID, chaosDetails.Timeout, chaosDetails.Delay, clients)
-			if err != nil {
-				return errors.Errorf("probe pod is not in running state, err: %v", err)
-			}
-
-			// setting the attributes for the exec command
-			execCommandDetails := litmusexec.PodDetails{}
-			litmusexec.SetExecCommandAttributes(&execCommandDetails, chaosDetails.ExperimentName+"-probe-"+runID, chaosDetails.ExperimentName+"-probe", chaosDetails.ChaosNamespace)
-
-			// trigger the continuous cmd probe
-			go TriggerSourceContinuousCmdProbe(probe, execCommandDetails, clients, resultDetails)
-		}
-		// trigger probes for the onchaos mode
-		if probe.Mode == "OnChaos" && phase == "DuringChaos" {
-			// Generate the run_id
-			runID := GetRunID()
-			SetRunIDForProbe(resultDetails, probe.Name, probe.Type, runID)
-
-			// create the external pod with source image for cmd probe
-			err := CreateProbePod(clients, chaosDetails, runID, probe.CmdProbeInputs.Source)
-			if err != nil {
-				return err
-			}
-
-			// verify the running status of external probe pod
-			log.Info("[Status]: Checking the status of the probe pod")
-			err = status.CheckApplicationStatus(chaosDetails.ChaosNamespace, "name="+chaosDetails.ExperimentName+"-probe-"+runID, chaosDetails.Timeout, chaosDetails.Delay, clients)
-			if err != nil {
-				return errors.Errorf("probe pod is not in running state, err: %v", err)
-			}
-
-			// setting the attributes for the exec command
-			execCommandDetails := litmusexec.PodDetails{}
-			litmusexec.SetExecCommandAttributes(&execCommandDetails, chaosDetails.ExperimentName+"-probe-"+runID, chaosDetails.ExperimentName+"-probe", chaosDetails.ChaosNamespace)
-
-			// trigger the onchaos cmd probe
-			go TriggerSourceOnChaosCmdProbe(probe, execCommandDetails, clients, resultDetails, chaosDetails.ChaosDuration)
-		}
-		// verify the probe for continuous & onchaos mode
-		// marked the result of continuous & onchaos probe
-		if (probe.Mode == "Continuous" && phase == "PostChaos") || (probe.Mode == "OnChaos" && phase == "AfterChaos") {
-			// it will check for the error, It will detect the error if any error encountered in probe during chaos
-			err = CheckForErrorInContinuousProbe(resultDetails, probe.Name)
-
-			// failing the probe, if the success condition doesn't met after the retry & timeout combinations
-			if err = MarkedVerdictInEnd(err, resultDetails, probe.Name, probe.Mode, probe.Type, phase); err != nil {
-				return err
-			}
-			// get runId
-			runID := GetRunIDFromProbe(resultDetails, probe.Name, probe.Type)
-			// deleting the external pod, which was created for cmd probe
-			if err = DeleteProbePod(chaosDetails, clients, runID); err != nil {
-				return err
-			}
-
-		}
-
-=======
 	switch phase {
 	case "PreChaos":
 		if err := PreChaosCmdProbe(probe, resultDetails, clients, chaosDetails); err != nil {
@@ -209,9 +37,12 @@
 		if err := PostChaosCmdProbe(probe, resultDetails, clients, chaosDetails); err != nil {
 			return err
 		}
+	case "DuringChaos":
+		if err := OnChaosCmdProbe(probe, resultDetails, clients, chaosDetails); err != nil {
+			return err
+		}
 	default:
 		return fmt.Errorf("phase '%s' not supported in the k8s probe", phase)
->>>>>>> 22de2e3f
 	}
 	return nil
 }
@@ -396,38 +227,6 @@
 
 }
 
-// TriggerSourceContinuousCmdProbe trigger the continuous cmd probes having need some external source image
-func TriggerSourceContinuousCmdProbe(probe v1alpha1.ProbeAttributes, execCommandDetails litmusexec.PodDetails, clients clients.ClientSets, chaosresult *types.ResultDetails) {
-
-	// waiting for initial delay
-	if probe.RunProperties.InitialDelaySeconds != 0 {
-		log.Infof("[Wait]: Waiting for %vs before probe execution", probe.RunProperties.InitialDelaySeconds)
-		time.Sleep(time.Duration(probe.RunProperties.InitialDelaySeconds) * time.Second)
-	}
-
-	// it trigger the cmd probe for the entire duration of chaos and it fails, if any err encounter
-	// it marked the error for the probes, if any
-	for {
-		err = TriggerSourceCmdProbe(probe, execCommandDetails, clients, chaosresult)
-		// record the error inside the probeDetails, we are maintaining a dedicated variable for the err, inside probeDetails
-		if err != nil {
-			for index := range chaosresult.ProbeDetails {
-				if chaosresult.ProbeDetails[index].Name == probe.Name {
-					chaosresult.ProbeDetails[index].IsProbeFailedWithError = err
-					break
-				}
-
-			}
-			break
-		}
-
-		// waiting for the probe polling interval
-		time.Sleep(time.Duration(probe.RunProperties.ProbePollingInterval) * time.Second)
-	}
-
-}
-
-<<<<<<< HEAD
 // TriggerInlineOnChaosCmdProbe trigger the inline onchaos cmd probes
 func TriggerInlineOnChaosCmdProbe(probe v1alpha1.ProbeAttributes, chaosresult *types.ResultDetails, duration int) {
 
@@ -509,7 +308,39 @@
 		}
 	}
 
-=======
+}
+
+// TriggerSourceContinuousCmdProbe trigger the continuous cmd probes having need some external source image
+func TriggerSourceContinuousCmdProbe(probe v1alpha1.ProbeAttributes, execCommandDetails litmusexec.PodDetails, clients clients.ClientSets, chaosresult *types.ResultDetails) {
+
+	// waiting for initial delay
+	if probe.RunProperties.InitialDelaySeconds != 0 {
+		log.Infof("[Wait]: Waiting for %vs before probe execution", probe.RunProperties.InitialDelaySeconds)
+		time.Sleep(time.Duration(probe.RunProperties.InitialDelaySeconds) * time.Second)
+	}
+
+	// it trigger the cmd probe for the entire duration of chaos and it fails, if any err encounter
+	// it marked the error for the probes, if any
+	for {
+		err = TriggerSourceCmdProbe(probe, execCommandDetails, clients, chaosresult)
+		// record the error inside the probeDetails, we are maintaining a dedicated variable for the err, inside probeDetails
+		if err != nil {
+			for index := range chaosresult.ProbeDetails {
+				if chaosresult.ProbeDetails[index].Name == probe.Name {
+					chaosresult.ProbeDetails[index].IsProbeFailedWithError = err
+					break
+				}
+
+			}
+			break
+		}
+
+		// waiting for the probe polling interval
+		time.Sleep(time.Duration(probe.RunProperties.ProbePollingInterval) * time.Second)
+	}
+
+}
+
 //PreChaosCmdProbe trigger the cmd probe for prechaos phase
 func PreChaosCmdProbe(probe v1alpha1.ProbeAttributes, resultDetails *types.ResultDetails, clients clients.ClientSets, chaosDetails *types.ChaosDetails) error {
 
@@ -527,6 +358,12 @@
 			"Phase":           "PreChaos",
 		})
 
+		// waiting for initial delay
+		if probe.RunProperties.InitialDelaySeconds != 0 {
+			log.Infof("[Wait]: Waiting for %vs before probe execution", probe.RunProperties.InitialDelaySeconds)
+			time.Sleep(time.Duration(probe.RunProperties.InitialDelaySeconds) * time.Second)
+		}
+
 		// triggering the cmd probe for the inline mode
 		if probe.CmdProbeInputs.Source == "inline" {
 			err = TriggerInlineCmdProbe(probe, resultDetails)
@@ -585,6 +422,7 @@
 			// trigger the continuous cmd probe
 			go TriggerSourceContinuousCmdProbe(probe, execCommandDetails, clients, resultDetails)
 		}
+
 	}
 	return nil
 }
@@ -606,6 +444,12 @@
 			"Phase":           "PostChaos",
 		})
 
+		// waiting for initial delay
+		if probe.RunProperties.InitialDelaySeconds != 0 {
+			log.Infof("[Wait]: Waiting for %vs before probe execution", probe.RunProperties.InitialDelaySeconds)
+			time.Sleep(time.Duration(probe.RunProperties.InitialDelaySeconds) * time.Second)
+		}
+
 		// triggering the cmd probe for the inline mode
 		if probe.CmdProbeInputs.Source == "inline" {
 			err = TriggerInlineCmdProbe(probe, resultDetails)
@@ -639,7 +483,7 @@
 				return err
 			}
 		}
-	case "Continuous":
+	case "Continuous", "OnChaos":
 		if probe.CmdProbeInputs.Source == "inline" {
 			// it will check for the error, It will detect the error if any error encountered in probe during chaos
 			err = CheckForErrorInContinuousProbe(resultDetails, probe.Name)
@@ -663,6 +507,39 @@
 			}
 
 		}
+	}
+	return nil
+}
+
+//OnChaosCmdProbe trigger the cmd probe for DuringChaos phase
+func OnChaosCmdProbe(probe v1alpha1.ProbeAttributes, resultDetails *types.ResultDetails, clients clients.ClientSets, chaosDetails *types.ChaosDetails) error {
+
+	switch probe.Mode {
+	case "OnChaos":
+
+		//DISPLAY THE Cmd PROBE INFO
+		log.InfoWithValues("[Probe]: The cmd probe information is as follows", logrus.Fields{
+			"Name":            probe.Name,
+			"Command":         probe.CmdProbeInputs.Command,
+			"Expected Result": probe.CmdProbeInputs.ExpectedResult,
+			"Source":          probe.CmdProbeInputs.Source,
+			"Run Properties":  probe.RunProperties,
+			"Mode":            probe.Mode,
+			"Phase":           "DuringChaos",
+		})
+		if probe.CmdProbeInputs.Source == "inline" {
+			go TriggerInlineOnChaosCmdProbe(probe, resultDetails, chaosDetails.ChaosDuration)
+		} else {
+
+			execCommandDetails, err := CreateHelperPod(probe, resultDetails, clients, chaosDetails)
+			if err != nil {
+				return err
+			}
+
+			// trigger the continuous cmd probe
+			go TriggerSourceOnChaosCmdProbe(probe, execCommandDetails, clients, resultDetails, chaosDetails.ChaosDuration)
+		}
+
 	}
 	return nil
 }
@@ -692,5 +569,4 @@
 	litmusexec.SetExecCommandAttributes(&execCommandDetails, chaosDetails.ExperimentName+"-probe-"+runID, chaosDetails.ExperimentName+"-probe", chaosDetails.ChaosNamespace)
 
 	return execCommandDetails, nil
->>>>>>> 22de2e3f
 }