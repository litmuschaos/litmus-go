package probe

import (
	"bytes"
	"fmt"
	"html/template"
	"math/rand"
	"os/exec"
	"strings"
	"time"

	"github.com/litmuschaos/chaos-operator/pkg/apis/litmuschaos/v1alpha1"
	"github.com/litmuschaos/litmus-go/pkg/clients"
	"github.com/litmuschaos/litmus-go/pkg/log"
	"github.com/litmuschaos/litmus-go/pkg/status"
	"github.com/litmuschaos/litmus-go/pkg/types"
	litmusexec "github.com/litmuschaos/litmus-go/pkg/utils/exec"
	"github.com/litmuschaos/litmus-go/pkg/utils/retry"
	"github.com/pkg/errors"
	"github.com/sirupsen/logrus"
	apiv1 "k8s.io/api/core/v1"
	v1 "k8s.io/apimachinery/pkg/apis/meta/v1"
)

// PrepareCmdProbe contains the steps to prepare the cmd probe
// cmd probe can be used to add the command probes
// it can be of two types one: which need a source(an external image)
// another: any inline command which can be run without source image, directly via go-runner image
func PrepareCmdProbe(probe v1alpha1.ProbeAttributes, clients clients.ClientSets, chaosDetails *types.ChaosDetails, resultDetails *types.ResultDetails, phase string, eventsDetails *types.EventDetails) error {

	//DISPLAY THE cmd PROBE INFO
	if !((probe.Mode == "SOT" || probe.Mode == "Continuous") && phase == "PreChaos") {
		log.InfoWithValues("[Probe]: The cmd probe information is as follows", logrus.Fields{
			"Name":            probe.Name,
			"Command":         probe.CmdProbeInputs.Command,
			"Expected Result": probe.CmdProbeInputs.ExpectedResult,
			"Source":          probe.CmdProbeInputs.Source,
			"Run Properties":  probe.RunProperties,
			"Mode":            probe.Mode,
		})
	}

	// triggering the cmd probe for the inline mode
	if probe.CmdProbeInputs.Source == "inline" {

		// triggering probes on the basis of mode & phase so that probe will only run when they are requested to run
		// if mode is SOT & phase is PreChaos, it will trigger Probes in PreChaos section
		// if mode is EOT & phase is PostChaos, it will trigger Probes in PostChaos section
		// if mode is Edge then independent of phase, it will trigger Probes in both Pre/Post Chaos section
		if (probe.Mode == "SOT" && phase == "PreChaos") || (probe.Mode == "EOT" && phase == "PostChaos") || probe.Mode == "Edge" {

			err = TriggerInlineCmdProbe(probe)

			// failing the probe, if the success condition doesn't met after the retry & timeout combinations
			// it will update the status of all the unrun probes as well
			if err = MarkedVerdictInEnd(err, resultDetails, probe.Name, probe.Mode, probe.Type, phase); err != nil {
				return err
			}
		}
		// trigger probes for the continuous mode
		if probe.Mode == "Continuous" && phase == "PreChaos" {
			go TriggerInlineContinuousCmdProbe(probe, resultDetails)
		}
		// verify the continuous probe status
		// marked the result of continuous probe
		if probe.Mode == "Continuous" && phase == "PostChaos" {
			// it will check for the error, It will detect the error if any error encountered in probe during chaos
			err = CheckForErrorInContinuousProbe(resultDetails, probe.Name)
			// failing the probe, if the success condition doesn't met after the retry & timeout combinations
			if err = MarkedVerdictInEnd(err, resultDetails, probe.Name, probe.Mode, probe.Type, phase); err != nil {
				return err
			}
		}
	} else {

		if (probe.Mode == "SOT" && phase == "PreChaos") || (probe.Mode == "EOT" && phase == "PostChaos") || probe.Mode == "Edge" {
			// Generate the run_id
			runID := GetRunID()

			// create the external pod with source image for cmd probe
			err := CreateProbePod(clients, chaosDetails, runID, probe.CmdProbeInputs.Source)
			if err != nil {
				return err
			}

<<<<<<< HEAD
					err = TriggerInlineCmdProbe(probe, resultDetails)
=======
			// verify the running status of external probe pod
			log.Info("[Status]: Checking the status of the probe pod")
			err = status.CheckApplicationStatus(chaosDetails.ChaosNamespace, "name="+chaosDetails.ExperimentName+"-probe-"+runID, chaosDetails.Timeout, chaosDetails.Delay, clients)
			if err != nil {
				return errors.Errorf("probe pod is not in running state, err: %v", err)
			}
>>>>>>> 2a263e37

			// setting the attributes for the exec command
			execCommandDetails := litmusexec.PodDetails{}
			litmusexec.SetExecCommandAttributes(&execCommandDetails, chaosDetails.ExperimentName+"-probe-"+runID, chaosDetails.ExperimentName+"-probe", chaosDetails.ChaosNamespace)

			// triggering the cmd probe and storing the output into the out buffer
			err = TriggerSourceCmdProbe(probe, execCommandDetails, clients)

			// failing the probe, if the success condition doesn't met after the retry & timeout combinations
			// it will update the status of all the unrun probes as well
			if err = MarkedVerdictInEnd(err, resultDetails, probe.Name, probe.Mode, probe.Type, phase); err != nil {
				return err
			}

			// deleting the external pod which was created for cmd probe
			if err = DeleteProbePod(chaosDetails, clients, runID); err != nil {
				return err
			}
		}
		// trigger probes for the continuous mode
		if probe.Mode == "Continuous" && phase == "PreChaos" {
			// Generate the run_id
			runID := GetRunID()
			SetRunIDForProbe(resultDetails, probe.Name, probe.Type, runID)

			// create the external pod with source image for cmd probe
			err := CreateProbePod(clients, chaosDetails, runID, probe.CmdProbeInputs.Source)
			if err != nil {
				return err
			}

			// verify the running status of external probe pod
			log.Info("[Status]: Checking the status of the probe pod")
			err = status.CheckApplicationStatus(chaosDetails.ChaosNamespace, "name="+chaosDetails.ExperimentName+"-probe-"+runID, chaosDetails.Timeout, chaosDetails.Delay, clients)
			if err != nil {
				return errors.Errorf("probe pod is not in running state, err: %v", err)
			}

			// setting the attributes for the exec command
			execCommandDetails := litmusexec.PodDetails{}
			litmusexec.SetExecCommandAttributes(&execCommandDetails, chaosDetails.ExperimentName+"-probe-"+runID, chaosDetails.ExperimentName+"-probe", chaosDetails.ChaosNamespace)

			// trigger the continuous cmd probe
			go TriggerSourceContinuousCmdProbe(probe, execCommandDetails, clients, resultDetails)
		}
		// verify the continuous mode
		// marked the result of continuous probe
		if probe.Mode == "Continuous" && phase == "PostChaos" {
			// it will check for the error, It will detect the error if any error encountered in probe during chaos
			err = CheckForErrorInContinuousProbe(resultDetails, probe.Name)

			// failing the probe, if the success condition doesn't met after the retry & timeout combinations
			if err = MarkedVerdictInEnd(err, resultDetails, probe.Name, probe.Mode, probe.Type, phase); err != nil {
				return err
			}
			// get runId
			runID := GetRunIDFromProbe(resultDetails, probe.Name, probe.Type)
			// deleting the external pod, which was created for cmd probe
			if err = DeleteProbePod(chaosDetails, clients, runID); err != nil {
				return err
			}

		}

	}
	return nil
}

// TriggerInlineCmdProbe trigger the cmd probe and storing the output into the out buffer
<<<<<<< HEAD
func TriggerInlineCmdProbe(probe v1alpha1.CmdProbeAttributes, resultDetails *types.ResultDetails) error {

	if err = ParseCommand(&probe, resultDetails); err != nil {
		return err
	}
=======
func TriggerInlineCmdProbe(probe v1alpha1.ProbeAttributes) error {
>>>>>>> 2a263e37

	// running the cmd probe command and storing the output into the out buffer
	// it will retry for some retry count, in each iterations of try it contains following things
	// it contains a timeout per iteration of retry. if the timeout expires without success then it will go to next try
	// for a timeout, it will run the command, if it fails wait for the iterval and again execute the command until timeout expires
	err = retry.Times(uint(probe.RunProperties.Retry)).
		Timeout(int64(probe.RunProperties.ProbeTimeout)).
		Wait(time.Duration(probe.RunProperties.Interval) * time.Second).
		TryWithTimeout(func(attempt uint) error {
			var out bytes.Buffer
			// run the inline command probe
			cmd := exec.Command("/bin/sh", "-c", probe.CmdProbeInputs.Command)
			cmd.Stdout = &out
			if err := cmd.Run(); err != nil {
				return fmt.Errorf("Unable to run command, err: %v", err)
			}
			// Trim the extra whitespaces from the output and match the actual output with the expected output
			if strings.TrimSpace(out.String()) != probe.CmdProbeInputs.ExpectedResult {
				log.Warnf("The %v cmd probe has been Failed", probe.Name)
				return fmt.Errorf("The probe output didn't match with expected output, %v", out.String())
			}

			resultDetails.Register["probe1Register"] = strings.TrimSpace(out.String())
			return nil
		})
	return err
}

// TriggerSourceCmdProbe trigger the cmd probe inside the external pod
func TriggerSourceCmdProbe(probe v1alpha1.ProbeAttributes, execCommandDetails litmusexec.PodDetails, clients clients.ClientSets) error {

	// running the cmd probe command and matching the output
	// it will retry for some retry count, in each iterations of try it contains following things
	// it contains a timeout per iteration of retry. if the timeout expires without success then it will go to next try
	// for a timeout, it will run the command, if it fails wait for the iterval and again execute the command until timeout expires
	err = retry.Times(uint(probe.RunProperties.Retry)).
		Timeout(int64(probe.RunProperties.ProbeTimeout)).
		Wait(time.Duration(probe.RunProperties.Interval) * time.Second).
		TryWithTimeout(func(attempt uint) error {
			command := append([]string{"/bin/sh", "-c"}, probe.CmdProbeInputs.Command)
			// exec inside the external pod to get the o/p of given command
			output, err := litmusexec.Exec(&execCommandDetails, clients, command)
			if err != nil {
				return errors.Errorf("Unable to get output of cmd command, err: %v", err)
			}
			// Trim the extra whitespaces from the output and match the actual output with the expected output
			if strings.TrimSpace(output) != probe.CmdProbeInputs.ExpectedResult {
				log.Warnf("The %v cmd probe has been Failed", probe.Name)
				return fmt.Errorf("The probe output didn't match with expected output, %v", output)
			}
			return nil
		})
	return err
}

// CreateProbePod creates an external pod with source image for the cmd probe
func CreateProbePod(clients clients.ClientSets, chaosDetails *types.ChaosDetails, runID, source string) error {

	cmdProbe := &apiv1.Pod{
		ObjectMeta: v1.ObjectMeta{
			Name:      chaosDetails.ExperimentName + "-probe-" + runID,
			Namespace: chaosDetails.ChaosNamespace,
			Labels: map[string]string{
				"name":     chaosDetails.ExperimentName + "-probe-" + runID,
				"chaosUID": string(chaosDetails.ChaosUID),
			},
		},
		Spec: apiv1.PodSpec{
			RestartPolicy:      apiv1.RestartPolicyNever,
			ServiceAccountName: "litmus",
			Containers: []apiv1.Container{
				{
					Name:            chaosDetails.ExperimentName + "-probe",
					Image:           source,
					ImagePullPolicy: apiv1.PullAlways,
					Command: []string{
						"/bin/sh",
					},
					Args: []string{
						"-c",
						"sleep 10000",
					},
				},
			},
		},
	}

	_, err := clients.KubeClient.CoreV1().Pods(chaosDetails.ChaosNamespace).Create(cmdProbe)
	return err

}

//DeleteProbePod deletes the probe pod and wait until it got terminated
func DeleteProbePod(chaosDetails *types.ChaosDetails, clients clients.ClientSets, runID string) error {

	err := clients.KubeClient.CoreV1().Pods(chaosDetails.ChaosNamespace).Delete(chaosDetails.ExperimentName+"-probe-"+runID, &v1.DeleteOptions{})

	if err != nil {
		return err
	}

	// waiting till the termination of the pod
	err = retry.
		Times(uint(chaosDetails.Timeout / chaosDetails.Delay)).
		Wait(time.Duration(chaosDetails.Delay) * time.Second).
		Try(func(attempt uint) error {
			podSpec, err := clients.KubeClient.CoreV1().Pods(chaosDetails.ChaosNamespace).List(v1.ListOptions{LabelSelector: chaosDetails.ExperimentName + "-probe-" + runID})
			if err != nil || len(podSpec.Items) != 0 {
				return errors.Errorf("Probe Pod is not deleted yet, err: %v", err)
			}
			return nil
		})

	return err
}

// GetRunID generate a random string
func GetRunID() string {
	var letterRunes = []rune("abcdefghijklmnopqrstuvwxyz")
	rand.Seed(time.Now().Unix())
	runID := make([]rune, 6)
	for i := range runID {
		runID[i] = letterRunes[rand.Intn(len(letterRunes))]
	}
	return string(runID)
}

// TriggerInlineContinuousCmdProbe trigger the inline continuous cmd probes
func TriggerInlineContinuousCmdProbe(probe v1alpha1.ProbeAttributes, chaosresult *types.ResultDetails) {
	// it trigger the inline cmd probe for the entire duration of chaos and it fails, if any err encounter
	// it marked the error for the probes, if any
	for {
		err = TriggerInlineCmdProbe(probe, chaosresult)
		// record the error inside the probeDetails, we are maintaining a dedicated variable for the err, inside probeDetails
		if err != nil {
			for index := range chaosresult.ProbeDetails {
				if chaosresult.ProbeDetails[index].Name == probe.Name {
					chaosresult.ProbeDetails[index].IsProbeFailedWithError = err
					break
				}

			}
			break
		}

		// waiting for the probe polling interval
		time.Sleep(time.Duration(probe.RunProperties.ProbePollingInterval) * time.Second)
	}

}

// TriggerSourceContinuousCmdProbe trigger the continuous cmd probes having need some external source image
func TriggerSourceContinuousCmdProbe(probe v1alpha1.ProbeAttributes, execCommandDetails litmusexec.PodDetails, clients clients.ClientSets, chaosresult *types.ResultDetails) {
	// it trigger the cmd probe for the entire duration of chaos and it fails, if any err encounter
	// it marked the error for the probes, if any
	for {
		err = TriggerSourceCmdProbe(probe, execCommandDetails, clients)
		// record the error inside the probeDetails, we are maintaining a dedicated variable for the err, inside probeDetails
		if err != nil {
			for index := range chaosresult.ProbeDetails {
				if chaosresult.ProbeDetails[index].Name == probe.Name {
					chaosresult.ProbeDetails[index].IsProbeFailedWithError = err
					break
				}

			}
			break
		}

		// waiting for the probe polling interval
		time.Sleep(time.Duration(probe.RunProperties.ProbePollingInterval) * time.Second)
	}

}

// ParseCommand ...
func ParseCommand(probe *v1alpha1.CmdProbeAttributes, resultDetails *types.ResultDetails) error {

	register := resultDetails.Register
	//var card2 = map[string]string{"probe": "helllo"}
	log.Infof("register: %v", register)

	t := template.Must(template.New("t1").Parse(probe.Inputs.Command))

	// store the bootstraped file in the buffer
	var out bytes.Buffer
	if err = t.Execute(&out, register); err != nil {
		return err
	}

	probe.Inputs.Command = out.String()

	log.Infof("ans: %v", probe.Inputs.Command)

	return nil
}<|MERGE_RESOLUTION|>--- conflicted
+++ resolved
@@ -49,7 +49,7 @@
 		// if mode is Edge then independent of phase, it will trigger Probes in both Pre/Post Chaos section
 		if (probe.Mode == "SOT" && phase == "PreChaos") || (probe.Mode == "EOT" && phase == "PostChaos") || probe.Mode == "Edge" {
 
-			err = TriggerInlineCmdProbe(probe)
+			err = TriggerInlineCmdProbe(probe, resultDetails)
 
 			// failing the probe, if the success condition doesn't met after the retry & timeout combinations
 			// it will update the status of all the unrun probes as well
@@ -83,23 +83,19 @@
 				return err
 			}
 
-<<<<<<< HEAD
-					err = TriggerInlineCmdProbe(probe, resultDetails)
-=======
 			// verify the running status of external probe pod
 			log.Info("[Status]: Checking the status of the probe pod")
 			err = status.CheckApplicationStatus(chaosDetails.ChaosNamespace, "name="+chaosDetails.ExperimentName+"-probe-"+runID, chaosDetails.Timeout, chaosDetails.Delay, clients)
 			if err != nil {
 				return errors.Errorf("probe pod is not in running state, err: %v", err)
 			}
->>>>>>> 2a263e37
 
 			// setting the attributes for the exec command
 			execCommandDetails := litmusexec.PodDetails{}
 			litmusexec.SetExecCommandAttributes(&execCommandDetails, chaosDetails.ExperimentName+"-probe-"+runID, chaosDetails.ExperimentName+"-probe", chaosDetails.ChaosNamespace)
 
 			// triggering the cmd probe and storing the output into the out buffer
-			err = TriggerSourceCmdProbe(probe, execCommandDetails, clients)
+			err = TriggerSourceCmdProbe(probe, execCommandDetails, clients, resultDetails)
 
 			// failing the probe, if the success condition doesn't met after the retry & timeout combinations
 			// it will update the status of all the unrun probes as well
@@ -162,15 +158,11 @@
 }
 
 // TriggerInlineCmdProbe trigger the cmd probe and storing the output into the out buffer
-<<<<<<< HEAD
-func TriggerInlineCmdProbe(probe v1alpha1.CmdProbeAttributes, resultDetails *types.ResultDetails) error {
+func TriggerInlineCmdProbe(probe v1alpha1.ProbeAttributes, resultDetails *types.ResultDetails) error {
 
 	if err = ParseCommand(&probe, resultDetails); err != nil {
 		return err
 	}
-=======
-func TriggerInlineCmdProbe(probe v1alpha1.ProbeAttributes) error {
->>>>>>> 2a263e37
 
 	// running the cmd probe command and storing the output into the out buffer
 	// it will retry for some retry count, in each iterations of try it contains following things
@@ -193,14 +185,21 @@
 				return fmt.Errorf("The probe output didn't match with expected output, %v", out.String())
 			}
 
-			resultDetails.Register["probe1Register"] = strings.TrimSpace(out.String())
+			probes := types.ProbeArtifact{}
+			probes.ProbeArtifacts.Register = strings.TrimSpace(out.String())
+			resultDetails.ProbeArtifacts[probe.Name] = probes
+			log.Infof("data: %v", resultDetails.ProbeArtifacts)
 			return nil
 		})
 	return err
 }
 
 // TriggerSourceCmdProbe trigger the cmd probe inside the external pod
-func TriggerSourceCmdProbe(probe v1alpha1.ProbeAttributes, execCommandDetails litmusexec.PodDetails, clients clients.ClientSets) error {
+func TriggerSourceCmdProbe(probe v1alpha1.ProbeAttributes, execCommandDetails litmusexec.PodDetails, clients clients.ClientSets, resultDetails *types.ResultDetails) error {
+
+	if err = ParseCommand(&probe, resultDetails); err != nil {
+		return err
+	}
 
 	// running the cmd probe command and matching the output
 	// it will retry for some retry count, in each iterations of try it contains following things
@@ -221,6 +220,11 @@
 				log.Warnf("The %v cmd probe has been Failed", probe.Name)
 				return fmt.Errorf("The probe output didn't match with expected output, %v", output)
 			}
+
+			probes := types.ProbeArtifact{}
+			probes.ProbeArtifacts.Register = strings.TrimSpace(output)
+			resultDetails.ProbeArtifacts[probe.Name] = probes
+			log.Infof("data: %v", resultDetails.ProbeArtifacts)
 			return nil
 		})
 	return err
@@ -327,7 +331,7 @@
 	// it trigger the cmd probe for the entire duration of chaos and it fails, if any err encounter
 	// it marked the error for the probes, if any
 	for {
-		err = TriggerSourceCmdProbe(probe, execCommandDetails, clients)
+		err = TriggerSourceCmdProbe(probe, execCommandDetails, clients, chaosresult)
 		// record the error inside the probeDetails, we are maintaining a dedicated variable for the err, inside probeDetails
 		if err != nil {
 			for index := range chaosresult.ProbeDetails {
@@ -346,24 +350,20 @@
 
 }
 
-// ParseCommand ...
-func ParseCommand(probe *v1alpha1.CmdProbeAttributes, resultDetails *types.ResultDetails) error {
-
-	register := resultDetails.Register
-	//var card2 = map[string]string{"probe": "helllo"}
-	log.Infof("register: %v", register)
-
-	t := template.Must(template.New("t1").Parse(probe.Inputs.Command))
-
-	// store the bootstraped file in the buffer
+// ParseCommand parse the templated command and replace the templated value by actual value
+func ParseCommand(probe *v1alpha1.ProbeAttributes, resultDetails *types.ResultDetails) error {
+
+	register := resultDetails.ProbeArtifacts
+
+	t := template.Must(template.New("t1").Parse(probe.CmdProbeInputs.Command))
+
+	// store the parsed output in the buffer
 	var out bytes.Buffer
 	if err = t.Execute(&out, register); err != nil {
 		return err
 	}
 
-	probe.Inputs.Command = out.String()
-
-	log.Infof("ans: %v", probe.Inputs.Command)
+	probe.CmdProbeInputs.Command = out.String()
 
 	return nil
 }