package probe

import (
	"bytes"
	"fmt"
	"html/template"

	"github.com/kyokomi/emoji"
	"github.com/litmuschaos/chaos-operator/pkg/apis/litmuschaos/v1alpha1"
	"github.com/litmuschaos/litmus-go/pkg/clients"
	"github.com/litmuschaos/litmus-go/pkg/log"
	"github.com/litmuschaos/litmus-go/pkg/types"
	"github.com/pkg/errors"
	"github.com/sirupsen/logrus"
	v1 "k8s.io/apimachinery/pkg/apis/meta/v1"
)

var (
	err error
	// PhaseModeMap contains valid phase and mode combination
	PhaseModeMap = map[string][]string{
		"SOT":        {"PreChaos"},
		"EOT":        {"PostChaos"},
		"Edge":       {"PreChaos", "PostChaos"},
		"Continuous": {"PreChaos"},
		"OnChaos":    {"DuringChaos"},
	}
)

// RunProbes contains the steps to trigger the probes
// It contains steps to trigger all three probes: k8sprobe, httpprobe, cmdprobe
func RunProbes(chaosDetails *types.ChaosDetails, clients clients.ClientSets, resultDetails *types.ResultDetails, phase string, eventsDetails *types.EventDetails) error {

	// get the probes details from the chaosengine
	probes, err := GetProbesFromEngine(chaosDetails, clients)
	if err != nil {
		return err
	}

	if probes != nil {

		for _, probe := range probes {

			switch probe.Type {

			case "k8sProbe", "K8sProbe":
				// it contains steps to prepare the k8s probe
				err = PrepareK8sProbe(probe, resultDetails, clients, phase, eventsDetails, chaosDetails)
				if err != nil {
					return err
				}

			case "cmdProbe", "CmdProbe":
				// it contains steps to prepare cmd probe
				err = PrepareCmdProbe(probe, clients, chaosDetails, resultDetails, phase, eventsDetails)
				if err != nil {
					return err
				}
			case "httpProbe", "HTTPProbe":
				// it contains steps to prepare http probe
				err = PrepareHTTPProbe(probe, clients, chaosDetails, resultDetails, phase, eventsDetails)
				if err != nil {
					return err
				}
			default:
				return errors.Errorf("No supported probe type found, type: %v", probe.Type)

			}
		}
	}

	return nil
}

//SetProbeVerdict mark the verdict of the probe in the chaosresult as passed
// on the basis of phase(pre/post chaos)
func SetProbeVerdict(resultDetails *types.ResultDetails, verdict, probeName, probeType, mode, phase string) {

	for index, probe := range resultDetails.ProbeDetails {
		if probe.Name == probeName && probe.Type == probeType {
<<<<<<< HEAD

			if ValidMPCombinationForNonContinuousMode(mode, phase) {
				resultDetails.ProbeDetails[index].Status[phase] = verdict + emoji.Sprint(" :thumbsup:")
			} else if phase == "PostChaos" && mode == "Continuous" {
=======
			switch mode {
			case "SOT", "EOT", "Edge":
				resultDetails.ProbeDetails[index].Status[phase] = verdict + emoji.Sprint(" :thumbsup:")
			case "Continuous":
>>>>>>> 22de2e3f
				resultDetails.ProbeDetails[index].Status["Continuous"] = verdict + emoji.Sprint(" :thumbsup:")
			} else if phase == "PostChaos" && mode == "OnChaos" {
				resultDetails.ProbeDetails[index].Status["OnChaos"] = verdict + emoji.Sprint(" :thumbsup:")
			}
		}
	}
}

//SetProbeVerdictAfterFailure mark the verdict of all the failed/unrun probes as failed
func SetProbeVerdictAfterFailure(resultDetails *types.ResultDetails) {
	for index := range resultDetails.ProbeDetails {
		for _, phase := range []string{"PreChaos", "PostChaos", "Continuous"} {
			if resultDetails.ProbeDetails[index].Status[phase] == "Awaited" {
				resultDetails.ProbeDetails[index].Status[phase] = "Better Luck Next Time" + emoji.Sprint(" :thumbsdown:")
			}
		}
		if resultDetails.ProbeDetails[index].Status["OnChaos"] == "Awaited" {
			resultDetails.ProbeDetails[index].Status["OnChaos"] = "Better Luck Next Time" + emoji.Sprint(" :thumbsdown:")
		}
	}
}

// GetProbesFromEngine fetch the details of the probes from the chaosengines
func GetProbesFromEngine(chaosDetails *types.ChaosDetails, clients clients.ClientSets) ([]v1alpha1.ProbeAttributes, error) {

	var Probes []v1alpha1.ProbeAttributes

	engine, err := clients.LitmusClient.ChaosEngines(chaosDetails.ChaosNamespace).Get(chaosDetails.EngineName, v1.GetOptions{})
	if err != nil {
		return nil, fmt.Errorf("Unable to Get the chaosengine, err: %v", err)
	}

	// get all the probes defined inside chaosengine for the corresponding experiment
	experimentSpec := engine.Spec.Experiments
	for _, experiment := range experimentSpec {

		if experiment.Name == chaosDetails.ExperimentName {

			Probes = experiment.Spec.Probe
		}
	}

	return Probes, nil
}

// InitializeProbesInChaosResultDetails set the probe inside chaos result
// it fetch the probe details from the chaosengine and set into the chaosresult
func InitializeProbesInChaosResultDetails(chaosDetails *types.ChaosDetails, clients clients.ClientSets, chaosresult *types.ResultDetails) error {

	probeDetails := []types.ProbeDetails{}
	// get the probes from the chaosengine
	probes, err := GetProbesFromEngine(chaosDetails, clients)
	if err != nil {
		return err
	}

	// set the probe details for k8s probe
	for _, probe := range probes {
		tempProbe := types.ProbeDetails{}
		tempProbe.Name = probe.Name
		tempProbe.Type = probe.Type
		SetProbeInitialStatus(&tempProbe, probe.Mode)
		probeDetails = append(probeDetails, tempProbe)
	}

	chaosresult.ProbeDetails = probeDetails
	chaosresult.ProbeArtifacts = map[string]types.ProbeArtifact{}

	return nil
}

//SetProbeInitialStatus sets the initial status inside chaosresult
func SetProbeInitialStatus(probeDetails *types.ProbeDetails, mode string) {
	switch mode {
	case "SOT":
		probeDetails.Status = map[string]string{
			"PreChaos": "Awaited",
		}
	case "EOT":
		probeDetails.Status = map[string]string{
			"PostChaos": "Awaited",
		}
	case "Edge":
		probeDetails.Status = map[string]string{
			"PreChaos":  "Awaited",
			"PostChaos": "Awaited",
		}
<<<<<<< HEAD
	} else if mode == "Continuous" {
=======
	case "Continuous":
>>>>>>> 22de2e3f
		probeDetails.Status = map[string]string{
			"Continuous": "Awaited",
		}
	} else {
		probeDetails.Status = map[string]string{
			"OnChaos": "Awaited",
		}
	}
}

//GetRunIDFromProbe return the run_id for the dedicated probe
// which will used in the continuous cmd probe, run_id is used as suffix in the external pod name
func GetRunIDFromProbe(resultDetails *types.ResultDetails, probeName, probeType string) string {

	for _, probe := range resultDetails.ProbeDetails {
		if probe.Name == probeName && probe.Type == probeType {
			return probe.RunID
		}
	}
	return ""
}

//SetRunIDForProbe set the run_id for the dedicated probe.
// which will used in the continuous cmd probe, run_id is used as suffix in the external pod name
func SetRunIDForProbe(resultDetails *types.ResultDetails, probeName, probeType, runid string) {

	for index, probe := range resultDetails.ProbeDetails {
		if probe.Name == probeName && probe.Type == probeType {
			resultDetails.ProbeDetails[index].RunID = runid
			break
		}
	}
}

// MarkedVerdictInEnd add the probe status in the chaosresult
func MarkedVerdictInEnd(err error, resultDetails *types.ResultDetails, probeName, mode, probeType, phase string) error {
	// failing the probe, if the success condition doesn't met after the retry & timeout combinations
	if err != nil {
		log.ErrorWithValues("[Probe]: "+probeName+" probe has been Failed "+emoji.Sprint(":cry:"), logrus.Fields{
			"ProbeName":     probeName,
			"ProbeType":     probeType,
			"ProbeInstance": phase,
			"ProbeStatus":   "Failed",
		})
		SetProbeVerdictAfterFailure(resultDetails)
		return err
	}
	// counting the passed probes count to generate the score and mark the verdict as passed
	// for edge, probe is marked as Passed if passed in both pre/post chaos checks
	if !(((mode == "Edge" || mode == "Continuous") && phase == "PreChaos") || (mode == "OnChaos" && phase == "DuringChaos")) {
		resultDetails.PassedProbeCount++
	}
	log.InfoWithValues("[Probe]: "+probeName+" probe has been Passed "+emoji.Sprint(":smile:"), logrus.Fields{
		"ProbeName":     probeName,
		"ProbeType":     probeType,
		"ProbeInstance": phase,
		"ProbeStatus":   "Passed",
	})
	SetProbeVerdict(resultDetails, "Passed", probeName, probeType, mode, phase)
	return nil
}

//CheckForErrorInContinuousProbe check for the error in the continuous probes
func CheckForErrorInContinuousProbe(resultDetails *types.ResultDetails, probeName string) error {

	for index, probe := range resultDetails.ProbeDetails {
		if probe.Name == probeName {
			return resultDetails.ProbeDetails[index].IsProbeFailedWithError
		}
	}
	return nil
}

<<<<<<< HEAD
// EligibleForPrint check whether the mode-phase combination is eligible for print or not
func EligibleForPrint(mode, phase string) bool {
	return Contains(PhaseModeMap[mode], phase)
}

// ValidMPCombinationForNonContinuousMode check for the valid mode-phase combinations for non continous mode
// it contains SOT, EOT, Edge modes
func ValidMPCombinationForNonContinuousMode(mode, phase string) bool {
	if mode == "Continuous" || mode == "OnChaos" {
		return false
	}
	return Contains(PhaseModeMap[mode], phase)
}

// Contains check for the existance of element inside slice
func Contains(array []string, val string) bool {
	for index := range array {
		if array[index] == val {
			return true
		}
	}
	return false
}

=======
>>>>>>> 22de2e3f
// ParseCommand parse the templated command and replace the templated value by actual value
// if command doesn't have template, it will return the same command
func ParseCommand(templatedCommand string, resultDetails *types.ResultDetails) (string, error) {

	register := resultDetails.ProbeArtifacts

	t := template.Must(template.New("t1").Parse(templatedCommand))

	// store the parsed output in the buffer
	var out bytes.Buffer
	if err = t.Execute(&out, register); err != nil {
		return "", err
	}

	return out.String(), nil

}<|MERGE_RESOLUTION|>--- conflicted
+++ resolved
@@ -15,17 +15,7 @@
 	v1 "k8s.io/apimachinery/pkg/apis/meta/v1"
 )
 
-var (
-	err error
-	// PhaseModeMap contains valid phase and mode combination
-	PhaseModeMap = map[string][]string{
-		"SOT":        {"PreChaos"},
-		"EOT":        {"PostChaos"},
-		"Edge":       {"PreChaos", "PostChaos"},
-		"Continuous": {"PreChaos"},
-		"OnChaos":    {"DuringChaos"},
-	}
-)
+var err error
 
 // RunProbes contains the steps to trigger the probes
 // It contains steps to trigger all three probes: k8sprobe, httpprobe, cmdprobe
@@ -78,20 +68,11 @@
 
 	for index, probe := range resultDetails.ProbeDetails {
 		if probe.Name == probeName && probe.Type == probeType {
-<<<<<<< HEAD
-
-			if ValidMPCombinationForNonContinuousMode(mode, phase) {
-				resultDetails.ProbeDetails[index].Status[phase] = verdict + emoji.Sprint(" :thumbsup:")
-			} else if phase == "PostChaos" && mode == "Continuous" {
-=======
 			switch mode {
 			case "SOT", "EOT", "Edge":
 				resultDetails.ProbeDetails[index].Status[phase] = verdict + emoji.Sprint(" :thumbsup:")
-			case "Continuous":
->>>>>>> 22de2e3f
-				resultDetails.ProbeDetails[index].Status["Continuous"] = verdict + emoji.Sprint(" :thumbsup:")
-			} else if phase == "PostChaos" && mode == "OnChaos" {
-				resultDetails.ProbeDetails[index].Status["OnChaos"] = verdict + emoji.Sprint(" :thumbsup:")
+			case "Continuous", "OnChaos":
+				resultDetails.ProbeDetails[index].Status[mode] = verdict + emoji.Sprint(" :thumbsup:")
 			}
 		}
 	}
@@ -100,13 +81,10 @@
 //SetProbeVerdictAfterFailure mark the verdict of all the failed/unrun probes as failed
 func SetProbeVerdictAfterFailure(resultDetails *types.ResultDetails) {
 	for index := range resultDetails.ProbeDetails {
-		for _, phase := range []string{"PreChaos", "PostChaos", "Continuous"} {
+		for _, phase := range []string{"PreChaos", "PostChaos", "Continuous", "OnChaos"} {
 			if resultDetails.ProbeDetails[index].Status[phase] == "Awaited" {
 				resultDetails.ProbeDetails[index].Status[phase] = "Better Luck Next Time" + emoji.Sprint(" :thumbsdown:")
 			}
-		}
-		if resultDetails.ProbeDetails[index].Status["OnChaos"] == "Awaited" {
-			resultDetails.ProbeDetails[index].Status["OnChaos"] = "Better Luck Next Time" + emoji.Sprint(" :thumbsdown:")
 		}
 	}
 }
@@ -176,15 +154,11 @@
 			"PreChaos":  "Awaited",
 			"PostChaos": "Awaited",
 		}
-<<<<<<< HEAD
-	} else if mode == "Continuous" {
-=======
 	case "Continuous":
->>>>>>> 22de2e3f
 		probeDetails.Status = map[string]string{
 			"Continuous": "Awaited",
 		}
-	} else {
+	case "OnChaos":
 		probeDetails.Status = map[string]string{
 			"OnChaos": "Awaited",
 		}
@@ -228,9 +202,19 @@
 		SetProbeVerdictAfterFailure(resultDetails)
 		return err
 	}
+
 	// counting the passed probes count to generate the score and mark the verdict as passed
 	// for edge, probe is marked as Passed if passed in both pre/post chaos checks
-	if !(((mode == "Edge" || mode == "Continuous") && phase == "PreChaos") || (mode == "OnChaos" && phase == "DuringChaos")) {
+	switch mode {
+	case "Edge", "Continuous":
+		if phase != "PreChaos" {
+			resultDetails.PassedProbeCount++
+		}
+	case "OnChaos":
+		if phase != "DuringChaos" {
+			resultDetails.PassedProbeCount++
+		}
+	default:
 		resultDetails.PassedProbeCount++
 	}
 	log.InfoWithValues("[Probe]: "+probeName+" probe has been Passed "+emoji.Sprint(":smile:"), logrus.Fields{
@@ -254,33 +238,6 @@
 	return nil
 }
 
-<<<<<<< HEAD
-// EligibleForPrint check whether the mode-phase combination is eligible for print or not
-func EligibleForPrint(mode, phase string) bool {
-	return Contains(PhaseModeMap[mode], phase)
-}
-
-// ValidMPCombinationForNonContinuousMode check for the valid mode-phase combinations for non continous mode
-// it contains SOT, EOT, Edge modes
-func ValidMPCombinationForNonContinuousMode(mode, phase string) bool {
-	if mode == "Continuous" || mode == "OnChaos" {
-		return false
-	}
-	return Contains(PhaseModeMap[mode], phase)
-}
-
-// Contains check for the existance of element inside slice
-func Contains(array []string, val string) bool {
-	for index := range array {
-		if array[index] == val {
-			return true
-		}
-	}
-	return false
-}
-
-=======
->>>>>>> 22de2e3f
 // ParseCommand parse the templated command and replace the templated value by actual value
 // if command doesn't have template, it will return the same command
 func ParseCommand(templatedCommand string, resultDetails *types.ResultDetails) (string, error) {
@@ -291,7 +248,7 @@
 
 	// store the parsed output in the buffer
 	var out bytes.Buffer
-	if err = t.Execute(&out, register); err != nil {
+	if err := t.Execute(&out, register); err != nil {
 		return "", err
 	}
 
