package cerrors

import (
	"encoding/json"

	"github.com/palantir/stacktrace"
)

type ErrorType string

const (
	ErrorTypeNonUserFriendly   ErrorType = "NON_USER_FRIENDLY_ERROR"
	ErrorTypeGeneric           ErrorType = "GENERIC_ERROR"
	ErrorTypeChaosResultCRUD   ErrorType = "CHAOS_RESULT_CRUD_ERROR"
	ErrorTypeStatusChecks      ErrorType = "STATUS_CHECKS_ERROR"
	ErrorTypeTargetSelection   ErrorType = "TARGET_SELECTION_ERROR"
	ErrorTypeExperimentAborted ErrorType = "EXPERIMENT_ABORTED"
<<<<<<< HEAD
=======
	ErrorTypeHelper            ErrorType = "HELPER_ERROR"
	ErrorTypeHelperPodFailed   ErrorType = "HELPER_POD_FAILED_ERROR"
	ErrorTypeContainerRuntime  ErrorType = "CONTAINER_RUNTIME_ERROR"
>>>>>>> 102b46d9
	ErrorTypeChaosInject       ErrorType = "CHAOS_INJECT_ERROR"
	ErrorTypeChaosRevert       ErrorType = "CHAOS_REVERT_ERROR"
)

type userFriendly interface {
	UserFriendly() bool
	ErrorType() ErrorType
}

// IsUserFriendly returns true if err is marked as safe to present to failstep
func IsUserFriendly(err error) bool {
	ufe, ok := err.(userFriendly)
	return ok && ufe.UserFriendly()
}

// GetErrorType returns the type of error if the error is user-friendly
func GetErrorType(err error) ErrorType {
	if ufe, ok := err.(userFriendly); ok {
		return ufe.ErrorType()
	}
	return ErrorTypeNonUserFriendly
}

func GetRootCauseAndErrorCode(err error, phase string) (string, ErrorType) {
	rootCause := stacktrace.RootCause(err)
	errorType := GetErrorType(rootCause)
	if !IsUserFriendly(rootCause) {
		return err.Error(), errorType
	}
	if error, ok := rootCause.(Error); ok {
		error.Phase = phase
		return error.Error(), errorType
	}
	return rootCause.Error(), errorType
}

type Error struct {
	Source    string    `json:"source,omitempty"`
	ErrorCode ErrorType `json:"errorCode,omitempty"`
	Phase     string    `json:"phase,omitempty"`
	Reason    string    `json:"reason,omitempty"`
	Target    string    `json:"target,omitempty"`
}

func (e Error) Error() string {
	return convertToJson(e)
}

func (e Error) UserFriendly() bool {
	return true
}

func (e Error) ErrorType() ErrorType {
	return e.ErrorCode
}

func convertToJson(v interface{}) string {
	vStr, err := json.Marshal(v)
	if err != nil {
		return err.Error()
	}
	return string(vStr)
}

type PreserveError struct {
	ErrString string
}

func (pe PreserveError) Error() string {
	return pe.ErrString
}

func (pe PreserveError) UserFriendly() bool {
	return true
}

func (pe PreserveError) ErrorType() ErrorType {
	return ErrorTypeGeneric
}<|MERGE_RESOLUTION|>--- conflicted
+++ resolved
@@ -15,12 +15,9 @@
 	ErrorTypeStatusChecks      ErrorType = "STATUS_CHECKS_ERROR"
 	ErrorTypeTargetSelection   ErrorType = "TARGET_SELECTION_ERROR"
 	ErrorTypeExperimentAborted ErrorType = "EXPERIMENT_ABORTED"
-<<<<<<< HEAD
-=======
 	ErrorTypeHelper            ErrorType = "HELPER_ERROR"
 	ErrorTypeHelperPodFailed   ErrorType = "HELPER_POD_FAILED_ERROR"
 	ErrorTypeContainerRuntime  ErrorType = "CONTAINER_RUNTIME_ERROR"
->>>>>>> 102b46d9
 	ErrorTypeChaosInject       ErrorType = "CHAOS_INJECT_ERROR"
 	ErrorTypeChaosRevert       ErrorType = "CHAOS_REVERT_ERROR"
 )
