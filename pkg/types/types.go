package types

import (
	clientTypes "k8s.io/apimachinery/pkg/types"
)

const (
	// PreChaosCheck initial stage of experiment check for health before chaos injection
	PreChaosCheck string = "PreChaosCheck"
	// PostChaosCheck  pre-final stage of experiment check for health after chaos injection
	PostChaosCheck string = "PostChaosCheck"
	// Summary final stage of experiment update the verdict
	Summary string = "Summary"
	// ChaosInject this stage refer to the main chaos injection
	ChaosInject string = "ChaosInject"
)

// ResultDetails is for collecting all the chaos-result-related details
type ResultDetails struct {
	Name         string
	Verdict      string
	FailStep     string
	Phase        string
	ResultUID    clientTypes.UID
	ProbeDetails []ProbeDetails
	ProbeCount   int
}

// ProbeDetails is for collecting all the probe details
type ProbeDetails struct {
	Name    string
	Type    string
	Verdict string
}

// EventDetails is for collecting all the events-related details
type EventDetails struct {
	Message      string
	Reason       string
	ResourceName string
	ResourceUID  clientTypes.UID
	Type         string
}

// ChaosDetails is for collecting all the global variables
type ChaosDetails struct {
	ChaosUID       clientTypes.UID
	ChaosNamespace string
	ChaosPodName   string
	EngineName     string
	InstanceID     string
	ExperimentName string
	Timeout        int
	Delay          int
}

//SetResultAttributes initialise all the chaos result ENV
func SetResultAttributes(resultDetails *ResultDetails, chaosDetails ChaosDetails) {
	resultDetails.Verdict = "Awaited"
	resultDetails.Phase = "Running"
	resultDetails.FailStep = "N/A"
	resultDetails.ProbeCount = 0
	if chaosDetails.EngineName != "" {
		resultDetails.Name = chaosDetails.EngineName + "-" + chaosDetails.ExperimentName
	} else {
		resultDetails.Name = chaosDetails.ExperimentName
	}

}

//SetResultAfterCompletion set all the chaos result ENV in the EOT
func SetResultAfterCompletion(resultDetails *ResultDetails, verdict, phase, failStep string) {
	resultDetails.Verdict = verdict
	resultDetails.Phase = phase
	resultDetails.FailStep = failStep
}

//SetEngineEventAttributes initialise attributes for event generation in chaos engine
func SetEngineEventAttributes(eventsDetails *EventDetails, Reason, Message, Type string, chaosDetails *ChaosDetails) {

	eventsDetails.Reason = Reason
	eventsDetails.Message = Message
	eventsDetails.ResourceName = chaosDetails.EngineName
	eventsDetails.ResourceUID = chaosDetails.ChaosUID
	eventsDetails.Type = Type

}

//SetResultEventAttributes initialise attributes for event generation in chaos result
func SetResultEventAttributes(eventsDetails *EventDetails, Reason, Message, Type string, resultDetails *ResultDetails) {

	eventsDetails.Reason = Reason
	eventsDetails.Message = Message
	eventsDetails.ResourceName = resultDetails.Name
	eventsDetails.ResourceUID = resultDetails.ResultUID
	eventsDetails.Type = Type
<<<<<<< HEAD
=======

>>>>>>> 3d8fb153
}<|MERGE_RESOLUTION|>--- conflicted
+++ resolved
@@ -13,6 +13,10 @@
 	Summary string = "Summary"
 	// ChaosInject this stage refer to the main chaos injection
 	ChaosInject string = "ChaosInject"
+	// PreChaosProbe ...
+	PreChaosProbe string = "PreChaosProbe"
+	// PostChaosProbe ...
+	PostChaosProbe string = "PostChaosProbe"
 )
 
 // ResultDetails is for collecting all the chaos-result-related details
@@ -24,13 +28,15 @@
 	ResultUID    clientTypes.UID
 	ProbeDetails []ProbeDetails
 	ProbeCount   int
+	PassedProbe  []string
 }
 
 // ProbeDetails is for collecting all the probe details
 type ProbeDetails struct {
-	Name    string
-	Type    string
-	Verdict string
+	Name   string
+	Type   string
+	Status map[string]string
+	C1     error
 }
 
 // EventDetails is for collecting all the events-related details
@@ -94,8 +100,4 @@
 	eventsDetails.ResourceName = resultDetails.Name
 	eventsDetails.ResourceUID = resultDetails.ResultUID
 	eventsDetails.Type = Type
-<<<<<<< HEAD
-=======
-
->>>>>>> 3d8fb153
 }