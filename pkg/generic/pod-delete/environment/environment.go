--- conflicted
+++ resolved
@@ -30,11 +30,7 @@
 	experimentDetails.Force, _ = strconv.ParseBool(Getenv("FORCE", "false"))
 	experimentDetails.Delay, _ = strconv.Atoi(Getenv("STATUS_CHECK_DELAY", "2"))
 	experimentDetails.Timeout, _ = strconv.Atoi(Getenv("STATUS_CHECK_TIMEOUT", "180"))
-<<<<<<< HEAD
-
-=======
 	experimentDetails.TargetPod = Getenv("TARGET_POD", "")
->>>>>>> 76c0fdb0
 }
 
 // Getenv fetch the env and set the default value, if any
