--- conflicted
+++ resolved
@@ -33,11 +33,8 @@
 	PodsAffectedPerc                   int
 	TargetIPs                          string
 	Annotations                        map[string]string
-<<<<<<< HEAD
 	TargetHosts                        string
-=======
 	ContainerRuntime                   string
 	ChaosServiceAccount                string
 	ContainerPath                      string
->>>>>>> 53a2dc9f
 }