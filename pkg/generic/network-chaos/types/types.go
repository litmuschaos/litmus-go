package types

import (
	clientTypes "k8s.io/apimachinery/pkg/types"
)

// ExperimentDetails is for collecting all the experiment-related details
type ExperimentDetails struct {
	ExperimentName                     string
	EngineName                         string
	ChaosDuration                      int
	LIBImage                           string
	RampTime                           int
	ChaosLib                           string
	AppNS                              string
	AppLabel                           string
	AppKind                            string
	ChaosUID                           clientTypes.UID
	InstanceID                         string
	ChaosNamespace                     string
	ChaosPodName                       string
	RunID                              string
	NetworkPacketDuplicationPercentage int
	NetworkInterface                   string
	TargetContainer                    string
	NetworkLatency                     int
	NetworkPacketLossPercentage        int
	NetworkPacketCorruptionPercentage  int
	TCImage                            string
	Timeout                            int
	Delay                              int
	TargetPod                          string
	TargetIPs                          string
<<<<<<< HEAD
	Annotations                        map[string]string
=======
>>>>>>> 93f22d0e
}<|MERGE_RESOLUTION|>--- conflicted
+++ resolved
@@ -31,8 +31,6 @@
 	Delay                              int
 	TargetPod                          string
 	TargetIPs                          string
-<<<<<<< HEAD
 	Annotations                        map[string]string
-=======
->>>>>>> 93f22d0e
+
 }