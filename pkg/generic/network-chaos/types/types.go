--- conflicted
+++ resolved
@@ -30,9 +30,6 @@
 	Timeout                            int
 	Delay                              int
 	TargetPod                          string
-<<<<<<< HEAD
 	PodsAffectedPerc                   int
-=======
 	TargetIPs                          string
->>>>>>> 0b9ad79e
 }