package types

import (
	corev1 "k8s.io/api/core/v1"
	clientTypes "k8s.io/apimachinery/pkg/types"
)

// ExperimentDetails is for collecting all the experiment-related details
type ExperimentDetails struct {
	ExperimentName                     string
	EngineName                         string
	ChaosDuration                      int
	LIBImage                           string
	LIBImagePullPolicy                 string
	RampTime                           int
	ChaosLib                           string
	AppNS                              string
	AppLabel                           string
	AppKind                            string
	ChaosUID                           clientTypes.UID
	InstanceID                         string
	ChaosNamespace                     string
	ChaosPodName                       string
	RunID                              string
	NetworkPacketDuplicationPercentage int
	NetworkInterface                   string
	TargetContainer                    string
	NetworkLatency                     int
	NetworkPacketLossPercentage        int
	NetworkPacketCorruptionPercentage  int
	TCImage                            string
	Timeout                            int
	Delay                              int
	TargetPods                         string
	PodsAffectedPerc                   int
	DestinationIPs                     string
	Annotations                        map[string]string
	DestinationHosts                   string
	ContainerRuntime                   string
	ChaosServiceAccount                string
	SocketPath                         string
	Sequence                           string
	Resources                          corev1.ResourceRequirements
	ImagePullSecrets                   []corev1.LocalObjectReference
<<<<<<< HEAD
	ChaosInterval                      string
	NetworkChaosDuration               int
=======
	TerminationGracePeriodSeconds      int
>>>>>>> 33ad1250
}<|MERGE_RESOLUTION|>--- conflicted
+++ resolved
@@ -42,10 +42,7 @@
 	Sequence                           string
 	Resources                          corev1.ResourceRequirements
 	ImagePullSecrets                   []corev1.LocalObjectReference
-<<<<<<< HEAD
 	ChaosInterval                      string
 	NetworkChaosDuration               int
-=======
 	TerminationGracePeriodSeconds      int
->>>>>>> 33ad1250
 }