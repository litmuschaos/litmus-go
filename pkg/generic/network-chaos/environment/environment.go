package environment

import (
	"os"
	"strconv"

	experimentTypes "github.com/litmuschaos/litmus-go/pkg/generic/network-chaos/types"
	"github.com/litmuschaos/litmus-go/pkg/types"
	clientTypes "k8s.io/apimachinery/pkg/types"
)

//GetENV fetches all the env variables from the runner pod
func GetENV(experimentDetails *experimentTypes.ExperimentDetails, expName string) {
	experimentDetails.ExperimentName = expName
	experimentDetails.ChaosNamespace = Getenv("CHAOS_NAMESPACE", "litmus")
	experimentDetails.EngineName = Getenv("CHAOSENGINE", "")
	experimentDetails.ChaosDuration, _ = strconv.Atoi(Getenv("TOTAL_CHAOS_DURATION", "60"))
	experimentDetails.RampTime, _ = strconv.Atoi(Getenv("RAMP_TIME", "0"))
	experimentDetails.ChaosLib = Getenv("LIB", "pumba")
	experimentDetails.AppNS = Getenv("APP_NAMESPACE", "")
	experimentDetails.AppLabel = Getenv("APP_LABEL", "")
	experimentDetails.AppKind = Getenv("APP_KIND", "")
	experimentDetails.ChaosUID = clientTypes.UID(Getenv("CHAOS_UID", ""))
	experimentDetails.InstanceID = Getenv("INSTANCE_ID", "")
	experimentDetails.LIBImage = Getenv("LIB_IMAGE", "litmuschaos/go-runner:latest")
	experimentDetails.ChaosPodName = Getenv("POD_NAME", "")
	experimentDetails.RunID = Getenv("RunID", "")
	experimentDetails.NetworkPacketDuplicationPercentage, _ = strconv.Atoi(Getenv("NETWORK_PACKET_DUPLICATION_PERCENTAGE", "100"))
	experimentDetails.NetworkLatency, _ = strconv.Atoi(Getenv("NETWORK_LATENCY", "60000"))
	experimentDetails.NetworkPacketLossPercentage, _ = strconv.Atoi(Getenv("NETWORK_PACKET_LOSS_PERCENTAGE", "100"))
	experimentDetails.NetworkPacketCorruptionPercentage, _ = strconv.Atoi(Getenv("NETWORK_PACKET_CORRUPTION_PERCENTAGE", "100"))
	experimentDetails.NetworkInterface = Getenv("NETWORK_INTERFACE", "eth0")
	experimentDetails.TargetContainer = Getenv("TARGET_CONTAINER", "")
	experimentDetails.TCImage = Getenv("TC_IMAGE", "gaiadocker/iproute2")
	experimentDetails.Delay, _ = strconv.Atoi(Getenv("STATUS_CHECK_DELAY", "2"))
	experimentDetails.Timeout, _ = strconv.Atoi(Getenv("STATUS_CHECK_TIMEOUT", "180"))
	experimentDetails.TargetPod = Getenv("TARGET_POD", "")
<<<<<<< HEAD
	experimentDetails.PodsAffectedPerc, _ = strconv.Atoi(Getenv("PODS_AFFECTED_PERC", "0"))

=======
	experimentDetails.TargetIPs = Getenv("TARGET_IPs", "")
>>>>>>> 0b9ad79e
}

// Getenv fetch the env and set the default value, if any
func Getenv(key string, defaultValue string) string {
	value := os.Getenv(key)
	if value == "" {
		value = defaultValue
	}
	return value
}

//InitialiseChaosVariables initialise all the global variables
func InitialiseChaosVariables(chaosDetails *types.ChaosDetails, experimentDetails *experimentTypes.ExperimentDetails) {

	chaosDetails.ChaosNamespace = experimentDetails.ChaosNamespace
	chaosDetails.ChaosPodName = experimentDetails.ChaosPodName
	chaosDetails.ChaosUID = experimentDetails.ChaosUID
	chaosDetails.EngineName = experimentDetails.EngineName
	chaosDetails.ExperimentName = experimentDetails.ExperimentName
	chaosDetails.InstanceID = experimentDetails.InstanceID
	chaosDetails.Timeout = experimentDetails.Timeout
	chaosDetails.Delay = experimentDetails.Delay
}<|MERGE_RESOLUTION|>--- conflicted
+++ resolved
@@ -35,12 +35,8 @@
 	experimentDetails.Delay, _ = strconv.Atoi(Getenv("STATUS_CHECK_DELAY", "2"))
 	experimentDetails.Timeout, _ = strconv.Atoi(Getenv("STATUS_CHECK_TIMEOUT", "180"))
 	experimentDetails.TargetPod = Getenv("TARGET_POD", "")
-<<<<<<< HEAD
 	experimentDetails.PodsAffectedPerc, _ = strconv.Atoi(Getenv("PODS_AFFECTED_PERC", "0"))
-
-=======
 	experimentDetails.TargetIPs = Getenv("TARGET_IPs", "")
->>>>>>> 0b9ad79e
 }
 
 // Getenv fetch the env and set the default value, if any
