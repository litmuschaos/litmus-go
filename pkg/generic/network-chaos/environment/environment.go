package environment

import (
	"os"
	"strconv"

	experimentTypes "github.com/litmuschaos/litmus-go/pkg/generic/network-chaos/types"
	"github.com/litmuschaos/litmus-go/pkg/types"
	clientTypes "k8s.io/apimachinery/pkg/types"
)

//GetENV fetches all the env variables from the runner pod
func GetENV(experimentDetails *experimentTypes.ExperimentDetails, expName string) {
	experimentDetails.ExperimentName = expName
	experimentDetails.ChaosNamespace = Getenv("CHAOS_NAMESPACE", "litmus")
	experimentDetails.EngineName = Getenv("CHAOSENGINE", "")
	experimentDetails.ChaosDuration, _ = strconv.Atoi(Getenv("TOTAL_CHAOS_DURATION", "60"))
	experimentDetails.RampTime, _ = strconv.Atoi(Getenv("RAMP_TIME", "0"))
	experimentDetails.ChaosLib = Getenv("LIB", "pumba")
	experimentDetails.AppNS = Getenv("APP_NAMESPACE", "")
	experimentDetails.AppLabel = Getenv("APP_LABEL", "")
	experimentDetails.AppKind = Getenv("APP_KIND", "")
	experimentDetails.ChaosUID = clientTypes.UID(Getenv("CHAOS_UID", ""))
	experimentDetails.InstanceID = Getenv("INSTANCE_ID", "")
	experimentDetails.LIBImage = Getenv("LIB_IMAGE", "litmuschaos/go-runner:latest")
	experimentDetails.ChaosPodName = Getenv("POD_NAME", "")
	experimentDetails.RunID = Getenv("RunID", "")
	experimentDetails.NetworkPacketDuplicationPercentage, _ = strconv.Atoi(Getenv("NETWORK_PACKET_DUPLICATION_PERCENTAGE", "100"))
	experimentDetails.NetworkLatency, _ = strconv.Atoi(Getenv("NETWORK_LATENCY", "60000"))
	experimentDetails.NetworkPacketLossPercentage, _ = strconv.Atoi(Getenv("NETWORK_PACKET_LOSS_PERCENTAGE", "100"))
	experimentDetails.NetworkPacketCorruptionPercentage, _ = strconv.Atoi(Getenv("NETWORK_PACKET_CORRUPTION_PERCENTAGE", "100"))
	experimentDetails.NetworkInterface = Getenv("NETWORK_INTERFACE", "eth0")
	experimentDetails.TargetContainer = Getenv("TARGET_CONTAINER", "")
	experimentDetails.TCImage = Getenv("TC_IMAGE", "gaiadocker/iproute2")
	experimentDetails.Delay, _ = strconv.Atoi(Getenv("STATUS_CHECK_DELAY", "2"))
	experimentDetails.Timeout, _ = strconv.Atoi(Getenv("STATUS_CHECK_TIMEOUT", "180"))
	experimentDetails.TargetPod = Getenv("TARGET_POD", "")
	experimentDetails.TargetIPs = Getenv("TARGET_IPs", "")
<<<<<<< HEAD

=======
>>>>>>> 93f22d0e
}

// Getenv fetch the env and set the default value, if any
func Getenv(key string, defaultValue string) string {
	value := os.Getenv(key)
	if value == "" {
		value = defaultValue
	}
	return value
}

//InitialiseChaosVariables initialise all the global variables
func InitialiseChaosVariables(chaosDetails *types.ChaosDetails, experimentDetails *experimentTypes.ExperimentDetails) {

	chaosDetails.ChaosNamespace = experimentDetails.ChaosNamespace
	chaosDetails.ChaosPodName = experimentDetails.ChaosPodName
	chaosDetails.ChaosUID = experimentDetails.ChaosUID
	chaosDetails.EngineName = experimentDetails.EngineName
	chaosDetails.ExperimentName = experimentDetails.ExperimentName
	chaosDetails.InstanceID = experimentDetails.InstanceID
	chaosDetails.Timeout = experimentDetails.Timeout
	chaosDetails.Delay = experimentDetails.Delay
}<|MERGE_RESOLUTION|>--- conflicted
+++ resolved
@@ -36,10 +36,7 @@
 	experimentDetails.Timeout, _ = strconv.Atoi(Getenv("STATUS_CHECK_TIMEOUT", "180"))
 	experimentDetails.TargetPod = Getenv("TARGET_POD", "")
 	experimentDetails.TargetIPs = Getenv("TARGET_IPs", "")
-<<<<<<< HEAD
-
-=======
->>>>>>> 93f22d0e
+	
 }
 
 // Getenv fetch the env and set the default value, if any
