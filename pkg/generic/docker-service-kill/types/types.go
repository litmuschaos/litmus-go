--- conflicted
+++ resolved
@@ -6,29 +6,6 @@
 
 // ExperimentDetails is for collecting all the experiment-related details
 type ExperimentDetails struct {
-<<<<<<< HEAD
-	ExperimentName     string
-	EngineName         string
-	ChaosDuration      int
-	RampTime           int
-	ChaosLib           string
-	AppNS              string
-	AppLabel           string
-	AppKind            string
-	ChaosUID           clientTypes.UID
-	InstanceID         string
-	ChaosNamespace     string
-	ChaosPodName       string
-	AuxiliaryAppInfo   string
-	RunID              string
-	TargetNode         string
-	NodeLabel          string
-	Timeout            int
-	Delay              int
-	LIBImage           string
-	LIBImagePullPolicy string
-	TargetContainer    string
-=======
 	ExperimentName                string
 	EngineName                    string
 	ChaosDuration                 int
@@ -38,9 +15,9 @@
 	AppLabel                      string
 	AppKind                       string
 	ChaosUID                      clientTypes.UID
+	TerminationGracePeriodSeconds int
 	InstanceID                    string
 	ChaosNamespace                string
-	TerminationGracePeriodSeconds int
 	ChaosPodName                  string
 	AuxiliaryAppInfo              string
 	RunID                         string
@@ -48,11 +25,7 @@
 	NodeLabel                     string
 	Timeout                       int
 	Delay                         int
-	Annotations                   map[string]string
 	LIBImage                      string
 	LIBImagePullPolicy            string
-	Resources                     corev1.ResourceRequirements
-	ImagePullSecrets              []corev1.LocalObjectReference
 	TargetContainer               string
->>>>>>> 4278b837
 }