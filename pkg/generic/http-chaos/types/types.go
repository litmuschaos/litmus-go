--- conflicted
+++ resolved
@@ -38,11 +38,8 @@
 	TargetServicePort             int
 	ProxyPort                     int
 	Latency                       int
-<<<<<<< HEAD
 	StatusCode                    int
 	ModifyResponseBody            int
-=======
 	ResponseBody                  string
 	ResetTimeout                  int
->>>>>>> af6be30f
 }