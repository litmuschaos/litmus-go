--- conflicted
+++ resolved
@@ -38,13 +38,10 @@
 	TargetServicePort             int
 	ProxyPort                     int
 	Latency                       int
-<<<<<<< HEAD
 	StatusCode                    int
 	ModifyResponseBody            int
-=======
 	HeadersMap                    string
 	HeaderMode                    string
->>>>>>> acdbe812
 	ResponseBody                  string
 	ResetTimeout                  int
 }