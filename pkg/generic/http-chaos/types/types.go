--- conflicted
+++ resolved
@@ -38,9 +38,6 @@
 	TargetServicePort             int
 	ProxyPort                     int
 	Latency                       int
-<<<<<<< HEAD
 	ResponseBody                  string
-=======
 	ResetTimeout                  int
->>>>>>> 37748de5
 }