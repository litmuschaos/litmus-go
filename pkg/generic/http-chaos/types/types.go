--- conflicted
+++ resolved
@@ -38,10 +38,7 @@
 	TargetServicePort             int
 	ProxyPort                     int
 	Latency                       int
-<<<<<<< HEAD
 	HeadersMap                    string
 	HeaderMode                    string
-=======
 	ResetTimeout                  int
->>>>>>> 8222832d
 }