--- conflicted
+++ resolved
@@ -27,9 +27,6 @@
 	Delay            int
 	LIBImage         string
 	TargetPod        string
-<<<<<<< HEAD
 	PodsAffectedPerc int
-=======
 	Annotations      map[string]string
->>>>>>> 9ea2e577
 }