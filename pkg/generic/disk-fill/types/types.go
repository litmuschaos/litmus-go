--- conflicted
+++ resolved
@@ -23,10 +23,7 @@
 	FillPercentage   int
 	ContainerPath    string
 	RunID            string
-<<<<<<< HEAD
 	Timeout          int
 	Delay            int
-=======
 	LIBImage         string
->>>>>>> 009df26c
 }