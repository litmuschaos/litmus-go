package status

import (
	"strings"
	"time"

	clients "github.com/litmuschaos/litmus-go/pkg/clients"
	"github.com/litmuschaos/litmus-go/pkg/log"
	"github.com/litmuschaos/litmus-go/pkg/types"
	"github.com/litmuschaos/litmus-go/pkg/utils/annotation"
	"github.com/litmuschaos/litmus-go/pkg/utils/retry"
	"github.com/pkg/errors"
	logrus "github.com/sirupsen/logrus"
	v1 "k8s.io/api/core/v1"
	metav1 "k8s.io/apimachinery/pkg/apis/meta/v1"
)

// AUTStatusCheck checks the status of application under test
// if annotationCheck is true, it will check the status of the annotated pod only
// else it will check status of all pods with matching label
func AUTStatusCheck(appNs, appLabel, containerName string, timeout, delay int, clients clients.ClientSets, chaosDetails *types.ChaosDetails) error {

	switch chaosDetails.AppDetail.AnnotationCheck {
	case true:
		return AnnotatedApplicationsStatusCheck(appNs, appLabel, containerName, timeout, delay, clients, chaosDetails)
	default:
		switch appLabel {
		case "":
			// Checking whether applications are healthy
			log.Info("[Status]: Checking whether applications are in healthy state")
			if err := CheckPodAndContainerStatusInAppNs(appNs, timeout, delay, clients); err != nil {
				return err
			}
		default:
			// Checking whether application containers are in ready state
			log.Info("[Status]: Checking whether application containers are in ready state")
			if err := CheckContainerStatus(appNs, appLabel, containerName, timeout, delay, clients); err != nil {
				return err
			}
			// Checking whether application pods are in running state
			log.Info("[Status]: Checking whether application pods are in running state")
			if err := CheckPodStatus(appNs, appLabel, timeout, delay, clients); err != nil {
				return err
			}
		}
	}
	return nil
}

// AnnotatedApplicationsStatusCheck checks the status of all the annotated applications with matching label
func AnnotatedApplicationsStatusCheck(appNs, appLabel, containerName string, timeout, delay int, clients clients.ClientSets, chaosDetails *types.ChaosDetails) error {

	return retry.
		Times(uint(timeout / delay)).
		Wait(time.Duration(delay) * time.Second).
		Try(func(attempt uint) error {
			podList, err := clients.KubeClient.CoreV1().Pods(appNs).List(metav1.ListOptions{LabelSelector: appLabel})
			if err != nil || len(podList.Items) == 0 {
				return errors.Errorf("Unable to find the pods with matching labels, err: %v", err)
			}
			for _, pod := range podList.Items {
				isPodAnnotated, err := annotation.IsPodParentAnnotated(clients, pod, chaosDetails)
				if err != nil {
					return err
				}
				if isPodAnnotated {
					switch containerName {
					case "":
						for _, container := range pod.Status.ContainerStatuses {
							if container.State.Terminated != nil {
								return errors.Errorf("container is in terminated state")
							}
							if container.Ready != true {
								return errors.Errorf("containers are not yet in running state")
							}
							log.InfoWithValues("[Status]: The Container status are as follows", logrus.Fields{
								"container": container.Name, "Pod": pod.Name, "Readiness": container.Ready})
						}
					default:
						for _, container := range pod.Status.ContainerStatuses {
							if containerName == container.Name {
								if container.State.Terminated != nil {
									return errors.Errorf("container is in terminated state")
								}
								if container.Ready != true {
									return errors.Errorf("containers are not yet in running state")
								}
								log.InfoWithValues("[Status]: The Container status are as follows", logrus.Fields{
									"container": container.Name, "Pod": pod.Name, "Readiness": container.Ready})
							}
						}
					}
					if pod.Status.Phase != "Running" {
						return errors.Errorf("%v pod is not yet in running state", pod.Name)
					}
					log.InfoWithValues("[Status]: The status of Pods are as follows", logrus.Fields{
						"Pod": pod.Name, "Status": pod.Status.Phase})
				}
			}
			return nil
		})
}

// CheckApplicationStatus checks the status of the AUT
func CheckApplicationStatus(appNs, appLabel string, timeout, delay int, clients clients.ClientSets) error {

<<<<<<< HEAD
	// Checking whether application containers are in ready state
	log.Info("[Status]: Checking whether application containers are in ready state")
	if err := CheckContainerStatus(appNs, appLabel, "", timeout, delay, clients); err != nil {
		return err
	}
	// Checking whether application pods are in running state
	log.Info("[Status]: Checking whether application pods are in running state")
	if err := CheckPodStatus(appNs, appLabel, timeout, delay, clients); err != nil {
		return err
=======
	switch appLabel {
	case "":
		// Checking whether applications are healthy
		log.Info("[Status]: No appLabels provided, skipping the application status checks")
	default:
		// Checking whether application containers are in ready state
		log.Info("[Status]: Checking whether application containers are in ready state")
		if err := CheckContainerStatus(appNs, appLabel, timeout, delay, clients); err != nil {
			return err
		}
		// Checking whether application pods are in running state
		log.Info("[Status]: Checking whether application pods are in running state")
		if err := CheckPodStatus(appNs, appLabel, timeout, delay, clients); err != nil {
			return err
		}
>>>>>>> 8e0d5858
	}
	return nil
}

// CheckAuxiliaryApplicationStatus checks the status of the Auxiliary applications
func CheckAuxiliaryApplicationStatus(AuxiliaryAppDetails string, timeout, delay int, clients clients.ClientSets) error {

	AuxiliaryAppInfo := strings.Split(AuxiliaryAppDetails, ",")

	for _, val := range AuxiliaryAppInfo {
		AppInfo := strings.Split(val, ":")
		if err := CheckApplicationStatus(AppInfo[0], AppInfo[1], timeout, delay, clients); err != nil {
			return err
		}
	}
	return nil
}

// CheckPodStatusPhase checks the status of the application pod
func CheckPodStatusPhase(appNs, appLabel string, timeout, delay int, clients clients.ClientSets, states ...string) error {
	return retry.
		Times(uint(timeout / delay)).
		Wait(time.Duration(delay) * time.Second).
		Try(func(attempt uint) error {
			podList, err := clients.KubeClient.CoreV1().Pods(appNs).List(metav1.ListOptions{LabelSelector: appLabel})
			if err != nil || len(podList.Items) == 0 {
				return errors.Errorf("Unable to find the pods with matching labels, err: %v", err)
			}
			for _, pod := range podList.Items {
				isInState := isOneOfState(string(pod.Status.Phase), states)
				if !isInState {
					return errors.Errorf("Pod is not yet in %v state(s)", states)
				}
				log.InfoWithValues("[Status]: The status of Pods are as follows", logrus.Fields{
					"Pod": pod.Name, "Status": pod.Status.Phase})
			}
			return nil
		})
}

// isOneOfState check for the string should be present inside given list
func isOneOfState(podState string, states []string) bool {
	for i := range states {
		if podState == states[i] {
			return true
		}
	}
	return false
}

// CheckPodStatus checks the running status of the application pod
func CheckPodStatus(appNs, appLabel string, timeout, delay int, clients clients.ClientSets) error {
	return CheckPodStatusPhase(appNs, appLabel, timeout, delay, clients, "Running")
}

// CheckContainerStatus checks the status of the application container
func CheckContainerStatus(appNs, appLabel, containerName string, timeout, delay int, clients clients.ClientSets) error {

	return retry.
		Times(uint(timeout / delay)).
		Wait(time.Duration(delay) * time.Second).
		Try(func(attempt uint) error {
			podList, err := clients.KubeClient.CoreV1().Pods(appNs).List(metav1.ListOptions{LabelSelector: appLabel})
			if err != nil || len(podList.Items) == 0 {
				return errors.Errorf("Unable to find the pods with matching labels, err: %v", err)
			}
			for _, pod := range podList.Items {
				switch containerName {
				case "":
					if err := validateAllContainerStatus(pod.Name, pod.Status.ContainerStatuses); err != nil {
						return err
					}
				default:
					if err := validateContainerStatus(containerName, pod.Name, pod.Status.ContainerStatuses); err != nil {
						return err
					}
				}
			}
			return nil
		})
}

// validateContainerStatus verify that the provided container should be in ready state
func validateContainerStatus(containerName, podName string, ContainerStatuses []v1.ContainerStatus) error {
	for _, container := range ContainerStatuses {
		if container.Name == containerName {
			if container.State.Terminated != nil {
				return errors.Errorf("container is in terminated state")
			}
			if container.Ready != true {
				return errors.Errorf("containers are not yet in running state")
			}
			log.InfoWithValues("[Status]: The Container status are as follows", logrus.Fields{
				"container": container.Name, "Pod": podName, "Readiness": container.Ready})
		}
	}
	return nil
}

// validateAllContainerStatus verify that the all the containers should be in ready state
func validateAllContainerStatus(podName string, ContainerStatuses []v1.ContainerStatus) error {
	for _, container := range ContainerStatuses {
		if err := validateContainerStatus(container.Name, podName, ContainerStatuses); err != nil {
			return err
		}
	}
	return nil
}

// WaitForCompletion wait until the completion of pod
func WaitForCompletion(appNs, appLabel string, clients clients.ClientSets, duration int, containerName string) (string, error) {
	var podStatus string
	// It will wait till the completion of target container
	// it will retries until the target container completed or met the timeout(chaos duration)
	err := retry.
		Times(uint(duration)).
		Wait(1 * time.Second).
		Try(func(attempt uint) error {
			podList, err := clients.KubeClient.CoreV1().Pods(appNs).List(metav1.ListOptions{LabelSelector: appLabel})
			if err != nil || len(podList.Items) == 0 {
				return errors.Errorf("Unable to find the pods with matching labels, err: %v", err)
			}
			// it will check for the status of helper pod, if it is Succeeded and target container is completed then it will marked it as completed and return
			// if it is still running then it will check for the target container, as we can have multiple container inside helper pod (istio)
			// if the target container is in completed state(ready flag is false), then we will marked the helper pod as completed
			// we will retry till it met the timeout(chaos duration)
			for _, pod := range podList.Items {
				podStatus = string(pod.Status.Phase)
				log.Infof("helper pod status: %v", podStatus)
				if podStatus != "Succeeded" && podStatus != "Failed" {
					for _, container := range pod.Status.ContainerStatuses {

						if container.Name == containerName && container.Ready {
							return errors.Errorf("Container is not completed yet")
						}
					}
				}
				log.InfoWithValues("[Status]: The running status of Pods are as follows", logrus.Fields{
					"Pod": pod.Name, "Status": podStatus})
			}
			return nil
		})
	if err != nil {
		return "", err
	}
	return podStatus, nil
}

// IsChaosPod check wheather the given pod is chaos pod or not
// based on labels present inside pod
func isChaosPod(labels map[string]string) bool {
	if labels["chaosUID"] != "" || labels["name"] == "chaos-operator" {
		return true
	}
	return false
}<|MERGE_RESOLUTION|>--- conflicted
+++ resolved
@@ -24,24 +24,15 @@
 	case true:
 		return AnnotatedApplicationsStatusCheck(appNs, appLabel, containerName, timeout, delay, clients, chaosDetails)
 	default:
-		switch appLabel {
-		case "":
-			// Checking whether applications are healthy
-			log.Info("[Status]: Checking whether applications are in healthy state")
-			if err := CheckPodAndContainerStatusInAppNs(appNs, timeout, delay, clients); err != nil {
-				return err
-			}
-		default:
-			// Checking whether application containers are in ready state
-			log.Info("[Status]: Checking whether application containers are in ready state")
-			if err := CheckContainerStatus(appNs, appLabel, containerName, timeout, delay, clients); err != nil {
-				return err
-			}
-			// Checking whether application pods are in running state
-			log.Info("[Status]: Checking whether application pods are in running state")
-			if err := CheckPodStatus(appNs, appLabel, timeout, delay, clients); err != nil {
-				return err
-			}
+		// Checking whether application containers are in ready state
+		log.Info("[Status]: Checking whether application containers are in ready state")
+		if err := CheckContainerStatus(appNs, appLabel, containerName, timeout, delay, clients); err != nil {
+			return err
+		}
+		// Checking whether application pods are in running state
+		log.Info("[Status]: Checking whether application pods are in running state")
+		if err := CheckPodStatus(appNs, appLabel, timeout, delay, clients); err != nil {
+			return err
 		}
 	}
 	return nil
@@ -104,17 +95,6 @@
 // CheckApplicationStatus checks the status of the AUT
 func CheckApplicationStatus(appNs, appLabel string, timeout, delay int, clients clients.ClientSets) error {
 
-<<<<<<< HEAD
-	// Checking whether application containers are in ready state
-	log.Info("[Status]: Checking whether application containers are in ready state")
-	if err := CheckContainerStatus(appNs, appLabel, "", timeout, delay, clients); err != nil {
-		return err
-	}
-	// Checking whether application pods are in running state
-	log.Info("[Status]: Checking whether application pods are in running state")
-	if err := CheckPodStatus(appNs, appLabel, timeout, delay, clients); err != nil {
-		return err
-=======
 	switch appLabel {
 	case "":
 		// Checking whether applications are healthy
@@ -122,7 +102,7 @@
 	default:
 		// Checking whether application containers are in ready state
 		log.Info("[Status]: Checking whether application containers are in ready state")
-		if err := CheckContainerStatus(appNs, appLabel, timeout, delay, clients); err != nil {
+		if err := CheckContainerStatus(appNs, appLabel, "", timeout, delay, clients); err != nil {
 			return err
 		}
 		// Checking whether application pods are in running state
@@ -130,7 +110,6 @@
 		if err := CheckPodStatus(appNs, appLabel, timeout, delay, clients); err != nil {
 			return err
 		}
->>>>>>> 8e0d5858
 	}
 	return nil
 }
