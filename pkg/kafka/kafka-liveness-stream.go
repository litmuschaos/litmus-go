--- conflicted
+++ resolved
@@ -17,12 +17,6 @@
 
 // LivenessStream will generate kafka liveness deployment on the basic of given condition
 func LivenessStream(experimentsDetails *experimentTypes.ExperimentDetails, clients clients.ClientSets) (string, error) {
-<<<<<<< HEAD
-	var LivenessTopicLeader string
-	var KafkaTopicName string
-=======
-
->>>>>>> 6728a5b7
 	var ordinality string
 
 	// Generate a random string as suffix to topic name
@@ -35,29 +29,10 @@
 	if err != nil {
 		return "", err
 	}
-<<<<<<< HEAD
-	if len(podList.Items) == 0 {
-
-		// Generate a random string as suffix to topic name
-		log.Info("[Liveness]: Set the kafka topic name")
-		experimentsDetails.RunID = common.GetRunID()
-		KafkaTopicName = "topic-" + experimentsDetails.RunID
-
-		log.Info("[Liveness]: Generate the kafka liveness spec from template")
-		if err = CreateLivenessPod(experimentsDetails, KafkaTopicName, clients); err != nil {
-			return "", err
-		}
-
-		log.Info("[Liveness]: Confirm that the kafka liveness pod is running")
-		if err = status.CheckApplicationStatus(experimentsDetails.KafkaNamespace, "name=kafka-liveness", experimentsDetails.ChaoslibDetail.Timeout, experimentsDetails.ChaoslibDetail.Delay, clients); err != nil {
-			return "", errors.Errorf("Liveness pod status check failed, err: %v", err)
-		}
-=======
 
 	log.Info("[Liveness]: Confirm that the kafka liveness pod is running")
 	if err := status.CheckApplicationStatus(experimentsDetails.KafkaNamespace, "name=kafka-liveness-"+experimentsDetails.RunID, experimentsDetails.ChaoslibDetail.Timeout, experimentsDetails.ChaoslibDetail.Delay, clients); err != nil {
 		return "", errors.Errorf("Liveness pod status check failed, err: %v", err)
->>>>>>> 6728a5b7
 	}
 
 	log.Info("[Liveness]: Obtain the leader broker ordinality for the topic (partition) created by kafka-liveness")
