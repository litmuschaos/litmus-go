--- conflicted
+++ resolved
@@ -23,12 +23,8 @@
 	Delay              int
 	Ec2InstanceID      string
 	Region             string
-<<<<<<< HEAD
 	ManagedNodegroup   string
 	ActiveNodes        int
 	LIBImagePullPolicy string
-=======
-	LIBImagePullPolicy string
 	TargetContainer    string
->>>>>>> b8f5d70c
 }