package lib

import (
	"strconv"
	"strings"
	"time"

	network_chaos "github.com/litmuschaos/litmus-go/chaoslib/litmus/network-chaos/lib"
	clients "github.com/litmuschaos/litmus-go/pkg/clients"
	"github.com/litmuschaos/litmus-go/pkg/events"
	experimentTypes "github.com/litmuschaos/litmus-go/pkg/generic/network-chaos/types"
	"github.com/litmuschaos/litmus-go/pkg/log"
	"github.com/litmuschaos/litmus-go/pkg/probe"
	"github.com/litmuschaos/litmus-go/pkg/status"
	"github.com/litmuschaos/litmus-go/pkg/types"
	"github.com/litmuschaos/litmus-go/pkg/utils/common"
	"github.com/pkg/errors"
	"github.com/sirupsen/logrus"
	apiv1 "k8s.io/api/core/v1"
	v1 "k8s.io/apimachinery/pkg/apis/meta/v1"
)

var err error

//PrepareAndInjectChaos contains the prepration and chaos injection steps
func PrepareAndInjectChaos(experimentsDetails *experimentTypes.ExperimentDetails, clients clients.ClientSets, resultDetails *types.ResultDetails, eventsDetails *types.EventDetails, chaosDetails *types.ChaosDetails, args []string) error {

	// Get the target pod details for the chaos execution
	// if the target pod is not defined it will derive the random target pod list using pod affected percentage
	if experimentsDetails.TargetPods == "" && chaosDetails.AppDetail.Label == "" {
		return errors.Errorf("Please provide one of the appLabel or TARGET_PODS")
	}
	targetPodList, err := common.GetPodList(experimentsDetails.TargetPods, experimentsDetails.PodsAffectedPerc, clients, chaosDetails)
	if err != nil {
		return err
	}

	podNames := []string{}
	for _, pod := range targetPodList.Items {
		podNames = append(podNames, pod.Name)
	}
	log.Infof("Target pods list for chaos, %v", podNames)

	//Waiting for the ramp time before chaos injection
	if experimentsDetails.RampTime != 0 {
		log.Infof("[Ramp]: Waiting for the %vs ramp time before injecting chaos", experimentsDetails.RampTime)
		common.WaitForDuration(experimentsDetails.RampTime)
	}

	if experimentsDetails.EngineName != "" {
		// Get Chaos Pod Annotation
		experimentsDetails.Annotations, err = common.GetChaosPodAnnotation(experimentsDetails.ChaosPodName, experimentsDetails.ChaosNamespace, clients)
		if err != nil {
			return errors.Errorf("unable to get annotations, err: %v", err)
		}
		// Get Resource Requirements
		experimentsDetails.Resources, err = common.GetChaosPodResourceRequirements(experimentsDetails.ChaosPodName, experimentsDetails.ExperimentName, experimentsDetails.ChaosNamespace, clients)
		if err != nil {
			return errors.Errorf("Unable to get resource requirements, err: %v", err)
		}
		// Get ImagePullSecrets
		experimentsDetails.ImagePullSecrets, err = common.GetImagePullSecrets(experimentsDetails.ChaosPodName, experimentsDetails.ChaosNamespace, clients)
		if err != nil {
			return errors.Errorf("Unable to get imagePullSecrets, err: %v", err)
		}
	}

	if experimentsDetails.EngineName != "" {
		msg := "Injecting " + experimentsDetails.ExperimentName + " chaos on target pod"
		types.SetEngineEventAttributes(eventsDetails, types.ChaosInject, msg, "Normal", chaosDetails)
		events.GenerateEvents(eventsDetails, clients, chaosDetails, "ChaosEngine")
	}

	if experimentsDetails.Sequence == "serial" {
		if err = InjectChaosInSerialMode(experimentsDetails, targetPodList, clients, chaosDetails, args, resultDetails, eventsDetails); err != nil {
			return err
		}
	} else {
		if err = InjectChaosInParallelMode(experimentsDetails, targetPodList, clients, chaosDetails, args, resultDetails, eventsDetails); err != nil {
			return err
		}
	}

	//Waiting for the ramp time after chaos injection
	if experimentsDetails.RampTime != 0 {
		log.Infof("[Ramp]: Waiting for the %vs ramp time after injecting chaos", experimentsDetails.RampTime)
		common.WaitForDuration(experimentsDetails.RampTime)
	}
	return nil
}

// InjectChaosInSerialMode stress the cpu of all target application serially (one by one)
func InjectChaosInSerialMode(experimentsDetails *experimentTypes.ExperimentDetails, targetPodList apiv1.PodList, clients clients.ClientSets, chaosDetails *types.ChaosDetails, args []string, resultDetails *types.ResultDetails, eventsDetails *types.EventDetails) error {

	labelSuffix := common.GetRunID()

	// run the probes during chaos
	if len(resultDetails.ProbeDetails) != 0 {
		if err := probe.RunProbes(chaosDetails, clients, resultDetails, "DuringChaos", eventsDetails); err != nil {
			return err
		}
	}

	// creating the helper pod to perform network chaos
	for _, pod := range targetPodList.Items {

		runID := common.GetRunID()

		log.InfoWithValues("[Info]: Details of application under chaos injection", logrus.Fields{
			"Target Pod": pod.Name,
			"NodeName":   pod.Spec.NodeName,
		})
<<<<<<< HEAD

		//ChaosStartTimeStamp contains the start timestamp, when the chaos injection begin
		ChaosStartTimeStamp := time.Now()
		duration := int(time.Since(ChaosStartTimeStamp).Seconds())

		for duration < experimentsDetails.ChaosDuration {

			// args contains details of the specific chaos injection
			// constructing `argsWithRegex` based on updated regex with a diff pod name
			// without extending/concatenating the args var itself
			argsWithRegex := append(args, "re2:k8s_POD_"+pod.Name+"_"+experimentsDetails.AppNS)
			log.Infof("Arguments for running %v are %v", experimentsDetails.ExperimentName, argsWithRegex)
			err = CreateHelperPod(experimentsDetails, clients, pod.Spec.NodeName, runID, argsWithRegex, labelSuffix)
			if err != nil {
				return errors.Errorf("Unable to create the helper pod, err: %v", err)
			}

			appLabel := "name=" + experimentsDetails.ExperimentName + "-" + runID

			//checking the status of the helper pod, wait till the pod comes to running state else fail the experiment
			log.Info("[Status]: Checking the status of the helper pod")
			err = status.CheckApplicationStatus(experimentsDetails.ChaosNamespace, appLabel, experimentsDetails.Timeout, experimentsDetails.Delay, clients)
			if err != nil {
				common.DeleteHelperPodBasedOnJobCleanupPolicy(experimentsDetails.ExperimentName+"-"+runID, appLabel, chaosDetails, clients)
				return errors.Errorf("helper pod is not in running state, err: %v", err)
			}

			// Wait till the completion of helper pod
			log.Infof("[Wait]: Waiting for %vs till the completion of the helper pod", experimentsDetails.NetworkChaosDuration)
			podStatus, err := status.WaitForCompletion(experimentsDetails.ChaosNamespace, appLabel, clients, experimentsDetails.ChaosDuration+30, chaosDetails.ExperimentName)
			if err != nil || podStatus == "Failed" {
				common.DeleteHelperPodBasedOnJobCleanupPolicy(experimentsDetails.ExperimentName+"-"+runID, appLabel, chaosDetails, clients)
				return errors.Errorf("helper pod failed, err: %v", err)
			}

			//Deleting the helper pod
			log.Info("[Cleanup]: Deleting the helper pod")
			err = common.DeletePod(experimentsDetails.ExperimentName+"-"+runID, appLabel, experimentsDetails.ChaosNamespace, chaosDetails.Timeout, chaosDetails.Delay, clients)
			if err != nil {
				return errors.Errorf("Unable to delete the helper pod, err: %v", err)
			}

			switch chaosDetails.Randomness {
			case true:
				switch experimentsDetails.ChaosInterval {
				case "":
					log.Warn("[Wait]: No Chaos Interval Provided")
				default:
					if err := common.RandomInterval(experimentsDetails.ChaosInterval); err != nil {
						return err
					}
				}
			default:
				//Waiting for the chaos interval after chaos injection
				if experimentsDetails.ChaosInterval != "" {
					log.Infof("[Wait]: Wait for the chaos interval %vs", experimentsDetails.ChaosInterval)
					waitTime, _ := strconv.Atoi(experimentsDetails.ChaosInterval)
					common.WaitForDuration(waitTime)
				}
			}
			duration = int(time.Since(ChaosStartTimeStamp).Seconds())
=======
		// args contains details of the specific chaos injection
		// constructing `argsWithRegex` based on updated regex with a diff pod name
		// without extending/concatenating the args var itself
		argsWithRegex := append(args, "re2:k8s_POD_"+pod.Name+"_"+experimentsDetails.AppNS)
		log.Infof("Arguments for running %v are %v", experimentsDetails.ExperimentName, argsWithRegex)
		err = CreateHelperPod(experimentsDetails, clients, pod.Spec.NodeName, runID, argsWithRegex, labelSuffix)
		if err != nil {
			return errors.Errorf("Unable to create the helper pod, err: %v", err)
		}

		appLabel := "name=" + experimentsDetails.ExperimentName + "-helper-" + runID

		//checking the status of the helper pod, wait till the pod comes to running state else fail the experiment
		log.Info("[Status]: Checking the status of the helper pod")
		err = status.CheckApplicationStatus(experimentsDetails.ChaosNamespace, appLabel, experimentsDetails.Timeout, experimentsDetails.Delay, clients)
		if err != nil {
			common.DeleteHelperPodBasedOnJobCleanupPolicy(experimentsDetails.ExperimentName+"-helper-"+runID, appLabel, chaosDetails, clients)
			return errors.Errorf("helper pod is not in running state, err: %v", err)
		}

		// Wait till the completion of helper pod
		log.Infof("[Wait]: Waiting for %vs till the completion of the helper pod", experimentsDetails.ChaosDuration)
		podStatus, err := status.WaitForCompletion(experimentsDetails.ChaosNamespace, appLabel, clients, experimentsDetails.ChaosDuration+30, chaosDetails.ExperimentName)
		if err != nil || podStatus == "Failed" {
			common.DeleteHelperPodBasedOnJobCleanupPolicy(experimentsDetails.ExperimentName+"-helper-"+runID, appLabel, chaosDetails, clients)
			return errors.Errorf("helper pod failed, err: %v", err)
		}

		//Deleting the helper pod
		log.Info("[Cleanup]: Deleting the helper pod")
		err = common.DeletePod(experimentsDetails.ExperimentName+"-helper-"+runID, appLabel, experimentsDetails.ChaosNamespace, chaosDetails.Timeout, chaosDetails.Delay, clients)
		if err != nil {
			return errors.Errorf("Unable to delete the helper pod, err: %v", err)
>>>>>>> 788b26f5
		}
	}

	return nil
}

// InjectChaosInParallelMode kill the container of all target application in parallel mode (all at once)
func InjectChaosInParallelMode(experimentsDetails *experimentTypes.ExperimentDetails, targetPodList apiv1.PodList, clients clients.ClientSets, chaosDetails *types.ChaosDetails, args []string, resultDetails *types.ResultDetails, eventsDetails *types.EventDetails) error {

	labelSuffix := common.GetRunID()

	// run the probes during chaos
	if len(resultDetails.ProbeDetails) != 0 {
		if err := probe.RunProbes(chaosDetails, clients, resultDetails, "DuringChaos", eventsDetails); err != nil {
			return err
		}
	}

	//ChaosStartTimeStamp contains the start timestamp, when the chaos injection begin
	ChaosStartTimeStamp := time.Now()
	duration := int(time.Since(ChaosStartTimeStamp).Seconds())

	for duration < experimentsDetails.ChaosDuration {
		// creating the helper pod to perform network chaos
		for _, pod := range targetPodList.Items {

			runID := common.GetRunID()

			log.InfoWithValues("[Info]: Details of application under chaos injection", logrus.Fields{
				"Target Pod": pod.Name,
				"NodeName":   pod.Spec.NodeName,
			})
			// args contains details of the specific chaos injection
			// constructing `argsWithRegex` based on updated regex with a diff pod name
			// without extending/concatenating the args var itself
			argsWithRegex := append(args, "re2:k8s_POD_"+pod.Name+"_"+experimentsDetails.AppNS)
			log.Infof("Arguments for running %v are %v", experimentsDetails.ExperimentName, argsWithRegex)
			err = CreateHelperPod(experimentsDetails, clients, pod.Spec.NodeName, runID, argsWithRegex, labelSuffix)
			if err != nil {
				return errors.Errorf("Unable to create the helper pod, err: %v", err)
			}
		}

		appLabel := "app=" + experimentsDetails.ExperimentName + "-helper-" + labelSuffix

		//checking the status of the helper pod, wait till the pod comes to running state else fail the experiment
		log.Info("[Status]: Checking the status of the helper pod")
		err = status.CheckApplicationStatus(experimentsDetails.ChaosNamespace, appLabel, experimentsDetails.Timeout, experimentsDetails.Delay, clients)
		if err != nil {
			common.DeleteAllHelperPodBasedOnJobCleanupPolicy(appLabel, chaosDetails, clients)
			return errors.Errorf("helper pod is not in running state, err: %v", err)
		}

		// Wait till the completion of helper pod
		log.Infof("[Wait]: Waiting for %vs till the completion of the helper pod", experimentsDetails.ChaosDuration)
		podStatus, err := status.WaitForCompletion(experimentsDetails.ChaosNamespace, appLabel, clients, experimentsDetails.ChaosDuration+30, chaosDetails.ExperimentName)
		if err != nil || podStatus == "Failed" {
			common.DeleteAllHelperPodBasedOnJobCleanupPolicy(appLabel, chaosDetails, clients)
			return errors.Errorf("helper pod failed, err: %v", err)
		}

		//Deleting the helper pod
		log.Info("[Cleanup]: Deleting the helper pod")
		err = common.DeleteAllPod(appLabel, experimentsDetails.ChaosNamespace, chaosDetails.Timeout, chaosDetails.Delay, clients)
		if err != nil {
			return errors.Errorf("Unable to delete the helper pod, err: %v", err)
		}

		switch chaosDetails.Randomness {
		case true:
			switch experimentsDetails.ChaosInterval {
			case "":
				log.Warn("[Wait]: No Chaos Interval Provided")
			default:
				if err := common.RandomInterval(experimentsDetails.ChaosInterval); err != nil {
					return err
				}
			}
		default:
			//Waiting for the chaos interval after chaos injection
			if experimentsDetails.ChaosInterval != "" {
				log.Infof("[Wait]: Wait for the chaos interval %vs", experimentsDetails.ChaosInterval)
				waitTime, _ := strconv.Atoi(experimentsDetails.ChaosInterval)
				common.WaitForDuration(waitTime)
			}
		}
		duration = int(time.Since(ChaosStartTimeStamp).Seconds())
	}

	return nil
}

// CreateHelperPod derive the attributes for helper pod and create the helper pod
func CreateHelperPod(experimentsDetails *experimentTypes.ExperimentDetails, clients clients.ClientSets, appNodeName, runID string, args []string, labelSuffix string) error {

	helperPod := &apiv1.Pod{
		ObjectMeta: v1.ObjectMeta{
			Name:      experimentsDetails.ExperimentName + "-helper-" + runID,
			Namespace: experimentsDetails.ChaosNamespace,
			Labels: map[string]string{
				"app":                       experimentsDetails.ExperimentName + "-helper-" + labelSuffix,
				"name":                      experimentsDetails.ExperimentName + "-helper-" + runID,
				"chaosUID":                  string(experimentsDetails.ChaosUID),
				"app.kubernetes.io/part-of": "litmus",
			},
			Annotations: experimentsDetails.Annotations,
		},
		Spec: apiv1.PodSpec{
			RestartPolicy:    apiv1.RestartPolicyNever,
			ImagePullSecrets: experimentsDetails.ImagePullSecrets,
			NodeName:         appNodeName,
			Volumes: []apiv1.Volume{
				{
					Name: "dockersocket",
					VolumeSource: apiv1.VolumeSource{
						HostPath: &apiv1.HostPathVolumeSource{
							Path: experimentsDetails.SocketPath,
						},
					},
				},
			},
			InitContainers: []apiv1.Container{
				{
					Name:            "setup-" + experimentsDetails.ExperimentName,
					Image:           experimentsDetails.LIBImage,
					ImagePullPolicy: apiv1.PullPolicy(experimentsDetails.LIBImagePullPolicy),
					Command: []string{
						"/bin/bash",
						"-c",
						"sudo chmod 777 " + experimentsDetails.SocketPath,
					},
					VolumeMounts: []apiv1.VolumeMount{
						{
							Name:      "dockersocket",
							MountPath: experimentsDetails.SocketPath,
						},
					},
				},
			},
			Containers: []apiv1.Container{
				{
					Name:            experimentsDetails.ExperimentName,
					Image:           experimentsDetails.LIBImage,
					ImagePullPolicy: apiv1.PullPolicy(experimentsDetails.LIBImagePullPolicy),
					Command: []string{
						"pumba",
					},
					Args:      args,
					Resources: experimentsDetails.Resources,
					VolumeMounts: []apiv1.VolumeMount{
						{
							Name:      "dockersocket",
							MountPath: experimentsDetails.SocketPath,
						},
					},
				},
			},
		},
	}

	_, err := clients.KubeClient.CoreV1().Pods(experimentsDetails.ChaosNamespace).Create(helperPod)
	return err
}

// AddTargetIpsArgs inserts a comma-separated list of targetIPs (if provided by the user) into the pumba command/args
func AddTargetIpsArgs(targetIPs, targetHosts string, args []string) ([]string, error) {

	targetIPs, err := network_chaos.GetTargetIps(targetIPs, targetHosts)
	if err != nil {
		return nil, err
	}

	if targetIPs == "" {
		return args, nil
	}
	ips := strings.Split(targetIPs, ",")
	for i := range ips {
		args = append(args, "--target", strings.TrimSpace(ips[i]))
	}
	return args, nil
}<|MERGE_RESOLUTION|>--- conflicted
+++ resolved
@@ -1,9 +1,7 @@
 package lib
 
 import (
-	"strconv"
 	"strings"
-	"time"
 
 	network_chaos "github.com/litmuschaos/litmus-go/chaoslib/litmus/network-chaos/lib"
 	clients "github.com/litmuschaos/litmus-go/pkg/clients"
@@ -110,69 +108,6 @@
 			"Target Pod": pod.Name,
 			"NodeName":   pod.Spec.NodeName,
 		})
-<<<<<<< HEAD
-
-		//ChaosStartTimeStamp contains the start timestamp, when the chaos injection begin
-		ChaosStartTimeStamp := time.Now()
-		duration := int(time.Since(ChaosStartTimeStamp).Seconds())
-
-		for duration < experimentsDetails.ChaosDuration {
-
-			// args contains details of the specific chaos injection
-			// constructing `argsWithRegex` based on updated regex with a diff pod name
-			// without extending/concatenating the args var itself
-			argsWithRegex := append(args, "re2:k8s_POD_"+pod.Name+"_"+experimentsDetails.AppNS)
-			log.Infof("Arguments for running %v are %v", experimentsDetails.ExperimentName, argsWithRegex)
-			err = CreateHelperPod(experimentsDetails, clients, pod.Spec.NodeName, runID, argsWithRegex, labelSuffix)
-			if err != nil {
-				return errors.Errorf("Unable to create the helper pod, err: %v", err)
-			}
-
-			appLabel := "name=" + experimentsDetails.ExperimentName + "-" + runID
-
-			//checking the status of the helper pod, wait till the pod comes to running state else fail the experiment
-			log.Info("[Status]: Checking the status of the helper pod")
-			err = status.CheckApplicationStatus(experimentsDetails.ChaosNamespace, appLabel, experimentsDetails.Timeout, experimentsDetails.Delay, clients)
-			if err != nil {
-				common.DeleteHelperPodBasedOnJobCleanupPolicy(experimentsDetails.ExperimentName+"-"+runID, appLabel, chaosDetails, clients)
-				return errors.Errorf("helper pod is not in running state, err: %v", err)
-			}
-
-			// Wait till the completion of helper pod
-			log.Infof("[Wait]: Waiting for %vs till the completion of the helper pod", experimentsDetails.NetworkChaosDuration)
-			podStatus, err := status.WaitForCompletion(experimentsDetails.ChaosNamespace, appLabel, clients, experimentsDetails.ChaosDuration+30, chaosDetails.ExperimentName)
-			if err != nil || podStatus == "Failed" {
-				common.DeleteHelperPodBasedOnJobCleanupPolicy(experimentsDetails.ExperimentName+"-"+runID, appLabel, chaosDetails, clients)
-				return errors.Errorf("helper pod failed, err: %v", err)
-			}
-
-			//Deleting the helper pod
-			log.Info("[Cleanup]: Deleting the helper pod")
-			err = common.DeletePod(experimentsDetails.ExperimentName+"-"+runID, appLabel, experimentsDetails.ChaosNamespace, chaosDetails.Timeout, chaosDetails.Delay, clients)
-			if err != nil {
-				return errors.Errorf("Unable to delete the helper pod, err: %v", err)
-			}
-
-			switch chaosDetails.Randomness {
-			case true:
-				switch experimentsDetails.ChaosInterval {
-				case "":
-					log.Warn("[Wait]: No Chaos Interval Provided")
-				default:
-					if err := common.RandomInterval(experimentsDetails.ChaosInterval); err != nil {
-						return err
-					}
-				}
-			default:
-				//Waiting for the chaos interval after chaos injection
-				if experimentsDetails.ChaosInterval != "" {
-					log.Infof("[Wait]: Wait for the chaos interval %vs", experimentsDetails.ChaosInterval)
-					waitTime, _ := strconv.Atoi(experimentsDetails.ChaosInterval)
-					common.WaitForDuration(waitTime)
-				}
-			}
-			duration = int(time.Since(ChaosStartTimeStamp).Seconds())
-=======
 		// args contains details of the specific chaos injection
 		// constructing `argsWithRegex` based on updated regex with a diff pod name
 		// without extending/concatenating the args var itself
@@ -187,7 +122,7 @@
 
 		//checking the status of the helper pod, wait till the pod comes to running state else fail the experiment
 		log.Info("[Status]: Checking the status of the helper pod")
-		err = status.CheckApplicationStatus(experimentsDetails.ChaosNamespace, appLabel, experimentsDetails.Timeout, experimentsDetails.Delay, clients)
+		err = status.CheckHelperStatus(experimentsDetails.ChaosNamespace, appLabel, experimentsDetails.Timeout, experimentsDetails.Delay, clients)
 		if err != nil {
 			common.DeleteHelperPodBasedOnJobCleanupPolicy(experimentsDetails.ExperimentName+"-helper-"+runID, appLabel, chaosDetails, clients)
 			return errors.Errorf("helper pod is not in running state, err: %v", err)
@@ -206,7 +141,6 @@
 		err = common.DeletePod(experimentsDetails.ExperimentName+"-helper-"+runID, appLabel, experimentsDetails.ChaosNamespace, chaosDetails.Timeout, chaosDetails.Delay, clients)
 		if err != nil {
 			return errors.Errorf("Unable to delete the helper pod, err: %v", err)
->>>>>>> 788b26f5
 		}
 	}
 
@@ -225,75 +159,49 @@
 		}
 	}
 
-	//ChaosStartTimeStamp contains the start timestamp, when the chaos injection begin
-	ChaosStartTimeStamp := time.Now()
-	duration := int(time.Since(ChaosStartTimeStamp).Seconds())
-
-	for duration < experimentsDetails.ChaosDuration {
-		// creating the helper pod to perform network chaos
-		for _, pod := range targetPodList.Items {
-
-			runID := common.GetRunID()
-
-			log.InfoWithValues("[Info]: Details of application under chaos injection", logrus.Fields{
-				"Target Pod": pod.Name,
-				"NodeName":   pod.Spec.NodeName,
-			})
-			// args contains details of the specific chaos injection
-			// constructing `argsWithRegex` based on updated regex with a diff pod name
-			// without extending/concatenating the args var itself
-			argsWithRegex := append(args, "re2:k8s_POD_"+pod.Name+"_"+experimentsDetails.AppNS)
-			log.Infof("Arguments for running %v are %v", experimentsDetails.ExperimentName, argsWithRegex)
-			err = CreateHelperPod(experimentsDetails, clients, pod.Spec.NodeName, runID, argsWithRegex, labelSuffix)
-			if err != nil {
-				return errors.Errorf("Unable to create the helper pod, err: %v", err)
-			}
-		}
-
-		appLabel := "app=" + experimentsDetails.ExperimentName + "-helper-" + labelSuffix
-
-		//checking the status of the helper pod, wait till the pod comes to running state else fail the experiment
-		log.Info("[Status]: Checking the status of the helper pod")
-		err = status.CheckApplicationStatus(experimentsDetails.ChaosNamespace, appLabel, experimentsDetails.Timeout, experimentsDetails.Delay, clients)
-		if err != nil {
-			common.DeleteAllHelperPodBasedOnJobCleanupPolicy(appLabel, chaosDetails, clients)
-			return errors.Errorf("helper pod is not in running state, err: %v", err)
-		}
-
-		// Wait till the completion of helper pod
-		log.Infof("[Wait]: Waiting for %vs till the completion of the helper pod", experimentsDetails.ChaosDuration)
-		podStatus, err := status.WaitForCompletion(experimentsDetails.ChaosNamespace, appLabel, clients, experimentsDetails.ChaosDuration+30, chaosDetails.ExperimentName)
-		if err != nil || podStatus == "Failed" {
-			common.DeleteAllHelperPodBasedOnJobCleanupPolicy(appLabel, chaosDetails, clients)
-			return errors.Errorf("helper pod failed, err: %v", err)
-		}
-
-		//Deleting the helper pod
-		log.Info("[Cleanup]: Deleting the helper pod")
-		err = common.DeleteAllPod(appLabel, experimentsDetails.ChaosNamespace, chaosDetails.Timeout, chaosDetails.Delay, clients)
-		if err != nil {
-			return errors.Errorf("Unable to delete the helper pod, err: %v", err)
-		}
-
-		switch chaosDetails.Randomness {
-		case true:
-			switch experimentsDetails.ChaosInterval {
-			case "":
-				log.Warn("[Wait]: No Chaos Interval Provided")
-			default:
-				if err := common.RandomInterval(experimentsDetails.ChaosInterval); err != nil {
-					return err
-				}
-			}
-		default:
-			//Waiting for the chaos interval after chaos injection
-			if experimentsDetails.ChaosInterval != "" {
-				log.Infof("[Wait]: Wait for the chaos interval %vs", experimentsDetails.ChaosInterval)
-				waitTime, _ := strconv.Atoi(experimentsDetails.ChaosInterval)
-				common.WaitForDuration(waitTime)
-			}
-		}
-		duration = int(time.Since(ChaosStartTimeStamp).Seconds())
+	// creating the helper pod to perform network chaos
+	for _, pod := range targetPodList.Items {
+
+		runID := common.GetRunID()
+
+		log.InfoWithValues("[Info]: Details of application under chaos injection", logrus.Fields{
+			"Target Pod": pod.Name,
+			"NodeName":   pod.Spec.NodeName,
+		})
+		// args contains details of the specific chaos injection
+		// constructing `argsWithRegex` based on updated regex with a diff pod name
+		// without extending/concatenating the args var itself
+		argsWithRegex := append(args, "re2:k8s_POD_"+pod.Name+"_"+experimentsDetails.AppNS)
+		log.Infof("Arguments for running %v are %v", experimentsDetails.ExperimentName, argsWithRegex)
+		err = CreateHelperPod(experimentsDetails, clients, pod.Spec.NodeName, runID, argsWithRegex, labelSuffix)
+		if err != nil {
+			return errors.Errorf("Unable to create the helper pod, err: %v", err)
+		}
+	}
+
+	appLabel := "app=" + experimentsDetails.ExperimentName + "-helper-" + labelSuffix
+
+	//checking the status of the helper pod, wait till the pod comes to running state else fail the experiment
+	log.Info("[Status]: Checking the status of the helper pod")
+	err = status.CheckHelperStatus(experimentsDetails.ChaosNamespace, appLabel, experimentsDetails.Timeout, experimentsDetails.Delay, clients)
+	if err != nil {
+		common.DeleteAllHelperPodBasedOnJobCleanupPolicy(appLabel, chaosDetails, clients)
+		return errors.Errorf("helper pod is not in running state, err: %v", err)
+	}
+
+	// Wait till the completion of helper pod
+	log.Infof("[Wait]: Waiting for %vs till the completion of the helper pod", experimentsDetails.ChaosDuration)
+	podStatus, err := status.WaitForCompletion(experimentsDetails.ChaosNamespace, appLabel, clients, experimentsDetails.ChaosDuration+30, chaosDetails.ExperimentName)
+	if err != nil || podStatus == "Failed" {
+		common.DeleteAllHelperPodBasedOnJobCleanupPolicy(appLabel, chaosDetails, clients)
+		return errors.Errorf("helper pod failed, err: %v", err)
+	}
+
+	//Deleting the helper pod
+	log.Info("[Cleanup]: Deleting the helper pod")
+	err = common.DeleteAllPod(appLabel, experimentsDetails.ChaosNamespace, chaosDetails.Timeout, chaosDetails.Delay, clients)
+	if err != nil {
+		return errors.Errorf("Unable to delete the helper pod, err: %v", err)
 	}
 
 	return nil
