package lib

import (
	"strconv"
	"strings"

	clients "github.com/litmuschaos/litmus-go/pkg/clients"
	"github.com/litmuschaos/litmus-go/pkg/events"
	experimentTypes "github.com/litmuschaos/litmus-go/pkg/generic/network-chaos/types"
	"github.com/litmuschaos/litmus-go/pkg/log"
	"github.com/litmuschaos/litmus-go/pkg/status"
	"github.com/litmuschaos/litmus-go/pkg/types"
	"github.com/litmuschaos/litmus-go/pkg/utils/common"
	"github.com/pkg/errors"
	"github.com/sirupsen/logrus"
	apiv1 "k8s.io/api/core/v1"
	v1 "k8s.io/apimachinery/pkg/apis/meta/v1"
)

var err error

//PreparePodNetworkChaos contains the prepration steps before chaos injection
func PreparePodNetworkChaos(experimentsDetails *experimentTypes.ExperimentDetails, clients clients.ClientSets, resultDetails *types.ResultDetails, eventsDetails *types.EventDetails, chaosDetails *types.ChaosDetails) error {

	// Get the target pod details for the chaos execution
	// if the target pod is not defined it will derive the random target pod list using pod affected percentage
	targetPodList, err := common.GetPodList(experimentsDetails.AppNS, experimentsDetails.TargetPod, experimentsDetails.AppLabel, experimentsDetails.PodsAffectedPerc, clients)
	if err != nil {
		return errors.Errorf("Unable to get the target pod list due to, err: %v", err)
	}

	//Waiting for the ramp time before chaos injection
	if experimentsDetails.RampTime != 0 {
		log.Infof("[Ramp]: Waiting for the %vs ramp time before injecting chaos", strconv.Itoa(experimentsDetails.RampTime))
		common.WaitForDuration(experimentsDetails.RampTime)
	}

	for _, pod := range targetPodList.Items {

		//Get the target container name of the application pod
		if experimentsDetails.TargetContainer == "" {
			experimentsDetails.TargetContainer, err = GetTargetContainer(experimentsDetails, pod.Name, clients)
			if err != nil {
				return errors.Errorf("Unable to get the target container name due to, err: %v", err)
			}
		}

<<<<<<< HEAD
		log.InfoWithValues("[Info]: Details of application under chaos injection", logrus.Fields{
			"PodName":       pod.Name,
			"NodeName":      pod.Spec.NodeName,
			"ContainerName": experimentsDetails.TargetContainer,
		})
=======
	// Get Chaos Pod Annotation
	experimentsDetails.Annotations, err = common.GetChaosPodAnnotation(experimentsDetails.ChaosPodName, experimentsDetails.ChaosNamespace, clients)
	if err != nil {
		return errors.Errorf("unable to get annotation, due to %v", err)
	}

	// Creating the helper pod to perform network chaos
	err = CreateHelperPod(experimentsDetails, clients, appName, appNodeName)
	if err != nil {
		return errors.Errorf("Unable to create the helper pod, err: %v", err)
	}
>>>>>>> 9ea2e577

		experimentsDetails.RunID = common.GetRunID()

		if experimentsDetails.EngineName != "" {
			msg := "Injecting " + experimentsDetails.ExperimentName + " chaos on " + pod.Name + " pod"
			types.SetEngineEventAttributes(eventsDetails, types.ChaosInject, msg, "Normal", chaosDetails)
			events.GenerateEvents(eventsDetails, clients, chaosDetails, "ChaosEngine")
		}

		// Creating the helper pod to perform network chaos
		err = CreateHelperPod(experimentsDetails, clients, pod.Name, pod.Spec.NodeName)
		if err != nil {
			return errors.Errorf("Unable to create the helper pod, err: %v", err)
		}

		//Checking the status of helper pod
		log.Info("[Status]: Checking the status of the helper pod")
		err = status.CheckApplicationStatus(experimentsDetails.ChaosNamespace, "name="+experimentsDetails.ExperimentName+"-"+experimentsDetails.RunID, experimentsDetails.Timeout, experimentsDetails.Delay, clients)
		if err != nil {
			return errors.Errorf("helper pod is not in running state, err: %v", err)
		}

		// Wait till the completion of helper pod
		log.Infof("[Wait]: Waiting for %vs till the completion of the helper pod", strconv.Itoa(experimentsDetails.ChaosDuration))

		podStatus, err := status.WaitForCompletion(experimentsDetails.ChaosNamespace, "name="+experimentsDetails.ExperimentName+"-"+experimentsDetails.RunID, clients, experimentsDetails.ChaosDuration+30, "pumba")
		if err != nil || podStatus == "Failed" {
			return errors.Errorf("helper pod failed due to, err: %v", err)
		}

		//Deleting the helper pod
		log.Info("[Cleanup]: Deleting the helper pod")
		err = common.DeletePod(experimentsDetails.ExperimentName+"-"+experimentsDetails.RunID, "name="+experimentsDetails.ExperimentName+"-"+experimentsDetails.RunID, experimentsDetails.ChaosNamespace, chaosDetails.Timeout, chaosDetails.Delay, clients)
		if err != nil {
			return errors.Errorf("Unable to delete the helper pod, err: %v", err)
		}
	}

	//Waiting for the ramp time after chaos injection
	if experimentsDetails.RampTime != 0 {
		log.Infof("[Ramp]: Waiting for the %vs ramp time after injecting chaos", strconv.Itoa(experimentsDetails.RampTime))
		common.WaitForDuration(experimentsDetails.RampTime)
	}
	return nil
}

//GetTargetContainer will fetch the container name from application pod
//This container will be used as target container
func GetTargetContainer(experimentsDetails *experimentTypes.ExperimentDetails, appName string, clients clients.ClientSets) (string, error) {
	pod, err := clients.KubeClient.CoreV1().Pods(experimentsDetails.AppNS).Get(appName, v1.GetOptions{})
	if err != nil {
		return "", errors.Wrapf(err, "Fail to get the application pod status, due to:%v", err)
	}

	return pod.Spec.Containers[0].Name, nil
}

// CreateHelperPod derive the attributes for helper pod and create the helper pod
func CreateHelperPod(experimentsDetails *experimentTypes.ExperimentDetails, clients clients.ClientSets, appName, appNodeName string) error {

	helperPod := &apiv1.Pod{
		ObjectMeta: v1.ObjectMeta{
			Name:      experimentsDetails.ExperimentName + "-" + experimentsDetails.RunID,
			Namespace: experimentsDetails.ChaosNamespace,
			Labels: map[string]string{
				"app":      experimentsDetails.ExperimentName,
				"name":     experimentsDetails.ExperimentName + "-" + experimentsDetails.RunID,
				"chaosUID": string(experimentsDetails.ChaosUID),
			},
			Annotations: experimentsDetails.Annotations,
		},
		Spec: apiv1.PodSpec{
			RestartPolicy: apiv1.RestartPolicyNever,
			NodeName:      appNodeName,
			Volumes: []apiv1.Volume{
				{
					Name: "dockersocket",
					VolumeSource: apiv1.VolumeSource{
						HostPath: &apiv1.HostPathVolumeSource{
							Path: "/var/run/docker.sock",
						},
					},
				},
			},
			Containers: []apiv1.Container{
				{
					Name:            "pumba",
					Image:           experimentsDetails.LIBImage,
					ImagePullPolicy: apiv1.PullAlways,
					Command: []string{
						"pumba",
					},
					Args: GetContainerArguments(experimentsDetails, appName),
					VolumeMounts: []apiv1.VolumeMount{
						{
							Name:      "dockersocket",
							MountPath: "/var/run/docker.sock",
						},
					},
				},
			},
		},
	}

	_, err := clients.KubeClient.CoreV1().Pods(experimentsDetails.ChaosNamespace).Create(helperPod)
	return err
}

// GetContainerArguments derives the args for the pumba pod
func GetContainerArguments(experimentsDetails *experimentTypes.ExperimentDetails, appName string) []string {
	baseArgs := []string{
		"netem",
		"--tc-image",
		experimentsDetails.TCImage,
		"--interface",
		experimentsDetails.NetworkInterface,
		"--duration",
		strconv.Itoa(experimentsDetails.ChaosDuration) + "s",
	}

	args := baseArgs
	args = AddTargetIpsArgs(experimentsDetails, args)
	if experimentsDetails.ExperimentName == "pod-network-duplication" {
		args = append(args, "duplicate", "--percent", strconv.Itoa(experimentsDetails.NetworkPacketDuplicationPercentage))
	} else if experimentsDetails.ExperimentName == "pod-network-latency" {
		args = append(args, "delay", "--time", strconv.Itoa(experimentsDetails.NetworkLatency))
	} else if experimentsDetails.ExperimentName == "pod-network-loss" {
		args = append(args, "loss", "--percent", strconv.Itoa(experimentsDetails.NetworkPacketLossPercentage))
	} else if experimentsDetails.ExperimentName == "pod-network-corruption" {
		args = append(args, "corrupt", "--percent", strconv.Itoa(experimentsDetails.NetworkPacketCorruptionPercentage))
	}
	args = append(args, "re2:k8s_"+experimentsDetails.TargetContainer+"_"+appName)
	log.Infof("Arguments for running %v are %v", experimentsDetails.ExperimentName, args)
	return args
}

// AddTargetIpsArgs inserts a comma-separated list of targetIPs (if provided by the user) into the pumba command/args
func AddTargetIpsArgs(experimentsDetails *experimentTypes.ExperimentDetails, args []string) []string {
	if experimentsDetails.TargetIPs == "" {
		return args
	}
	ips := strings.Split(experimentsDetails.TargetIPs, ",")
	for i := range ips {
		args = append(args, "--target", strings.TrimSpace(ips[i]))
	}
	return args
}<|MERGE_RESOLUTION|>--- conflicted
+++ resolved
@@ -35,71 +35,62 @@
 		common.WaitForDuration(experimentsDetails.RampTime)
 	}
 
+	//Get the target container name of the application pod
+	if experimentsDetails.TargetContainer == "" {
+		experimentsDetails.TargetContainer, err = GetTargetContainer(experimentsDetails, targetPodList.Items[0].Name, clients)
+		if err != nil {
+			return errors.Errorf("Unable to get the target container name due to, err: %v", err)
+		}
+	}
+
+	// Get Chaos Pod Annotation
+	experimentsDetails.Annotations, err = common.GetChaosPodAnnotation(experimentsDetails.ChaosPodName, experimentsDetails.ChaosNamespace, clients)
+	if err != nil {
+		return errors.Errorf("unable to get annotation, due to %v", err)
+	}
+
+	if experimentsDetails.EngineName != "" {
+		msg := "Injecting " + experimentsDetails.ExperimentName + " chaos on target pod"
+		types.SetEngineEventAttributes(eventsDetails, types.ChaosInject, msg, "Normal", chaosDetails)
+		events.GenerateEvents(eventsDetails, clients, chaosDetails, "ChaosEngine")
+	}
+
+	// creating the helper pod to perform network chaos
 	for _, pod := range targetPodList.Items {
 
-		//Get the target container name of the application pod
-		if experimentsDetails.TargetContainer == "" {
-			experimentsDetails.TargetContainer, err = GetTargetContainer(experimentsDetails, pod.Name, clients)
-			if err != nil {
-				return errors.Errorf("Unable to get the target container name due to, err: %v", err)
-			}
-		}
-
-<<<<<<< HEAD
+		runID := common.GetRunID()
+
 		log.InfoWithValues("[Info]: Details of application under chaos injection", logrus.Fields{
 			"PodName":       pod.Name,
 			"NodeName":      pod.Spec.NodeName,
 			"ContainerName": experimentsDetails.TargetContainer,
 		})
-=======
-	// Get Chaos Pod Annotation
-	experimentsDetails.Annotations, err = common.GetChaosPodAnnotation(experimentsDetails.ChaosPodName, experimentsDetails.ChaosNamespace, clients)
-	if err != nil {
-		return errors.Errorf("unable to get annotation, due to %v", err)
-	}
-
-	// Creating the helper pod to perform network chaos
-	err = CreateHelperPod(experimentsDetails, clients, appName, appNodeName)
-	if err != nil {
-		return errors.Errorf("Unable to create the helper pod, err: %v", err)
-	}
->>>>>>> 9ea2e577
-
-		experimentsDetails.RunID = common.GetRunID()
-
-		if experimentsDetails.EngineName != "" {
-			msg := "Injecting " + experimentsDetails.ExperimentName + " chaos on " + pod.Name + " pod"
-			types.SetEngineEventAttributes(eventsDetails, types.ChaosInject, msg, "Normal", chaosDetails)
-			events.GenerateEvents(eventsDetails, clients, chaosDetails, "ChaosEngine")
-		}
-
-		// Creating the helper pod to perform network chaos
-		err = CreateHelperPod(experimentsDetails, clients, pod.Name, pod.Spec.NodeName)
+
+		err = CreateHelperPod(experimentsDetails, clients, pod.Name, pod.Spec.NodeName, runID)
 		if err != nil {
 			return errors.Errorf("Unable to create the helper pod, err: %v", err)
 		}
-
-		//Checking the status of helper pod
-		log.Info("[Status]: Checking the status of the helper pod")
-		err = status.CheckApplicationStatus(experimentsDetails.ChaosNamespace, "name="+experimentsDetails.ExperimentName+"-"+experimentsDetails.RunID, experimentsDetails.Timeout, experimentsDetails.Delay, clients)
-		if err != nil {
-			return errors.Errorf("helper pod is not in running state, err: %v", err)
-		}
-
-		// Wait till the completion of helper pod
-		log.Infof("[Wait]: Waiting for %vs till the completion of the helper pod", strconv.Itoa(experimentsDetails.ChaosDuration))
-
-		podStatus, err := status.WaitForCompletion(experimentsDetails.ChaosNamespace, "name="+experimentsDetails.ExperimentName+"-"+experimentsDetails.RunID, clients, experimentsDetails.ChaosDuration+30, "pumba")
-		if err != nil || podStatus == "Failed" {
-			return errors.Errorf("helper pod failed due to, err: %v", err)
-		}
-
-		//Deleting the helper pod
-		log.Info("[Cleanup]: Deleting the helper pod")
-		err = common.DeletePod(experimentsDetails.ExperimentName+"-"+experimentsDetails.RunID, "name="+experimentsDetails.ExperimentName+"-"+experimentsDetails.RunID, experimentsDetails.ChaosNamespace, chaosDetails.Timeout, chaosDetails.Delay, clients)
-		if err != nil {
-			return errors.Errorf("Unable to delete the helper pod, err: %v", err)
-		}
+	}
+
+	//checking the status of the helper pod, wait till the pod comes to running state else fail the experiment
+	log.Info("[Status]: Checking the status of the helper pod")
+	err = status.CheckApplicationStatus(experimentsDetails.ChaosNamespace, "app="+experimentsDetails.ExperimentName+"-helper", experimentsDetails.Timeout, experimentsDetails.Delay, clients)
+	if err != nil {
+		return errors.Errorf("helper pod is not in running state, err: %v", err)
+	}
+
+	// Wait till the completion of helper pod
+	log.Infof("[Wait]: Waiting for %vs till the completion of the helper pod", experimentsDetails.ChaosDuration)
+	podStatus, err := status.WaitForCompletion(experimentsDetails.ChaosNamespace, "app="+experimentsDetails.ExperimentName+"-helper", clients, experimentsDetails.ChaosDuration+30, chaosDetails.ExperimentName)
+	if err != nil || podStatus == "Failed" {
+		return errors.Errorf("helper pod failed due to, err: %v", err)
+	}
+
+	//Deleting the helper pod
+	log.Info("[Cleanup]: Deleting the helper pod")
+	err = common.DeleteAllPod("app="+experimentsDetails.ExperimentName+"-helper", experimentsDetails.ChaosNamespace, chaosDetails.Timeout, chaosDetails.Delay, clients)
+	if err != nil {
+		return errors.Errorf("Unable to delete the helper pod, err: %v", err)
 	}
 
 	//Waiting for the ramp time after chaos injection
@@ -122,15 +113,15 @@
 }
 
 // CreateHelperPod derive the attributes for helper pod and create the helper pod
-func CreateHelperPod(experimentsDetails *experimentTypes.ExperimentDetails, clients clients.ClientSets, appName, appNodeName string) error {
+func CreateHelperPod(experimentsDetails *experimentTypes.ExperimentDetails, clients clients.ClientSets, appName, appNodeName, runID string) error {
 
 	helperPod := &apiv1.Pod{
 		ObjectMeta: v1.ObjectMeta{
-			Name:      experimentsDetails.ExperimentName + "-" + experimentsDetails.RunID,
+			Name:      experimentsDetails.ExperimentName + "-" + runID,
 			Namespace: experimentsDetails.ChaosNamespace,
 			Labels: map[string]string{
-				"app":      experimentsDetails.ExperimentName,
-				"name":     experimentsDetails.ExperimentName + "-" + experimentsDetails.RunID,
+				"app":      experimentsDetails.ExperimentName + "-helper",
+				"name":     experimentsDetails.ExperimentName + "-" + runID,
 				"chaosUID": string(experimentsDetails.ChaosUID),
 			},
 			Annotations: experimentsDetails.Annotations,
@@ -150,7 +141,7 @@
 			},
 			Containers: []apiv1.Container{
 				{
-					Name:            "pumba",
+					Name:            experimentsDetails.ExperimentName,
 					Image:           experimentsDetails.LIBImage,
 					ImagePullPolicy: apiv1.PullAlways,
 					Command: []string{
