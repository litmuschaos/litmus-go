package lib

import (
	"strconv"
	"time"

	clients "github.com/litmuschaos/litmus-go/pkg/clients"
	"github.com/litmuschaos/litmus-go/pkg/events"
	experimentTypes "github.com/litmuschaos/litmus-go/pkg/generic/container-kill/types"
	"github.com/litmuschaos/litmus-go/pkg/log"
	"github.com/litmuschaos/litmus-go/pkg/probe"
	"github.com/litmuschaos/litmus-go/pkg/status"
	"github.com/litmuschaos/litmus-go/pkg/types"
	"github.com/litmuschaos/litmus-go/pkg/utils/common"
	"github.com/litmuschaos/litmus-go/pkg/utils/retry"
	"github.com/pkg/errors"
	"github.com/sirupsen/logrus"
	apiv1 "k8s.io/api/core/v1"
	v1 "k8s.io/apimachinery/pkg/apis/meta/v1"
)

//PrepareContainerKill contains the prepration steps before chaos injection
func PrepareContainerKill(experimentsDetails *experimentTypes.ExperimentDetails, clients clients.ClientSets, resultDetails *types.ResultDetails, eventsDetails *types.EventDetails, chaosDetails *types.ChaosDetails) error {

	// Get the target pod details for the chaos execution
	// if the target pod is not defined it will derive the random target pod list using pod affected percentage
	if experimentsDetails.TargetPods == "" && chaosDetails.AppDetail.Label == "" {
		return errors.Errorf("Please provide one of the appLabel or TARGET_PODS")
	}
	targetPodList, err := common.GetPodList(experimentsDetails.TargetPods, experimentsDetails.PodsAffectedPerc, clients, chaosDetails)
	if err != nil {
		return err
	}

	podNames := []string{}
	for _, pod := range targetPodList.Items {
		podNames = append(podNames, pod.Name)
	}
	log.Infof("Target pods list for chaos, %v", podNames)

	//Waiting for the ramp time before chaos injection
	if experimentsDetails.RampTime != 0 {
		log.Infof("[Ramp]: Waiting for the %vs ramp time before injecting chaos", experimentsDetails.RampTime)
		common.WaitForDuration(experimentsDetails.RampTime)
	}

	//Get the target container name of the application pod
	if experimentsDetails.TargetContainer == "" {
		experimentsDetails.TargetContainer, err = GetTargetContainer(experimentsDetails, targetPodList.Items[0].Name, clients)
		if err != nil {
			return errors.Errorf("Unable to get the target container name, err: %v", err)
		}
	}

	if experimentsDetails.EngineName != "" {
		// Get Chaos Pod Annotation
		experimentsDetails.Annotations, err = common.GetChaosPodAnnotation(experimentsDetails.ChaosPodName, experimentsDetails.ChaosNamespace, clients)
		if err != nil {
			return errors.Errorf("unable to get annotations, err: %v", err)
		}
		// Get Resource Requirements
		experimentsDetails.Resources, err = common.GetChaosPodResourceRequirements(experimentsDetails.ChaosPodName, experimentsDetails.ExperimentName, experimentsDetails.ChaosNamespace, clients)
		if err != nil {
			return errors.Errorf("Unable to get resource requirements, err: %v", err)
		}
		// Get ImagePullSecrets
		experimentsDetails.ImagePullSecrets, err = common.GetImagePullSecrets(experimentsDetails.ChaosPodName, experimentsDetails.ChaosNamespace, clients)
		if err != nil {
			return errors.Errorf("Unable to get imagePullSecrets, err: %v", err)
		}
	}

	if experimentsDetails.EngineName != "" {
		msg := "Injecting " + experimentsDetails.ExperimentName + " chaos on target pod"
		types.SetEngineEventAttributes(eventsDetails, types.ChaosInject, msg, "Normal", chaosDetails)
		events.GenerateEvents(eventsDetails, clients, chaosDetails, "ChaosEngine")
	}

	if experimentsDetails.Sequence == "serial" {
		if err = InjectChaosInSerialMode(experimentsDetails, targetPodList, clients, chaosDetails, resultDetails, eventsDetails); err != nil {
			return err
		}
	} else {
		if err = InjectChaosInParallelMode(experimentsDetails, targetPodList, clients, chaosDetails, resultDetails, eventsDetails); err != nil {
			return err
		}
	}

	//Waiting for the ramp time after chaos injection
	if experimentsDetails.RampTime != 0 {
		log.Infof("[Ramp]: Waiting for the %vs ramp time after injecting chaos", experimentsDetails.RampTime)
		common.WaitForDuration(experimentsDetails.RampTime)
	}
	return nil
}

// InjectChaosInSerialMode kill the container of all target application serially (one by one)
func InjectChaosInSerialMode(experimentsDetails *experimentTypes.ExperimentDetails, targetPodList apiv1.PodList, clients clients.ClientSets, chaosDetails *types.ChaosDetails, resultDetails *types.ResultDetails, eventsDetails *types.EventDetails) error {

	labelSuffix := common.GetRunID()

	// run the probes during chaos
	if len(resultDetails.ProbeDetails) != 0 {
		if err := probe.RunProbes(chaosDetails, clients, resultDetails, "DuringChaos", eventsDetails); err != nil {
			return err
		}
	}

	// creating the helper pod to perform container kill chaos
	for _, pod := range targetPodList.Items {

		//GetRestartCount return the restart count of target container
		restartCountBefore := GetRestartCount(pod, experimentsDetails.TargetContainer)
		log.Infof("restartCount of target container before chaos injection: %v", restartCountBefore)

		runID := common.GetRunID()

		log.InfoWithValues("[Info]: Details of application under chaos injection", logrus.Fields{
			"Target Pod":       pod.Name,
			"NodeName":         pod.Spec.NodeName,
			"Target Container": experimentsDetails.TargetContainer,
		})

		err := CreateHelperPod(experimentsDetails, clients, pod.Name, pod.Spec.NodeName, runID, labelSuffix)
		if err != nil {
			return errors.Errorf("Unable to create the helper pod, err: %v", err)
		}

<<<<<<< HEAD
		common.SetTargets(pod.Name, "targeted", "pod", chaosDetails)

		appLabel := "name=" + experimentsDetails.ExperimentName + "-" + runID
=======
		appLabel := "name=" + experimentsDetails.ExperimentName + "-helper-" + runID
>>>>>>> 96435dd3

		//checking the status of the helper pod, wait till the pod comes to running state else fail the experiment
		log.Info("[Status]: Checking the status of the helper pod")
		err = status.CheckHelperStatus(experimentsDetails.ChaosNamespace, appLabel, experimentsDetails.Timeout, experimentsDetails.Delay, clients)
		if err != nil {
			common.DeleteHelperPodBasedOnJobCleanupPolicy(experimentsDetails.ExperimentName+"-helper-"+runID, appLabel, chaosDetails, clients)
			return errors.Errorf("helper pod is not in running state, err: %v", err)
		}

		log.Infof("[Wait]: Waiting for the %vs chaos duration", experimentsDetails.ChaosDuration)
		common.WaitForDuration(experimentsDetails.ChaosDuration)

		// It will verify that the restart count of container should increase after chaos injection
		err = VerifyRestartCount(experimentsDetails, pod, clients, restartCountBefore)
		if err != nil {
			common.DeleteHelperPodBasedOnJobCleanupPolicy(experimentsDetails.ExperimentName+"-helper-"+runID, appLabel, chaosDetails, clients)
			return errors.Errorf("Target container is not restarted, err: %v", err)
		}

		//Deleting the helper pod
		log.Info("[Cleanup]: Deleting the helper pod")
		err = common.DeletePod(experimentsDetails.ExperimentName+"-helper-"+runID, appLabel, experimentsDetails.ChaosNamespace, chaosDetails.Timeout, chaosDetails.Delay, clients)
		if err != nil {
			return errors.Errorf("Unable to delete the helper pod, err: %v", err)
		}
	}

	return nil
}

// InjectChaosInParallelMode kill the container of all target application in parallel mode (all at once)
func InjectChaosInParallelMode(experimentsDetails *experimentTypes.ExperimentDetails, targetPodList apiv1.PodList, clients clients.ClientSets, chaosDetails *types.ChaosDetails, resultDetails *types.ResultDetails, eventsDetails *types.EventDetails) error {

	//GetRestartCount return the restart count of target container
	restartCountBefore := GetRestartCountAll(targetPodList, experimentsDetails.TargetContainer)
	log.Infof("restartCount of target containers before chaos injection: %v", restartCountBefore)

	labelSuffix := common.GetRunID()

	// run the probes during chaos
	if len(resultDetails.ProbeDetails) != 0 {
		if err := probe.RunProbes(chaosDetails, clients, resultDetails, "DuringChaos", eventsDetails); err != nil {
			return err
		}
	}

	// creating the helper pod to perform container kill chaos
	for _, pod := range targetPodList.Items {

		runID := common.GetRunID()

		log.InfoWithValues("[Info]: Details of application under chaos injection", logrus.Fields{
			"Target Pod":       pod.Name,
			"NodeName":         pod.Spec.NodeName,
			"Target Container": experimentsDetails.TargetContainer,
		})

		err := CreateHelperPod(experimentsDetails, clients, pod.Name, pod.Spec.NodeName, runID, labelSuffix)
		if err != nil {
			return errors.Errorf("Unable to create the helper pod, err: %v", err)
		}
		common.SetTargets(pod.Name, "targeted", "pod", chaosDetails)
	}

	appLabel := "app=" + experimentsDetails.ExperimentName + "-helper-" + labelSuffix

	//checking the status of the helper pod, wait till the pod comes to running state else fail the experiment
	log.Info("[Status]: Checking the status of the helper pod")
	err := status.CheckHelperStatus(experimentsDetails.ChaosNamespace, appLabel, experimentsDetails.Timeout, experimentsDetails.Delay, clients)
	if err != nil {
		common.DeleteAllHelperPodBasedOnJobCleanupPolicy(appLabel, chaosDetails, clients)
		return errors.Errorf("helper pod is not in running state, err: %v", err)
	}

	log.Infof("[Wait]: Waiting for the %vs chaos duration", experimentsDetails.ChaosDuration)
	common.WaitForDuration(experimentsDetails.ChaosDuration)

	// It will verify that the restart count of container should increase after chaos injection
	err = VerifyRestartCountAll(experimentsDetails, targetPodList, clients, restartCountBefore)
	if err != nil {
		common.DeleteAllHelperPodBasedOnJobCleanupPolicy(appLabel, chaosDetails, clients)
		return errors.Errorf("Target container is not restarted , err: %v", err)
	}

	//Deleting the helper pod
	log.Info("[Cleanup]: Deleting the helper pod")
	err = common.DeleteAllPod(appLabel, experimentsDetails.ChaosNamespace, chaosDetails.Timeout, chaosDetails.Delay, clients)
	if err != nil {
		return errors.Errorf("Unable to delete the helper pod, err: %v", err)
	}

	return nil
}

//GetTargetContainer will fetch the container name from application pod
//This container will be used as target container
func GetTargetContainer(experimentsDetails *experimentTypes.ExperimentDetails, appName string, clients clients.ClientSets) (string, error) {
	pod, err := clients.KubeClient.CoreV1().Pods(experimentsDetails.AppNS).Get(appName, v1.GetOptions{})
	if err != nil {
		return "", err
	}

	return pod.Spec.Containers[0].Name, nil
}

//GetRestartCount return the restart count of target container
func GetRestartCount(targetPod apiv1.Pod, containerName string) int {
	restartCount := 0
	for _, container := range targetPod.Status.ContainerStatuses {
		if container.Name == containerName {
			restartCount = int(container.RestartCount)
			break
		}
	}
	return restartCount
}

//GetRestartCountAll return the restart count of all target container
func GetRestartCountAll(targetPodList apiv1.PodList, containerName string) []int {
	restartCount := []int{}
	for _, pod := range targetPodList.Items {

		restartCount = append(restartCount, GetRestartCount(pod, containerName))

	}

	return restartCount
}

//VerifyRestartCount verify the restart count of target container that it is restarted or not after chaos injection
// the restart count of container should increase after chaos injection
func VerifyRestartCount(experimentsDetails *experimentTypes.ExperimentDetails, pod apiv1.Pod, clients clients.ClientSets, restartCountBefore int) error {

	restartCountAfter := 0
	err := retry.
		Times(90).
		Wait(1 * time.Second).
		Try(func(attempt uint) error {
			pod, err := clients.KubeClient.CoreV1().Pods(experimentsDetails.AppNS).Get(pod.Name, v1.GetOptions{})
			if err != nil {
				return err
			}
			for _, container := range pod.Status.ContainerStatuses {
				if container.Name == experimentsDetails.TargetContainer {
					restartCountAfter = int(container.RestartCount)
					break
				}
			}
			return nil
		})

	if err != nil {
		return err
	}

	// it will fail if restart count won't increase
	if restartCountAfter <= restartCountBefore {
		return errors.Errorf("Target container is not restarted")
	}

	log.Infof("restartCount of target container after chaos injection: %v", restartCountAfter)

	return nil

}

//VerifyRestartCountAll verify the restart count of all the target container that it is restarted or not after chaos injection
// the restart count of container should increase after chaos injection
func VerifyRestartCountAll(experimentsDetails *experimentTypes.ExperimentDetails, podList apiv1.PodList, clients clients.ClientSets, restartCountBefore []int) error {

	for index, pod := range podList.Items {

		if err := VerifyRestartCount(experimentsDetails, pod, clients, restartCountBefore[index]); err != nil {
			return err
		}
	}
	return nil
}

// CreateHelperPod derive the attributes for helper pod and create the helper pod
func CreateHelperPod(experimentsDetails *experimentTypes.ExperimentDetails, clients clients.ClientSets, appName, appNodeName, runID, labelSuffix string) error {

	helperPod := &apiv1.Pod{
		ObjectMeta: v1.ObjectMeta{
			Name:      experimentsDetails.ExperimentName + "-helper-" + runID,
			Namespace: experimentsDetails.ChaosNamespace,
			Labels: map[string]string{
				"app":                       experimentsDetails.ExperimentName + "-helper-" + labelSuffix,
				"name":                      experimentsDetails.ExperimentName + "-helper-" + runID,
				"chaosUID":                  string(experimentsDetails.ChaosUID),
				"app.kubernetes.io/part-of": "litmus",
			},
			Annotations: experimentsDetails.Annotations,
		},
		Spec: apiv1.PodSpec{
			RestartPolicy:    apiv1.RestartPolicyNever,
			ImagePullSecrets: experimentsDetails.ImagePullSecrets,
			NodeName:         appNodeName,
			Volumes: []apiv1.Volume{
				{
					Name: "dockersocket",
					VolumeSource: apiv1.VolumeSource{
						HostPath: &apiv1.HostPathVolumeSource{
							Path: experimentsDetails.SocketPath,
						},
					},
				},
			},
			InitContainers: []apiv1.Container{
				{
					Name:            "setup-" + experimentsDetails.ExperimentName,
					Image:           experimentsDetails.LIBImage,
					ImagePullPolicy: apiv1.PullPolicy(experimentsDetails.LIBImagePullPolicy),
					Command: []string{
						"/bin/bash",
						"-c",
						"sudo chmod 777 " + experimentsDetails.SocketPath,
					},
					VolumeMounts: []apiv1.VolumeMount{
						{
							Name:      "dockersocket",
							MountPath: experimentsDetails.SocketPath,
						},
					},
				},
			},
			Containers: []apiv1.Container{
				{
					Name:            experimentsDetails.ExperimentName,
					Image:           experimentsDetails.LIBImage,
					ImagePullPolicy: apiv1.PullPolicy(experimentsDetails.LIBImagePullPolicy),
					Command: []string{
						"pumba",
					},
					Args: []string{
						"--random",
						"--interval",
						strconv.Itoa(experimentsDetails.ChaosInterval) + "s",
						"kill",
						"--signal",
						experimentsDetails.Signal,
						"re2:k8s_" + experimentsDetails.TargetContainer + "_" + appName,
					},
					Resources: experimentsDetails.Resources,
					VolumeMounts: []apiv1.VolumeMount{
						{
							Name:      "dockersocket",
							MountPath: experimentsDetails.SocketPath,
						},
					},
				},
			},
		},
	}

	_, err := clients.KubeClient.CoreV1().Pods(experimentsDetails.ChaosNamespace).Create(helperPod)
	return err
}<|MERGE_RESOLUTION|>--- conflicted
+++ resolved
@@ -126,13 +126,9 @@
 			return errors.Errorf("Unable to create the helper pod, err: %v", err)
 		}
 
-<<<<<<< HEAD
 		common.SetTargets(pod.Name, "targeted", "pod", chaosDetails)
 
-		appLabel := "name=" + experimentsDetails.ExperimentName + "-" + runID
-=======
 		appLabel := "name=" + experimentsDetails.ExperimentName + "-helper-" + runID
->>>>>>> 96435dd3
 
 		//checking the status of the helper pod, wait till the pod comes to running state else fail the experiment
 		log.Info("[Status]: Checking the status of the helper pod")
