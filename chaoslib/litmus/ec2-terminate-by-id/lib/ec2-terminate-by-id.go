--- conflicted
+++ resolved
@@ -71,16 +71,9 @@
 		//PowerOff the instance
 		for _, id := range instanceIDList {
 
-<<<<<<< HEAD
 			//Stoping the EC2 instance
 			log.Info("[Chaos]: Stoping the desired EC2 instance")
 			if err := awslib.EC2Stop(id, experimentsDetails.Region); err != nil {
-=======
-			//Stopping the EC2 instance
-			log.Info("[Chaos]: Stopping the desired EC2 instance")
-			err := awslib.EC2Stop(id, experimentsDetails.Region)
-			if err != nil {
->>>>>>> 96435dd3
 				return errors.Errorf("ec2 instance failed to stop, err: %v", err)
 			}
 
@@ -97,13 +90,6 @@
 				}
 			}
 
-<<<<<<< HEAD
-=======
-			//Wait for chaos interval
-			log.Infof("[Wait]: Waiting for chaos interval of %vs", experimentsDetails.ChaosInterval)
-			time.Sleep(time.Duration(experimentsDetails.ChaosInterval) * time.Second)
-
->>>>>>> 96435dd3
 			//Starting the EC2 instance
 			if experimentsDetails.ManagedNodegroup != "enable" {
 				log.Info("[Chaos]: Starting back the EC2 instance")
@@ -145,16 +131,9 @@
 
 		//PowerOff the instance
 		for _, id := range instanceIDList {
-<<<<<<< HEAD
 			//Stoping the EC2 instance
 			log.Info("[Chaos]: Stoping the desired EC2 instance")
 			if err := awslib.EC2Stop(id, experimentsDetails.Region); err != nil {
-=======
-			//Stopping the EC2 instance
-			log.Info("[Chaos]: Stopping the desired EC2 instance")
-			err := awslib.EC2Stop(id, experimentsDetails.Region)
-			if err != nil {
->>>>>>> 96435dd3
 				return errors.Errorf("ec2 instance failed to stop, err: %v", err)
 			}
 		}
@@ -174,13 +153,6 @@
 			}
 		}
 
-<<<<<<< HEAD
-=======
-		//Wait for chaos interval
-		log.Infof("[Wait]: Waiting for chaos interval of %vs", experimentsDetails.ChaosInterval)
-		time.Sleep(time.Duration(experimentsDetails.ChaosInterval) * time.Second)
-
->>>>>>> 96435dd3
 		//Starting the EC2 instance
 		if experimentsDetails.ManagedNodegroup != "enable" {
 
