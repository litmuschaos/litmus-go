--- conflicted
+++ resolved
@@ -18,74 +18,24 @@
 //InjectChaosInSerialMode will inject the ebs loss chaos in serial mode which means one after other
 func InjectChaosInSerialMode(experimentsDetails *experimentTypes.ExperimentDetails, targetEBSVolumeIDList []string, clients clients.ClientSets, resultDetails *types.ResultDetails, eventsDetails *types.EventDetails, chaosDetails *types.ChaosDetails) error {
 
-<<<<<<< HEAD
-	//Waiting for the ramp time before chaos injection
-	if experimentsDetails.RampTime != 0 {
-		log.Infof("[Ramp]: Waiting for the %vs ramp time before injecting chaos", experimentsDetails.RampTime)
-		common.WaitForDuration(experimentsDetails.RampTime)
-	}
-
-	//Detaching the ebs volume from the instance
-	log.Info("[Chaos]: Detaching the EBS volume from the instance")
-	if err := ebsVolumeDetach(experimentsDetails); err != nil {
-		return errors.Errorf("ebs detachment failed, err: %v", err)
-	}
-
-	//Wait for ebs volume detachment
-	log.Info("[Wait]: Wait for EBS volume detachment")
-	if err := waitForVolumeDetachment(experimentsDetails); err != nil {
-		return errors.Errorf("unable to detach the ebs volume to the ec2 instance, err: %v", err)
-	}
-
-	// run the probes during chaos
-	if len(resultDetails.ProbeDetails) != 0 {
-		if err := probe.RunProbes(chaosDetails, clients, resultDetails, "DuringChaos", eventsDetails); err != nil {
-			return err
-		}
-	}
-
-	//Wait for chaos duration
-	log.Infof("[Wait]: Waiting for the chaos duration of %vs", experimentsDetails.ChaosDuration)
-	common.WaitForDuration(experimentsDetails.ChaosDuration)
-=======
 	//ChaosStartTimeStamp contains the start timestamp, when the chaos injection begin
 	ChaosStartTimeStamp := time.Now()
 	duration := int(time.Since(ChaosStartTimeStamp).Seconds())
->>>>>>> 1bb936e4
 
 	for duration < experimentsDetails.ChaosDuration {
 
-<<<<<<< HEAD
-	if EBSStatus != "attached" {
-		//Attaching the ebs volume from the instance
-		log.Info("[Chaos]: Attaching the EBS volume from the instance")
-		if err = ebsVolumeAttach(experimentsDetails); err != nil {
-			return errors.Errorf("ebs attachment failed, err: %v", err)
-=======
 		if experimentsDetails.EngineName != "" {
 			msg := "Injecting " + experimentsDetails.ExperimentName + " chaos on ec2 instance"
 			types.SetEngineEventAttributes(eventsDetails, types.ChaosInject, msg, "Normal", chaosDetails)
 			events.GenerateEvents(eventsDetails, clients, chaosDetails, "ChaosEngine")
->>>>>>> 1bb936e4
 		}
 		for i, volumeID := range targetEBSVolumeIDList {
 
-<<<<<<< HEAD
-		//Wait for ebs volume attachment
-		log.Info("[Wait]: Wait for EBS volume attachment")
-		if err = waitForVolumeAttachment(experimentsDetails); err != nil {
-			return errors.Errorf("unable to attach the ebs volume to the ec2 instance, err: %v", err)
-		}
-	} else {
-		log.Info("[Skip]: The EBS volume is already attached")
-	}
-=======
 			//Get volume attachment details
 			ec2InstanceID, device, err := ebs.GetVolumeAttachmentDetails(volumeID, experimentsDetails.VolumeTag, experimentsDetails.Region)
 			if err != nil {
 				return errors.Errorf("fail to get the attachment info, err: %v", err)
 			}
->>>>>>> 1bb936e4
 
 			//Detaching the ebs volume from the instance
 			log.Info("[Chaos]: Detaching the EBS volume from the instance")
@@ -93,16 +43,11 @@
 				return errors.Errorf("ebs detachment failed, err: %v", err)
 			}
 
-<<<<<<< HEAD
-// ebsVolumeDetach will detach the ebs vol from ec2 node
-func ebsVolumeDetach(experimentsDetails *experimentTypes.ExperimentDetails) error {
-=======
 			//Wait for ebs volume detachment
 			log.Infof("[Wait]: Wait for EBS volume detachment for volume %v", volumeID)
 			if err = ebs.WaitForVolumeDetachment(volumeID, ec2InstanceID, experimentsDetails.Region, experimentsDetails.Delay, experimentsDetails.Timeout); err != nil {
 				return errors.Errorf("unable to detach the ebs volume to the ec2 instance, err: %v", err)
 			}
->>>>>>> 1bb936e4
 
 			// run the probes during chaos
 			if len(resultDetails.ProbeDetails) != 0 && i == 0 {
@@ -143,13 +88,8 @@
 	return nil
 }
 
-<<<<<<< HEAD
-// ebsVolumeAttach will detach the ebs vol from ec2 node
-func ebsVolumeAttach(experimentsDetails *experimentTypes.ExperimentDetails) error {
-=======
 //InjectChaosInParallelMode will inject the chaos in parallel mode that means all at once
 func InjectChaosInParallelMode(experimentsDetails *experimentTypes.ExperimentDetails, targetEBSVolumeIDList []string, clients clients.ClientSets, resultDetails *types.ResultDetails, eventsDetails *types.EventDetails, chaosDetails *types.ChaosDetails) error {
->>>>>>> 1bb936e4
 
 	var ec2InstanceIDList, deviceList []string
 
@@ -203,22 +143,11 @@
 			}
 		}
 
-<<<<<<< HEAD
-// waitForVolumeDetachment will wait the ebs volume to completely detach
-func waitForVolumeDetachment(experimentsDetails *experimentTypes.ExperimentDetails) error {
-
-	log.Info("[Status]: Checking ebs volume status for detachment")
-	return retry.
-		Times(uint(experimentsDetails.Timeout / experimentsDetails.Delay)).
-		Wait(time.Duration(experimentsDetails.Delay) * time.Second).
-		Try(func(attempt uint) error {
-=======
 		//Wait for chaos interval
 		log.Infof("[Wait]: Waiting for the chaos interval of %vs", experimentsDetails.ChaosInterval)
 		common.WaitForDuration(experimentsDetails.ChaosInterval)
 
 		for i, volumeID := range targetEBSVolumeIDList {
->>>>>>> 1bb936e4
 
 			//Getting the EBS volume attachment status
 			ebsState, err := ebs.GetEBSStatus(volumeID, ec2InstanceIDList[i], experimentsDetails.Region)
@@ -242,21 +171,6 @@
 					return errors.Errorf("unable to attach the ebs volume to the ec2 instance, err: %v", err)
 				}
 			}
-<<<<<<< HEAD
-			log.Infof("The instance state is %v", instanceState)
-			return nil
-		})
-}
-
-// waitForVolumeAttachment will wait for the ebs volume to get attached on ec2 instance
-func waitForVolumeAttachment(experimentsDetails *experimentTypes.ExperimentDetails) error {
-
-	log.Info("[Status]: Checking ebs volume status for attachment")
-	return retry.
-		Times(uint(experimentsDetails.Timeout / experimentsDetails.Delay)).
-		Wait(time.Duration(experimentsDetails.Delay) * time.Second).
-		Try(func(attempt uint) error {
-=======
 		}
 		duration = int(time.Since(ChaosStartTimeStamp).Seconds())
 	}
@@ -267,7 +181,6 @@
 func AbortWatcher(experimentsDetails *experimentTypes.ExperimentDetails, volumeIDList []string, abort chan os.Signal) {
 
 	<-abort
->>>>>>> 1bb936e4
 
 	log.Info("[Abort]: Chaos Revert Started")
 	for _, volumeID := range volumeIDList {
@@ -296,14 +209,8 @@
 			if err != nil {
 				log.Errorf("ebs attachment failed when an abort signal is received, err: %v", err)
 			}
-<<<<<<< HEAD
-			log.Infof("The instance state is %v", instanceState)
-			return nil
-		})
-=======
 		}
 	}
 	log.Info("[Abort]: Chaos Revert Completed")
 	os.Exit(1)
->>>>>>> 1bb936e4
 }