package lib

import (
	"os"
	"os/signal"
	"strings"
	"syscall"
	"time"

	clients "github.com/litmuschaos/litmus-go/pkg/clients"
	"github.com/litmuschaos/litmus-go/pkg/events"
	experimentTypes "github.com/litmuschaos/litmus-go/pkg/generic/node-taint/types"
	"github.com/litmuschaos/litmus-go/pkg/log"
	"github.com/litmuschaos/litmus-go/pkg/probe"
	"github.com/litmuschaos/litmus-go/pkg/status"
	"github.com/litmuschaos/litmus-go/pkg/types"
	"github.com/litmuschaos/litmus-go/pkg/utils/common"
	"github.com/pkg/errors"
	apiv1 "k8s.io/api/core/v1"
	v1 "k8s.io/apimachinery/pkg/apis/meta/v1"
)

var (
	err           error
	inject, abort chan os.Signal
)

//PrepareNodeTaint contains the prepration steps before chaos injection
func PrepareNodeTaint(experimentsDetails *experimentTypes.ExperimentDetails, clients clients.ClientSets, resultDetails *types.ResultDetails, eventsDetails *types.EventDetails, chaosDetails *types.ChaosDetails) error {

	// inject channel is used to transmit signal notifications.
	inject = make(chan os.Signal, 1)
	// Catch and relay certain signal(s) to inject channel.
	signal.Notify(inject, os.Interrupt, syscall.SIGTERM)

	// abort channel is used to transmit signal notifications.
	abort = make(chan os.Signal, 1)
	// Catch and relay certain signal(s) to abort channel.
	signal.Notify(abort, os.Interrupt, syscall.SIGTERM)

	//Waiting for the ramp time before chaos injection
	if experimentsDetails.RampTime != 0 {
		log.Infof("[Ramp]: Waiting for the %vs ramp time before injecting chaos", experimentsDetails.RampTime)
		common.WaitForDuration(experimentsDetails.RampTime)
	}

	if experimentsDetails.TargetNode == "" {
		//Select node for kubelet-service-kill
		experimentsDetails.TargetNode, err = common.GetNodeName(experimentsDetails.AppNS, experimentsDetails.AppLabel, experimentsDetails.NodeLabel, clients)
		if err != nil {
			return err
		}
	}

	if experimentsDetails.EngineName != "" {
		msg := "Injecting " + experimentsDetails.ExperimentName + " chaos on " + experimentsDetails.TargetNode + " node"
		types.SetEngineEventAttributes(eventsDetails, types.ChaosInject, msg, "Normal", chaosDetails)
		events.GenerateEvents(eventsDetails, clients, chaosDetails, "ChaosEngine")
	}

	// run the probes during chaos
	if len(resultDetails.ProbeDetails) != 0 {
		if err = probe.RunProbes(chaosDetails, clients, resultDetails, "DuringChaos", eventsDetails); err != nil {
			return err
		}
	}

	// watching for the abort signal and revert the chaos
	go abortWatcher(experimentsDetails, clients, resultDetails, chaosDetails, eventsDetails)

	// taint the application node
<<<<<<< HEAD
	err := TaintNode(experimentsDetails, clients, chaosDetails)
	if err != nil {
=======
	if err := taintNode(experimentsDetails, clients); err != nil {
>>>>>>> d6d4797d
		return err
	}

	// Verify the status of AUT after reschedule
	log.Info("[Status]: Verify the status of AUT after reschedule")
	if err = status.CheckApplicationStatus(experimentsDetails.AppNS, experimentsDetails.AppLabel, experimentsDetails.Timeout, experimentsDetails.Delay, clients); err != nil {
		return errors.Errorf("application status check failed, err: %v", err)
	}

	// Verify the status of Auxiliary Applications after reschedule
	if experimentsDetails.AuxiliaryAppInfo != "" {
		log.Info("[Status]: Verify that the Auxiliary Applications are running")
		if err = status.CheckAuxiliaryApplicationStatus(experimentsDetails.AuxiliaryAppInfo, experimentsDetails.Timeout, experimentsDetails.Delay, clients); err != nil {
			return errors.Errorf("auxiliary Applications status check failed, err: %v", err)
		}
	}

	log.Infof("[Chaos]: Waiting for %vs", experimentsDetails.ChaosDuration)

	common.WaitForDuration(experimentsDetails.ChaosDuration)

	log.Info("[Chaos]: Stopping the experiment")

	// remove taint from the application node
<<<<<<< HEAD
	if err := RemoveTaintFromNode(experimentsDetails, clients, chaosDetails); err != nil {
=======
	if err := removeTaintFromNode(experimentsDetails, clients); err != nil {
>>>>>>> d6d4797d
		return err
	}

	// Checking the status of target nodes
	log.Info("[Status]: Getting the status of target nodes")
	if err = status.CheckNodeStatus(experimentsDetails.TargetNode, experimentsDetails.Timeout, experimentsDetails.Delay, clients); err != nil {
		log.Warnf("Target nodes are not in the ready state, you may need to manually recover the node, err: %v", err)
	}

	//Waiting for the ramp time after chaos injection
	if experimentsDetails.RampTime != 0 {
		log.Infof("[Ramp]: Waiting for the %vs ramp time after injecting chaos", experimentsDetails.RampTime)
		common.WaitForDuration(experimentsDetails.RampTime)
	}
	return nil
}

<<<<<<< HEAD
// TaintNode taint the application node
func TaintNode(experimentsDetails *experimentTypes.ExperimentDetails, clients clients.ClientSets, chaosDetails *types.ChaosDetails) error {
=======
// taintNode taint the application node
func taintNode(experimentsDetails *experimentTypes.ExperimentDetails, clients clients.ClientSets) error {
>>>>>>> d6d4797d

	// get the taint labels & effect
	taintKey, taintValue, taintEffect := getTaintDetails(experimentsDetails)

	log.Infof("Add %v taints to the %v node", taintKey+"="+taintValue+":"+taintEffect, experimentsDetails.TargetNode)

	// get the node details
	node, err := clients.KubeClient.CoreV1().Nodes().Get(experimentsDetails.TargetNode, v1.GetOptions{})
	if err != nil || node == nil {
		return errors.Errorf("failed to get %v node, err: %v", experimentsDetails.TargetNode, err)
	}

	// check if the taint already exists
	tainted := false
	for _, taint := range node.Spec.Taints {
		if taint.Key == taintKey {
			tainted = true
			break
		}
	}

	select {
	case <-inject:
		// stopping the chaos execution, if abort signal recieved
		os.Exit(0)
	default:
		if !tainted {
			node.Spec.Taints = append(node.Spec.Taints, apiv1.Taint{
				Key:    taintKey,
				Value:  taintValue,
				Effect: apiv1.TaintEffect(taintEffect),
			})

			updatedNodeWithTaint, err := clients.KubeClient.CoreV1().Nodes().Update(node)
			if err != nil || updatedNodeWithTaint == nil {
				return errors.Errorf("failed to update %v node after adding taints, err: %v", experimentsDetails.TargetNode, err)
			}
		}

		common.SetTargets(node.Name, "injected", "node", chaosDetails)

		log.Infof("Successfully added taint in %v node", experimentsDetails.TargetNode)
	}
	return nil
}

// RemoveTaintFromNode remove the taint from the application node
<<<<<<< HEAD
func RemoveTaintFromNode(experimentsDetails *experimentTypes.ExperimentDetails, clients clients.ClientSets, chaosDetails *types.ChaosDetails) error {
=======
func removeTaintFromNode(experimentsDetails *experimentTypes.ExperimentDetails, clients clients.ClientSets) error {
>>>>>>> d6d4797d

	// Get the taint key
	taintLabel := strings.Split(experimentsDetails.Taints, ":")
	taintKey := strings.Split(taintLabel[0], "=")[0]

	// get the node details
	node, err := clients.KubeClient.CoreV1().Nodes().Get(experimentsDetails.TargetNode, v1.GetOptions{})
	if err != nil || node == nil {
		return errors.Errorf("failed to get %v node, err: %v", experimentsDetails.TargetNode, err)
	}

	// check if the taint already exists
	tainted := false
	for _, taint := range node.Spec.Taints {
		if taint.Key == taintKey {
			tainted = true
			break
		}
	}

	if tainted {
		var Newtaints []apiv1.Taint
		// remove all the taints with matching key
		for _, taint := range node.Spec.Taints {
			if taint.Key != taintKey {
				Newtaints = append(Newtaints, taint)
			}
		}
		node.Spec.Taints = Newtaints
		updatedNodeWithTaint, err := clients.KubeClient.CoreV1().Nodes().Update(node)
		if err != nil || updatedNodeWithTaint == nil {
			return errors.Errorf("failed to update %v node after removing taints, err: %v", experimentsDetails.TargetNode, err)
		}
	}

	common.SetTargets(node.Name, "reverted", "node", chaosDetails)

	log.Infof("Successfully removed taint from the %v node", node.Name)
	return nil
}

// GetTaintDetails return the key, value and effect for the taint
func getTaintDetails(experimentsDetails *experimentTypes.ExperimentDetails) (string, string, string) {
	taintValue := "node-taint"
	taintEffect := string(apiv1.TaintEffectNoExecute)

	taints := strings.Split(experimentsDetails.Taints, ":")
	taintLabel := strings.Split(taints[0], "=")
	taintKey := taintLabel[0]

	// It will set the value for taint label from `TAINT` env, if provided
	// otherwise it will use the `node-taint` value as default value.
	if len(taintLabel) >= 2 {
		taintValue = taintLabel[1]
	}
	// It will set the value for taint effect from `TAINT` env, if provided
	// otherwise it will use `NoExecute` value as default value.
	if len(taints) >= 2 {
		taintEffect = taints[1]
	}

	return taintKey, taintValue, taintEffect
}

// abortWatcher continuosly watch for the abort signals
func abortWatcher(experimentsDetails *experimentTypes.ExperimentDetails, clients clients.ClientSets, resultDetails *types.ResultDetails, chaosDetails *types.ChaosDetails, eventsDetails *types.EventDetails) {
<<<<<<< HEAD

	for {
		select {
		case <-abort:
			log.Info("[Chaos]: Killing process started because of terminated signal received")
			log.Info("Chaos Revert Started")
			// retry thrice for the chaos revert
			retry := 3
			for retry > 0 {
				if err := RemoveTaintFromNode(experimentsDetails, clients, chaosDetails); err != nil {
					log.Errorf("Unable to untaint node, err: %v", err)
				}
				retry--
				time.Sleep(1 * time.Second)
			}
			log.Info("Chaos Revert Completed")

			// updating the chaosresult after stopped
			failStep := "Chaos injection stopped!"
			types.SetResultAfterCompletion(resultDetails, "Stopped", "Stopped", failStep)
			result.ChaosResult(chaosDetails, clients, resultDetails, "EOT")

			// generating summary event in chaosengine
			msg := experimentsDetails.ExperimentName + " experiment has been aborted"
			types.SetEngineEventAttributes(eventsDetails, types.Summary, msg, "Warning", chaosDetails)
			events.GenerateEvents(eventsDetails, clients, chaosDetails, "ChaosEngine")

			// generating summary event in chaosresult
			types.SetResultEventAttributes(eventsDetails, types.StoppedVerdict, msg, "Warning", resultDetails)
			events.GenerateEvents(eventsDetails, clients, chaosDetails, "ChaosResult")
			os.Exit(1)
=======
	// waiting till the abort signal recieved
	<-abort

	log.Info("[Chaos]: Killing process started because of terminated signal received")
	log.Info("Chaos Revert Started")
	// retry thrice for the chaos revert
	retry := 3
	for retry > 0 {
		if err := removeTaintFromNode(experimentsDetails, clients); err != nil {
			log.Errorf("Unable to untaint node, err: %v", err)
>>>>>>> d6d4797d
		}
		retry--
		time.Sleep(1 * time.Second)
	}
	log.Info("Chaos Revert Completed")
	os.Exit(0)
}<|MERGE_RESOLUTION|>--- conflicted
+++ resolved
@@ -69,12 +69,7 @@
 	go abortWatcher(experimentsDetails, clients, resultDetails, chaosDetails, eventsDetails)
 
 	// taint the application node
-<<<<<<< HEAD
-	err := TaintNode(experimentsDetails, clients, chaosDetails)
-	if err != nil {
-=======
-	if err := taintNode(experimentsDetails, clients); err != nil {
->>>>>>> d6d4797d
+	if err := taintNode(experimentsDetails, clients, chaosDetails); err != nil {
 		return err
 	}
 
@@ -99,11 +94,7 @@
 	log.Info("[Chaos]: Stopping the experiment")
 
 	// remove taint from the application node
-<<<<<<< HEAD
-	if err := RemoveTaintFromNode(experimentsDetails, clients, chaosDetails); err != nil {
-=======
-	if err := removeTaintFromNode(experimentsDetails, clients); err != nil {
->>>>>>> d6d4797d
+	if err := removeTaintFromNode(experimentsDetails, clients, chaosDetails); err != nil {
 		return err
 	}
 
@@ -121,13 +112,8 @@
 	return nil
 }
 
-<<<<<<< HEAD
-// TaintNode taint the application node
-func TaintNode(experimentsDetails *experimentTypes.ExperimentDetails, clients clients.ClientSets, chaosDetails *types.ChaosDetails) error {
-=======
 // taintNode taint the application node
-func taintNode(experimentsDetails *experimentTypes.ExperimentDetails, clients clients.ClientSets) error {
->>>>>>> d6d4797d
+func taintNode(experimentsDetails *experimentTypes.ExperimentDetails, clients clients.ClientSets, chaosDetails *types.ChaosDetails) error {
 
 	// get the taint labels & effect
 	taintKey, taintValue, taintEffect := getTaintDetails(experimentsDetails)
@@ -174,12 +160,8 @@
 	return nil
 }
 
-// RemoveTaintFromNode remove the taint from the application node
-<<<<<<< HEAD
-func RemoveTaintFromNode(experimentsDetails *experimentTypes.ExperimentDetails, clients clients.ClientSets, chaosDetails *types.ChaosDetails) error {
-=======
-func removeTaintFromNode(experimentsDetails *experimentTypes.ExperimentDetails, clients clients.ClientSets) error {
->>>>>>> d6d4797d
+// removeTaintFromNode remove the taint from the application node
+func removeTaintFromNode(experimentsDetails *experimentTypes.ExperimentDetails, clients clients.ClientSets, chaosDetails *types.ChaosDetails) error {
 
 	// Get the taint key
 	taintLabel := strings.Split(experimentsDetails.Taints, ":")
@@ -246,39 +228,6 @@
 
 // abortWatcher continuosly watch for the abort signals
 func abortWatcher(experimentsDetails *experimentTypes.ExperimentDetails, clients clients.ClientSets, resultDetails *types.ResultDetails, chaosDetails *types.ChaosDetails, eventsDetails *types.EventDetails) {
-<<<<<<< HEAD
-
-	for {
-		select {
-		case <-abort:
-			log.Info("[Chaos]: Killing process started because of terminated signal received")
-			log.Info("Chaos Revert Started")
-			// retry thrice for the chaos revert
-			retry := 3
-			for retry > 0 {
-				if err := RemoveTaintFromNode(experimentsDetails, clients, chaosDetails); err != nil {
-					log.Errorf("Unable to untaint node, err: %v", err)
-				}
-				retry--
-				time.Sleep(1 * time.Second)
-			}
-			log.Info("Chaos Revert Completed")
-
-			// updating the chaosresult after stopped
-			failStep := "Chaos injection stopped!"
-			types.SetResultAfterCompletion(resultDetails, "Stopped", "Stopped", failStep)
-			result.ChaosResult(chaosDetails, clients, resultDetails, "EOT")
-
-			// generating summary event in chaosengine
-			msg := experimentsDetails.ExperimentName + " experiment has been aborted"
-			types.SetEngineEventAttributes(eventsDetails, types.Summary, msg, "Warning", chaosDetails)
-			events.GenerateEvents(eventsDetails, clients, chaosDetails, "ChaosEngine")
-
-			// generating summary event in chaosresult
-			types.SetResultEventAttributes(eventsDetails, types.StoppedVerdict, msg, "Warning", resultDetails)
-			events.GenerateEvents(eventsDetails, clients, chaosDetails, "ChaosResult")
-			os.Exit(1)
-=======
 	// waiting till the abort signal recieved
 	<-abort
 
@@ -287,9 +236,8 @@
 	// retry thrice for the chaos revert
 	retry := 3
 	for retry > 0 {
-		if err := removeTaintFromNode(experimentsDetails, clients); err != nil {
+		if err := removeTaintFromNode(experimentsDetails, clients, chaosDetails); err != nil {
 			log.Errorf("Unable to untaint node, err: %v", err)
->>>>>>> d6d4797d
 		}
 		retry--
 		time.Sleep(1 * time.Second)
