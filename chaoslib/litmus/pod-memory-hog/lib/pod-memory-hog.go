package lib

import (
	"fmt"
	"os"
	"os/signal"
	"strconv"
	"strings"
	"syscall"
	"time"

	clients "github.com/litmuschaos/litmus-go/pkg/clients"
	"github.com/litmuschaos/litmus-go/pkg/events"
	experimentTypes "github.com/litmuschaos/litmus-go/pkg/generic/pod-memory-hog/types"
	"github.com/litmuschaos/litmus-go/pkg/log"
	"github.com/litmuschaos/litmus-go/pkg/probe"
	"github.com/litmuschaos/litmus-go/pkg/result"
	"github.com/litmuschaos/litmus-go/pkg/types"
	"github.com/litmuschaos/litmus-go/pkg/utils/common"
	litmusexec "github.com/litmuschaos/litmus-go/pkg/utils/exec"
	"github.com/pkg/errors"
	"github.com/sirupsen/logrus"
	corev1 "k8s.io/api/core/v1"
)

// stressMemory Uses the REST API to exec into the target container of the target pod
// The function will be constantly increasing the Memory utilisation until it reaches the maximum available or allowed number.
// Using the TOTAL_CHAOS_DURATION we will need to specify for how long this experiment will last
func stressMemory(MemoryConsumption, containerName, podName, namespace string, clients clients.ClientSets, stressErr chan error) {

	log.Infof("The memory consumption is: %v", MemoryConsumption)

	// It will contain all the pod & container details required for exec command
	execCommandDetails := litmusexec.PodDetails{}

	ddCmd := fmt.Sprintf("dd if=/dev/zero of=/dev/null bs=" + MemoryConsumption + "M")
	command := []string{"/bin/sh", "-c", ddCmd}

	litmusexec.SetExecCommandAttributes(&execCommandDetails, podName, containerName, namespace)
	_, err := litmusexec.Exec(&execCommandDetails, clients, command)

	stressErr <- err
}

//experimentMemory function orchestrates the experiment by calling the StressMemory function, of every container, of every pod that is targeted
func experimentMemory(experimentsDetails *experimentTypes.ExperimentDetails, clients clients.ClientSets, resultDetails *types.ResultDetails, eventsDetails *types.EventDetails, chaosDetails *types.ChaosDetails) error {

	// Get the target pod details for the chaos execution
	// if the target pod is not defined it will derive the random target pod list using pod affected percentage
	if experimentsDetails.TargetPods == "" && chaosDetails.AppDetail.Label == "" {
		return errors.Errorf("please provide one of the appLabel or TARGET_PODS")
	}
	targetPodList, err := common.GetPodList(experimentsDetails.TargetPods, experimentsDetails.PodsAffectedPerc, clients, chaosDetails)
	if err != nil {
		return err
	}

	podNames := []string{}
	for _, pod := range targetPodList.Items {
		podNames = append(podNames, pod.Name)
	}
	log.Infof("Target pods list for chaos, %v", podNames)

	//Get the target container name of the application pod
	if experimentsDetails.TargetContainer == "" {
		experimentsDetails.TargetContainer, err = common.GetTargetContainer(experimentsDetails.AppNS, targetPodList.Items[0].Name, clients)
		if err != nil {
			return errors.Errorf("unable to get the target container name, err: %v", err)
		}
	}

	switch strings.ToLower(experimentsDetails.Sequence) {
	case "serial":
		if err = injectChaosInSerialMode(experimentsDetails, targetPodList, clients, resultDetails, eventsDetails, chaosDetails); err != nil {
			return err
		}
	case "parallel":
		if err = injectChaosInParallelMode(experimentsDetails, targetPodList, clients, resultDetails, eventsDetails, chaosDetails); err != nil {
			return err
		}
	default:
		return errors.Errorf("%v sequence is not supported", experimentsDetails.Sequence)
	}

	return nil
}

// injectChaosInSerialMode stressed the memory of all target application serially (one by one)
func injectChaosInSerialMode(experimentsDetails *experimentTypes.ExperimentDetails, targetPodList corev1.PodList, clients clients.ClientSets, resultDetails *types.ResultDetails, eventsDetails *types.EventDetails, chaosDetails *types.ChaosDetails) error {
	// creating err channel to recieve the error from the go routine
	stressErr := make(chan error)

	// run the probes during chaos
	if len(resultDetails.ProbeDetails) != 0 {
		if err := probe.RunProbes(chaosDetails, clients, resultDetails, "DuringChaos", eventsDetails); err != nil {
			return err
		}
	}

	var endTime <-chan time.Time
	timeDelay := time.Duration(experimentsDetails.ChaosDuration) * time.Second

	for _, pod := range targetPodList.Items {

		if experimentsDetails.EngineName != "" {
			msg := "Injecting " + experimentsDetails.ExperimentName + " chaos on " + pod.Name + " pod"
			types.SetEngineEventAttributes(eventsDetails, types.ChaosInject, msg, "Normal", chaosDetails)
			events.GenerateEvents(eventsDetails, clients, chaosDetails, "ChaosEngine")
		}

		log.InfoWithValues("[Chaos]: The Target application details", logrus.Fields{
			"Target Container":       experimentsDetails.TargetContainer,
			"Target Pod":             pod.Name,
			"Memory Consumption(MB)": experimentsDetails.MemoryConsumption,
		})
		go stressMemory(strconv.Itoa(experimentsDetails.MemoryConsumption), experimentsDetails.TargetContainer, pod.Name, experimentsDetails.AppNS, clients, stressErr)

		common.SetTargets(pod.Name, "injected", "pod", chaosDetails)

		log.Infof("[Chaos]:Waiting for: %vs", experimentsDetails.ChaosDuration)

		// signChan channel is used to transmit signal notifications.
		signChan := make(chan os.Signal, 1)
		// Catch and relay certain signal(s) to signChan channel.
		signal.Notify(signChan, os.Interrupt, syscall.SIGTERM)

	loop:
		for {
			endTime = time.After(timeDelay)
			select {
			case err := <-stressErr:
				// skipping the execution, if recieved any error other than 137, while executing stress command and marked result as fail
				// it will ignore the error code 137(oom kill), it will skip further execution and marked the result as pass
				// oom kill occurs if memory to be stressed exceed than the resource limit for the target container
				if err != nil {
					if strings.Contains(err.Error(), "137") {
						log.Warn("Chaos process OOM killed")
						return nil
					}
					return err
				}
			case <-signChan:
				log.Info("[Chaos]: Revert Started")
<<<<<<< HEAD
				if err = KillStressMemorySerial(experimentsDetails.TargetContainer, pod.Name, experimentsDetails.AppNS, experimentsDetails.ChaosKillCmd, clients, chaosDetails); err != nil {
=======
				if err := killStressMemorySerial(experimentsDetails.TargetContainer, pod.Name, experimentsDetails.AppNS, experimentsDetails.ChaosKillCmd, clients); err != nil {
>>>>>>> d6d4797d
					log.Errorf("Error in Kill stress after abortion, err: %v", err)
				}
				// updating the chaosresult after stopped
				failStep := "Chaos injection stopped!"
				types.SetResultAfterCompletion(resultDetails, "Stopped", "Stopped", failStep)
				result.ChaosResult(chaosDetails, clients, resultDetails, "EOT")
				log.Info("[Chaos]: Revert Completed")
				os.Exit(1)
			case <-endTime:
				log.Infof("[Chaos]: Time is up for experiment: %v", experimentsDetails.ExperimentName)
				endTime = nil
				break loop
			}
		}
<<<<<<< HEAD
		if err = KillStressMemorySerial(experimentsDetails.TargetContainer, pod.Name, experimentsDetails.AppNS, experimentsDetails.ChaosKillCmd, clients, chaosDetails); err != nil {
=======
		if err := killStressMemorySerial(experimentsDetails.TargetContainer, pod.Name, experimentsDetails.AppNS, experimentsDetails.ChaosKillCmd, clients); err != nil {
>>>>>>> d6d4797d
			return err
		}
	}
	return nil
}

// injectChaosInParallelMode stressed the memory of all target application in parallel mode (all at once)
func injectChaosInParallelMode(experimentsDetails *experimentTypes.ExperimentDetails, targetPodList corev1.PodList, clients clients.ClientSets, resultDetails *types.ResultDetails, eventsDetails *types.EventDetails, chaosDetails *types.ChaosDetails) error {
	// creating err channel to recieve the error from the go routine
	stressErr := make(chan error)

	// run the probes during chaos
	if len(resultDetails.ProbeDetails) != 0 {
		if err := probe.RunProbes(chaosDetails, clients, resultDetails, "DuringChaos", eventsDetails); err != nil {
			return err
		}
	}

	var endTime <-chan time.Time
	timeDelay := time.Duration(experimentsDetails.ChaosDuration) * time.Second

	for _, pod := range targetPodList.Items {

		if experimentsDetails.EngineName != "" {
			msg := "Injecting " + experimentsDetails.ExperimentName + " chaos on " + pod.Name + " pod"
			types.SetEngineEventAttributes(eventsDetails, types.ChaosInject, msg, "Normal", chaosDetails)
			events.GenerateEvents(eventsDetails, clients, chaosDetails, "ChaosEngine")
		}

		log.InfoWithValues("[Chaos]: The Target application details", logrus.Fields{
			"Target Container":       experimentsDetails.TargetContainer,
			"Target Pod":             pod.Name,
			"Memory Consumption(MB)": experimentsDetails.MemoryConsumption,
		})

<<<<<<< HEAD
		go StressMemory(strconv.Itoa(experimentsDetails.MemoryConsumption), experimentsDetails.TargetContainer, pod.Name, experimentsDetails.AppNS, clients, stressErr)

		common.SetTargets(pod.Name, "injected", "pod", chaosDetails)
=======
		go stressMemory(strconv.Itoa(experimentsDetails.MemoryConsumption), experimentsDetails.TargetContainer, pod.Name, experimentsDetails.AppNS, clients, stressErr)
>>>>>>> d6d4797d
	}

	log.Infof("[Chaos]:Waiting for: %vs", experimentsDetails.ChaosDuration)

	// signChan channel is used to transmit signal notifications.
	signChan := make(chan os.Signal, 1)
	// Catch and relay certain signal(s) to signChan channel.
	signal.Notify(signChan, os.Interrupt, syscall.SIGTERM)
loop:
	for {
		endTime = time.After(timeDelay)
		select {
		case err := <-stressErr:
			// skipping the execution, if recieved any error other than 137, while executing stress command and marked result as fail
			// it will ignore the error code 137(oom kill), it will skip further execution and marked the result as pass
			// oom kill occurs if memory to be stressed exceed than the resource limit for the target container
			if err != nil {
				if strings.Contains(err.Error(), "137") {
					log.Warn("Chaos process OOM killed")
					return nil
				}
				return err
			}
		case <-signChan:
			log.Info("[Chaos]: Revert Started")
<<<<<<< HEAD
			if err = KillStressMemoryParallel(experimentsDetails.TargetContainer, targetPodList, experimentsDetails.AppNS, experimentsDetails.ChaosKillCmd, clients, chaosDetails); err != nil {
=======
			if err := killStressMemoryParallel(experimentsDetails.TargetContainer, targetPodList, experimentsDetails.AppNS, experimentsDetails.ChaosKillCmd, clients); err != nil {
>>>>>>> d6d4797d
				log.Errorf("Error in Kill stress after abortion, err: %v", err)
			}
			log.Info("[Chaos]: Revert Completed")
			os.Exit(1)
		case <-endTime:
			log.Infof("[Chaos]: Time is up for experiment: %v", experimentsDetails.ExperimentName)
			break loop
		}
	}
<<<<<<< HEAD
	if err = KillStressMemoryParallel(experimentsDetails.TargetContainer, targetPodList, experimentsDetails.AppNS, experimentsDetails.ChaosKillCmd, clients, chaosDetails); err != nil {
=======
	if err := killStressMemoryParallel(experimentsDetails.TargetContainer, targetPodList, experimentsDetails.AppNS, experimentsDetails.ChaosKillCmd, clients); err != nil {
>>>>>>> d6d4797d
		return err
	}

	return nil
}

//PrepareMemoryStress contains the steps for prepration before chaos
func PrepareMemoryStress(experimentsDetails *experimentTypes.ExperimentDetails, clients clients.ClientSets, resultDetails *types.ResultDetails, eventsDetails *types.EventDetails, chaosDetails *types.ChaosDetails) error {

	//Waiting for the ramp time before chaos injection
	if experimentsDetails.RampTime != 0 {
		log.Infof("[Ramp]: Waiting for the %vs ramp time before injecting chaos", experimentsDetails.RampTime)
		common.WaitForDuration(experimentsDetails.RampTime)
	}
	//Starting the Memory stress experiment
	if err := experimentMemory(experimentsDetails, clients, resultDetails, eventsDetails, chaosDetails); err != nil {
		return err
	}
	//Waiting for the ramp time after chaos injection
	if experimentsDetails.RampTime != 0 {
		log.Infof("[Ramp]: Waiting for the %vs ramp time after injecting chaos", experimentsDetails.RampTime)
		common.WaitForDuration(experimentsDetails.RampTime)
	}
	return nil
}

// killStressMemorySerial function to kill a stress process running inside target container
//  Triggered by either timeout of chaos duration or termination of the experiment
<<<<<<< HEAD
func KillStressMemorySerial(containerName, podName, namespace, memFreeCmd string, clients clients.ClientSets, chaosDetails *types.ChaosDetails) error {
=======
func killStressMemorySerial(containerName, podName, namespace, memFreeCmd string, clients clients.ClientSets) error {
>>>>>>> d6d4797d
	// It will contains all the pod & container details required for exec command
	execCommandDetails := litmusexec.PodDetails{}

	command := []string{"/bin/sh", "-c", memFreeCmd}

	litmusexec.SetExecCommandAttributes(&execCommandDetails, podName, containerName, namespace)
	_, err := litmusexec.Exec(&execCommandDetails, clients, command)
	if err != nil {
		return errors.Errorf("Unable to kill stress process inside target container, err: %v", err)
	}
	common.SetTargets(podName, "reverted", "pod", chaosDetails)
	return nil
}

// killStressMemoryParallel function to kill all the stress process running inside target container
// Triggered by either timeout of chaos duration or termination of the experiment
<<<<<<< HEAD
func KillStressMemoryParallel(containerName string, targetPodList corev1.PodList, namespace, memFreeCmd string, clients clients.ClientSets, chaosDetails *types.ChaosDetails) error {

	for _, pod := range targetPodList.Items {

		if err := KillStressMemorySerial(containerName, pod.Name, namespace, memFreeCmd, clients, chaosDetails); err != nil {
=======
func killStressMemoryParallel(containerName string, targetPodList corev1.PodList, namespace, memFreeCmd string, clients clients.ClientSets) error {

	for _, pod := range targetPodList.Items {

		if err := killStressMemorySerial(containerName, pod.Name, namespace, memFreeCmd, clients); err != nil {
>>>>>>> d6d4797d
			return err
		}
	}
	return nil
}<|MERGE_RESOLUTION|>--- conflicted
+++ resolved
@@ -141,11 +141,7 @@
 				}
 			case <-signChan:
 				log.Info("[Chaos]: Revert Started")
-<<<<<<< HEAD
-				if err = KillStressMemorySerial(experimentsDetails.TargetContainer, pod.Name, experimentsDetails.AppNS, experimentsDetails.ChaosKillCmd, clients, chaosDetails); err != nil {
-=======
-				if err := killStressMemorySerial(experimentsDetails.TargetContainer, pod.Name, experimentsDetails.AppNS, experimentsDetails.ChaosKillCmd, clients); err != nil {
->>>>>>> d6d4797d
+				if err := killStressMemorySerial(experimentsDetails.TargetContainer, pod.Name, experimentsDetails.AppNS, experimentsDetails.ChaosKillCmd, clients, chaosDetails); err != nil {
 					log.Errorf("Error in Kill stress after abortion, err: %v", err)
 				}
 				// updating the chaosresult after stopped
@@ -160,11 +156,7 @@
 				break loop
 			}
 		}
-<<<<<<< HEAD
-		if err = KillStressMemorySerial(experimentsDetails.TargetContainer, pod.Name, experimentsDetails.AppNS, experimentsDetails.ChaosKillCmd, clients, chaosDetails); err != nil {
-=======
-		if err := killStressMemorySerial(experimentsDetails.TargetContainer, pod.Name, experimentsDetails.AppNS, experimentsDetails.ChaosKillCmd, clients); err != nil {
->>>>>>> d6d4797d
+		if err := killStressMemorySerial(experimentsDetails.TargetContainer, pod.Name, experimentsDetails.AppNS, experimentsDetails.ChaosKillCmd, clients, chaosDetails); err != nil {
 			return err
 		}
 	}
@@ -200,13 +192,7 @@
 			"Memory Consumption(MB)": experimentsDetails.MemoryConsumption,
 		})
 
-<<<<<<< HEAD
-		go StressMemory(strconv.Itoa(experimentsDetails.MemoryConsumption), experimentsDetails.TargetContainer, pod.Name, experimentsDetails.AppNS, clients, stressErr)
-
-		common.SetTargets(pod.Name, "injected", "pod", chaosDetails)
-=======
 		go stressMemory(strconv.Itoa(experimentsDetails.MemoryConsumption), experimentsDetails.TargetContainer, pod.Name, experimentsDetails.AppNS, clients, stressErr)
->>>>>>> d6d4797d
 	}
 
 	log.Infof("[Chaos]:Waiting for: %vs", experimentsDetails.ChaosDuration)
@@ -232,11 +218,7 @@
 			}
 		case <-signChan:
 			log.Info("[Chaos]: Revert Started")
-<<<<<<< HEAD
-			if err = KillStressMemoryParallel(experimentsDetails.TargetContainer, targetPodList, experimentsDetails.AppNS, experimentsDetails.ChaosKillCmd, clients, chaosDetails); err != nil {
-=======
-			if err := killStressMemoryParallel(experimentsDetails.TargetContainer, targetPodList, experimentsDetails.AppNS, experimentsDetails.ChaosKillCmd, clients); err != nil {
->>>>>>> d6d4797d
+			if err := killStressMemoryParallel(experimentsDetails.TargetContainer, targetPodList, experimentsDetails.AppNS, experimentsDetails.ChaosKillCmd, clients, chaosDetails); err != nil {
 				log.Errorf("Error in Kill stress after abortion, err: %v", err)
 			}
 			log.Info("[Chaos]: Revert Completed")
@@ -246,11 +228,7 @@
 			break loop
 		}
 	}
-<<<<<<< HEAD
-	if err = KillStressMemoryParallel(experimentsDetails.TargetContainer, targetPodList, experimentsDetails.AppNS, experimentsDetails.ChaosKillCmd, clients, chaosDetails); err != nil {
-=======
-	if err := killStressMemoryParallel(experimentsDetails.TargetContainer, targetPodList, experimentsDetails.AppNS, experimentsDetails.ChaosKillCmd, clients); err != nil {
->>>>>>> d6d4797d
+	if err := killStressMemoryParallel(experimentsDetails.TargetContainer, targetPodList, experimentsDetails.AppNS, experimentsDetails.ChaosKillCmd, clients, chaosDetails); err != nil {
 		return err
 	}
 
@@ -279,11 +257,7 @@
 
 // killStressMemorySerial function to kill a stress process running inside target container
 //  Triggered by either timeout of chaos duration or termination of the experiment
-<<<<<<< HEAD
-func KillStressMemorySerial(containerName, podName, namespace, memFreeCmd string, clients clients.ClientSets, chaosDetails *types.ChaosDetails) error {
-=======
-func killStressMemorySerial(containerName, podName, namespace, memFreeCmd string, clients clients.ClientSets) error {
->>>>>>> d6d4797d
+func killStressMemorySerial(containerName, podName, namespace, memFreeCmd string, clients clients.ClientSets, chaosDetails *types.ChaosDetails) error {
 	// It will contains all the pod & container details required for exec command
 	execCommandDetails := litmusexec.PodDetails{}
 
@@ -300,19 +274,11 @@
 
 // killStressMemoryParallel function to kill all the stress process running inside target container
 // Triggered by either timeout of chaos duration or termination of the experiment
-<<<<<<< HEAD
-func KillStressMemoryParallel(containerName string, targetPodList corev1.PodList, namespace, memFreeCmd string, clients clients.ClientSets, chaosDetails *types.ChaosDetails) error {
-
-	for _, pod := range targetPodList.Items {
-
-		if err := KillStressMemorySerial(containerName, pod.Name, namespace, memFreeCmd, clients, chaosDetails); err != nil {
-=======
-func killStressMemoryParallel(containerName string, targetPodList corev1.PodList, namespace, memFreeCmd string, clients clients.ClientSets) error {
-
-	for _, pod := range targetPodList.Items {
-
-		if err := killStressMemorySerial(containerName, pod.Name, namespace, memFreeCmd, clients); err != nil {
->>>>>>> d6d4797d
+func killStressMemoryParallel(containerName string, targetPodList corev1.PodList, namespace, memFreeCmd string, clients clients.ClientSets, chaosDetails *types.ChaosDetails) error {
+
+	for _, pod := range targetPodList.Items {
+
+		if err := killStressMemorySerial(containerName, pod.Name, namespace, memFreeCmd, clients, chaosDetails); err != nil {
 			return err
 		}
 	}
