package lib

import (
	"fmt"
	"os"
	"os/signal"
	"strconv"
	"strings"
	"syscall"
	"time"

	clients "github.com/litmuschaos/litmus-go/pkg/clients"
	"github.com/litmuschaos/litmus-go/pkg/events"
	experimentTypes "github.com/litmuschaos/litmus-go/pkg/generic/pod-memory-hog/types"
	"github.com/litmuschaos/litmus-go/pkg/log"
	"github.com/litmuschaos/litmus-go/pkg/probe"
	"github.com/litmuschaos/litmus-go/pkg/types"
	"github.com/litmuschaos/litmus-go/pkg/utils/common"
	litmusexec "github.com/litmuschaos/litmus-go/pkg/utils/exec"
	"github.com/pkg/errors"
	"github.com/sirupsen/logrus"
	corev1 "k8s.io/api/core/v1"
)

// stressMemory Uses the REST API to exec into the target container of the target pod
// The function will be constantly increasing the Memory utilisation until it reaches the maximum available or allowed number.
// Using the TOTAL_CHAOS_DURATION we will need to specify for how long this experiment will last
<<<<<<< HEAD
func StressMemory(MemoryConsumption int, containerName, podName, namespace string, clients clients.ClientSets, stressErr chan error) {
=======
func stressMemory(MemoryConsumption, containerName, podName, namespace string, clients clients.ClientSets, stressErr chan error) {
>>>>>>> b42a6676

	log.Infof("[Info]: Consuming %dM amount of memory, or as much as is available whichever is lower", MemoryConsumption)

	// It will contain all the pod & container details required for exec command
	execCommandDetails := litmusexec.PodDetails{}
	// The memory block size is 500M
	// It will create a thread of dd process with each of size 500M
	memoryConsumptionChunks := 500
	threads, memoryConsumptionRemainder := getMemoryConsumptionThreads(MemoryConsumption)

	for i := 0; i < threads; i++ {

		if i == (threads-1) && memoryConsumptionRemainder != 0 {
			memoryConsumptionChunks = memoryConsumptionRemainder
		}
		ddCmd := fmt.Sprintf("dd if=/dev/zero of=/dev/null bs=" + strconv.Itoa(memoryConsumptionChunks) + "M &")
		command := []string{"/bin/sh", "-c", ddCmd}

		litmusexec.SetExecCommandAttributes(&execCommandDetails, podName, containerName, namespace)
		_, err = litmusexec.Exec(&execCommandDetails, clients, command)
		stressErr <- err
	}

}

//getMemoryConsumptionThreads will break the total memory into memory blocks of 2000M and return it
func getMemoryConsumptionThreads(totalMemoryConsumption int) (numberOfMemoryBlocks, memoryConsumptionRemainder int) {

	switch true {

	case totalMemoryConsumption < 500:
		return 1, totalMemoryConsumption

	default:
		numberOfMemoryBlocks := totalMemoryConsumption / 500
		memoryConsumptionRemainder := totalMemoryConsumption % 500
		if memoryConsumptionRemainder != 0 {
			numberOfMemoryBlocks++
		}
		return numberOfMemoryBlocks, memoryConsumptionRemainder
	}
}

//experimentMemory function orchestrates the experiment by calling the StressMemory function, of every container, of every pod that is targeted
func experimentMemory(experimentsDetails *experimentTypes.ExperimentDetails, clients clients.ClientSets, resultDetails *types.ResultDetails, eventsDetails *types.EventDetails, chaosDetails *types.ChaosDetails) error {

	// Get the target pod details for the chaos execution
	// if the target pod is not defined it will derive the random target pod list using pod affected percentage
	if experimentsDetails.TargetPods == "" && chaosDetails.AppDetail.Label == "" {
		return errors.Errorf("please provide one of the appLabel or TARGET_PODS")
	}
	targetPodList, err := common.GetPodList(experimentsDetails.TargetPods, experimentsDetails.PodsAffectedPerc, clients, chaosDetails)
	if err != nil {
		return err
	}

	podNames := []string{}
	for _, pod := range targetPodList.Items {
		podNames = append(podNames, pod.Name)
	}
	log.Infof("Target pods list for chaos, %v", podNames)

	//Get the target container name of the application pod
	if experimentsDetails.TargetContainer == "" {
		experimentsDetails.TargetContainer, err = common.GetTargetContainer(experimentsDetails.AppNS, targetPodList.Items[0].Name, clients)
		if err != nil {
			return errors.Errorf("unable to get the target container name, err: %v", err)
		}
	}

	switch strings.ToLower(experimentsDetails.Sequence) {
	case "serial":
		if err = injectChaosInSerialMode(experimentsDetails, targetPodList, clients, resultDetails, eventsDetails, chaosDetails); err != nil {
			return err
		}
	case "parallel":
		if err = injectChaosInParallelMode(experimentsDetails, targetPodList, clients, resultDetails, eventsDetails, chaosDetails); err != nil {
			return err
		}
	default:
		return errors.Errorf("%v sequence is not supported", experimentsDetails.Sequence)
	}

	return nil
}

// injectChaosInSerialMode stressed the memory of all target application serially (one by one)
func injectChaosInSerialMode(experimentsDetails *experimentTypes.ExperimentDetails, targetPodList corev1.PodList, clients clients.ClientSets, resultDetails *types.ResultDetails, eventsDetails *types.EventDetails, chaosDetails *types.ChaosDetails) error {
	// creating err channel to recieve the error from the go routine
	stressErr := make(chan error)

	// run the probes during chaos
	if len(resultDetails.ProbeDetails) != 0 {
		if err := probe.RunProbes(chaosDetails, clients, resultDetails, "DuringChaos", eventsDetails); err != nil {
			return err
		}
	}

	var endTime <-chan time.Time
	timeDelay := time.Duration(experimentsDetails.ChaosDuration) * time.Second

	for _, pod := range targetPodList.Items {

		if experimentsDetails.EngineName != "" {
			msg := "Injecting " + experimentsDetails.ExperimentName + " chaos on " + pod.Name + " pod"
			types.SetEngineEventAttributes(eventsDetails, types.ChaosInject, msg, "Normal", chaosDetails)
			events.GenerateEvents(eventsDetails, clients, chaosDetails, "ChaosEngine")
		}

		log.InfoWithValues("[Chaos]: The Target application details", logrus.Fields{
			"Target Container":       experimentsDetails.TargetContainer,
			"Target Pod":             pod.Name,
			"Memory Consumption(MB)": experimentsDetails.MemoryConsumption,
		})
<<<<<<< HEAD
		go StressMemory(experimentsDetails.MemoryConsumption, experimentsDetails.TargetContainer, pod.Name, experimentsDetails.AppNS, clients, stressErr)
=======
		go stressMemory(strconv.Itoa(experimentsDetails.MemoryConsumption), experimentsDetails.TargetContainer, pod.Name, experimentsDetails.AppNS, clients, stressErr)
>>>>>>> b42a6676

		log.Infof("[Chaos]:Waiting for: %vs", experimentsDetails.ChaosDuration)

		// signChan channel is used to transmit signal notifications.
		signChan := make(chan os.Signal, 1)
		// Catch and relay certain signal(s) to signChan channel.
		signal.Notify(signChan, os.Interrupt, syscall.SIGTERM)

	loop:
		for {
			endTime = time.After(timeDelay)
			select {
			case err := <-stressErr:
				// skipping the execution, if recieved any error other than 137, while executing stress command and marked result as fail
				// it will ignore the error code 137(oom kill), it will skip further execution and marked the result as pass
				// oom kill occurs if memory to be stressed exceed than the resource limit for the target container
				if err != nil {
					if strings.Contains(err.Error(), "137") {
						log.Warn("Chaos process OOM killed")
						return nil
					}
					return err
				}
			case <-signChan:
				log.Info("[Chaos]: Revert Started")
				if err := killStressMemorySerial(experimentsDetails.TargetContainer, pod.Name, experimentsDetails.AppNS, experimentsDetails.ChaosKillCmd, clients); err != nil {
					log.Errorf("Error in Kill stress after abortion, err: %v", err)
				}
				log.Info("[Chaos]: Revert Completed")
				os.Exit(1)
			case <-endTime:
				log.Infof("[Chaos]: Time is up for experiment: %v", experimentsDetails.ExperimentName)
				endTime = nil
				break loop
			}
		}
		if err := killStressMemorySerial(experimentsDetails.TargetContainer, pod.Name, experimentsDetails.AppNS, experimentsDetails.ChaosKillCmd, clients); err != nil {
			return err
		}
	}
	return nil
}

// injectChaosInParallelMode stressed the memory of all target application in parallel mode (all at once)
func injectChaosInParallelMode(experimentsDetails *experimentTypes.ExperimentDetails, targetPodList corev1.PodList, clients clients.ClientSets, resultDetails *types.ResultDetails, eventsDetails *types.EventDetails, chaosDetails *types.ChaosDetails) error {
	// creating err channel to recieve the error from the go routine
	stressErr := make(chan error)

	// run the probes during chaos
	if len(resultDetails.ProbeDetails) != 0 {
		if err := probe.RunProbes(chaosDetails, clients, resultDetails, "DuringChaos", eventsDetails); err != nil {
			return err
		}
	}

	var endTime <-chan time.Time
	timeDelay := time.Duration(experimentsDetails.ChaosDuration) * time.Second

	for _, pod := range targetPodList.Items {

		if experimentsDetails.EngineName != "" {
			msg := "Injecting " + experimentsDetails.ExperimentName + " chaos on " + pod.Name + " pod"
			types.SetEngineEventAttributes(eventsDetails, types.ChaosInject, msg, "Normal", chaosDetails)
			events.GenerateEvents(eventsDetails, clients, chaosDetails, "ChaosEngine")
		}

		log.InfoWithValues("[Chaos]: The Target application details", logrus.Fields{
			"Target Container":       experimentsDetails.TargetContainer,
			"Target Pod":             pod.Name,
			"Memory Consumption(MB)": experimentsDetails.MemoryConsumption,
		})

<<<<<<< HEAD
		go StressMemory(experimentsDetails.MemoryConsumption, experimentsDetails.TargetContainer, pod.Name, experimentsDetails.AppNS, clients, stressErr)
=======
		go stressMemory(strconv.Itoa(experimentsDetails.MemoryConsumption), experimentsDetails.TargetContainer, pod.Name, experimentsDetails.AppNS, clients, stressErr)
>>>>>>> b42a6676
	}

	log.Infof("[Chaos]:Waiting for: %vs", experimentsDetails.ChaosDuration)

	// signChan channel is used to transmit signal notifications.
	signChan := make(chan os.Signal, 1)
	// Catch and relay certain signal(s) to signChan channel.
	signal.Notify(signChan, os.Interrupt, syscall.SIGTERM)
loop:
	for {
		endTime = time.After(timeDelay)
		select {
		case err := <-stressErr:
			// skipping the execution, if recieved any error other than 137, while executing stress command and marked result as fail
			// it will ignore the error code 137(oom kill), it will skip further execution and marked the result as pass
			// oom kill occurs if memory to be stressed exceed than the resource limit for the target container
			if err != nil {
				if strings.Contains(err.Error(), "137") {
					log.Warn("Chaos process OOM killed")
					return nil
				}
				return err
			}
		case <-signChan:
			log.Info("[Chaos]: Revert Started")
			if err := killStressMemoryParallel(experimentsDetails.TargetContainer, targetPodList, experimentsDetails.AppNS, experimentsDetails.ChaosKillCmd, clients); err != nil {
				log.Errorf("Error in Kill stress after abortion, err: %v", err)
			}
			log.Info("[Chaos]: Revert Completed")
			os.Exit(1)
		case <-endTime:
			log.Infof("[Chaos]: Time is up for experiment: %v", experimentsDetails.ExperimentName)
			break loop
		}
	}
	if err := killStressMemoryParallel(experimentsDetails.TargetContainer, targetPodList, experimentsDetails.AppNS, experimentsDetails.ChaosKillCmd, clients); err != nil {
		return err
	}

	return nil
}

//PrepareMemoryStress contains the steps for prepration before chaos
func PrepareMemoryStress(experimentsDetails *experimentTypes.ExperimentDetails, clients clients.ClientSets, resultDetails *types.ResultDetails, eventsDetails *types.EventDetails, chaosDetails *types.ChaosDetails) error {

	//Waiting for the ramp time before chaos injection
	if experimentsDetails.RampTime != 0 {
		log.Infof("[Ramp]: Waiting for the %vs ramp time before injecting chaos", experimentsDetails.RampTime)
		common.WaitForDuration(experimentsDetails.RampTime)
	}
	//Starting the Memory stress experiment
	if err := experimentMemory(experimentsDetails, clients, resultDetails, eventsDetails, chaosDetails); err != nil {
		return err
	}
	//Waiting for the ramp time after chaos injection
	if experimentsDetails.RampTime != 0 {
		log.Infof("[Ramp]: Waiting for the %vs ramp time after injecting chaos", experimentsDetails.RampTime)
		common.WaitForDuration(experimentsDetails.RampTime)
	}
	return nil
}

// killStressMemorySerial function to kill a stress process running inside target container
//  Triggered by either timeout of chaos duration or termination of the experiment
func killStressMemorySerial(containerName, podName, namespace, memFreeCmd string, clients clients.ClientSets) error {
	// It will contains all the pod & container details required for exec command
	execCommandDetails := litmusexec.PodDetails{}

	command := []string{"/bin/sh", "-c", memFreeCmd}

	litmusexec.SetExecCommandAttributes(&execCommandDetails, podName, containerName, namespace)
	_, err := litmusexec.Exec(&execCommandDetails, clients, command)
	if err != nil {
		return errors.Errorf("Unable to kill stress process inside target container, err: %v", err)
	}
	return nil
}

// killStressMemoryParallel function to kill all the stress process running inside target container
// Triggered by either timeout of chaos duration or termination of the experiment
func killStressMemoryParallel(containerName string, targetPodList corev1.PodList, namespace, memFreeCmd string, clients clients.ClientSets) error {

	for _, pod := range targetPodList.Items {

		if err := killStressMemorySerial(containerName, pod.Name, namespace, memFreeCmd, clients); err != nil {
			return err
		}
	}
	return nil
}<|MERGE_RESOLUTION|>--- conflicted
+++ resolved
@@ -25,11 +25,7 @@
 // stressMemory Uses the REST API to exec into the target container of the target pod
 // The function will be constantly increasing the Memory utilisation until it reaches the maximum available or allowed number.
 // Using the TOTAL_CHAOS_DURATION we will need to specify for how long this experiment will last
-<<<<<<< HEAD
 func StressMemory(MemoryConsumption int, containerName, podName, namespace string, clients clients.ClientSets, stressErr chan error) {
-=======
-func stressMemory(MemoryConsumption, containerName, podName, namespace string, clients clients.ClientSets, stressErr chan error) {
->>>>>>> b42a6676
 
 	log.Infof("[Info]: Consuming %dM amount of memory, or as much as is available whichever is lower", MemoryConsumption)
 
@@ -144,11 +140,7 @@
 			"Target Pod":             pod.Name,
 			"Memory Consumption(MB)": experimentsDetails.MemoryConsumption,
 		})
-<<<<<<< HEAD
 		go StressMemory(experimentsDetails.MemoryConsumption, experimentsDetails.TargetContainer, pod.Name, experimentsDetails.AppNS, clients, stressErr)
-=======
-		go stressMemory(strconv.Itoa(experimentsDetails.MemoryConsumption), experimentsDetails.TargetContainer, pod.Name, experimentsDetails.AppNS, clients, stressErr)
->>>>>>> b42a6676
 
 		log.Infof("[Chaos]:Waiting for: %vs", experimentsDetails.ChaosDuration)
 
@@ -221,11 +213,7 @@
 			"Memory Consumption(MB)": experimentsDetails.MemoryConsumption,
 		})
 
-<<<<<<< HEAD
 		go StressMemory(experimentsDetails.MemoryConsumption, experimentsDetails.TargetContainer, pod.Name, experimentsDetails.AppNS, clients, stressErr)
-=======
-		go stressMemory(strconv.Itoa(experimentsDetails.MemoryConsumption), experimentsDetails.TargetContainer, pod.Name, experimentsDetails.AppNS, clients, stressErr)
->>>>>>> b42a6676
 	}
 
 	log.Infof("[Chaos]:Waiting for: %vs", experimentsDetails.ChaosDuration)
