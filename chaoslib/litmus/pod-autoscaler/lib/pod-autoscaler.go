package lib

import (
	"math"
	"os"
	"os/signal"
	"strings"
	"syscall"
	"time"

	clients "github.com/litmuschaos/litmus-go/pkg/clients"
	experimentTypes "github.com/litmuschaos/litmus-go/pkg/generic/pod-autoscaler/types"
	"github.com/litmuschaos/litmus-go/pkg/log"
	"github.com/litmuschaos/litmus-go/pkg/probe"
	"github.com/litmuschaos/litmus-go/pkg/result"
	"github.com/litmuschaos/litmus-go/pkg/types"
	"github.com/litmuschaos/litmus-go/pkg/utils/common"
	"github.com/litmuschaos/litmus-go/pkg/utils/retry"
	"github.com/sirupsen/logrus"
	metav1 "k8s.io/apimachinery/pkg/apis/meta/v1"
	appsv1 "k8s.io/client-go/kubernetes/typed/apps/v1"
	retries "k8s.io/client-go/util/retry"

	"github.com/pkg/errors"
)

var (
	err                     error
	appsv1DeploymentClient  appsv1.DeploymentInterface
	appsv1StatefulsetClient appsv1.StatefulSetInterface
)

//PreparePodAutoscaler contains the prepration steps and chaos injection steps
func PreparePodAutoscaler(experimentsDetails *experimentTypes.ExperimentDetails, clients clients.ClientSets, resultDetails *types.ResultDetails, eventsDetails *types.EventDetails, chaosDetails *types.ChaosDetails) error {

	//Waiting for the ramp time before chaos injection
	if experimentsDetails.RampTime != 0 {
		log.Infof("[Ramp]: Waiting for the %vs ramp time before injecting chaos", experimentsDetails.RampTime)
		common.WaitForDuration(experimentsDetails.RampTime)
	}

	// initialise the resource clients
	appsv1DeploymentClient = clients.KubeClient.AppsV1().Deployments(experimentsDetails.AppNS)
	appsv1StatefulsetClient = clients.KubeClient.AppsV1().StatefulSets(experimentsDetails.AppNS)

	switch strings.ToLower(experimentsDetails.AppKind) {
	case "deployment", "deployments":

		appsUnderTest, err := getDeploymentDetails(experimentsDetails, clients)
		if err != nil {
			return errors.Errorf("fail to get the name & initial replica count of the deployment, err: %v", err)
		}

		deploymentList := []string{}
		for _, deployment := range appsUnderTest {
			deploymentList = append(deploymentList, deployment.AppName)
		}
		log.InfoWithValues("[Info]: Details of Deployments under chaos injection", logrus.Fields{
			"Number Of Deployment": len(deploymentList),
			"Target Deployments":   deploymentList,
		})

		//calling go routine which will continuously watch for the abort signal
		go abortPodAutoScalerChaos(appsUnderTest, experimentsDetails, clients, resultDetails, eventsDetails, chaosDetails)

		if err = podAutoscalerChaosInDeployment(experimentsDetails, clients, appsUnderTest, resultDetails, eventsDetails, chaosDetails); err != nil {
			return errors.Errorf("fail to perform autoscaling, err: %v", err)
		}

<<<<<<< HEAD
		err = AutoscalerRecoveryInDeployment(experimentsDetails, clients, appsUnderTest, chaosDetails)
		if err != nil {
=======
		if err = autoscalerRecoveryInDeployment(experimentsDetails, clients, appsUnderTest); err != nil {
>>>>>>> d6d4797d
			return errors.Errorf("fail to rollback the autoscaling, err: %v", err)
		}

	case "statefulset", "statefulsets":

		appsUnderTest, err := getStatefulsetDetails(experimentsDetails, clients)
		if err != nil {
			return errors.Errorf("fail to get the name & initial replica count of the statefulset, err: %v", err)
		}

		stsList := []string{}
		for _, sts := range appsUnderTest {
			stsList = append(stsList, sts.AppName)
		}
		log.InfoWithValues("[Info]: Details of Statefulsets under chaos injection", logrus.Fields{
			"Number Of Statefulsets": len(stsList),
			"Target Statefulsets":    stsList,
		})

		//calling go routine which will continuously watch for the abort signal
		go abortPodAutoScalerChaos(appsUnderTest, experimentsDetails, clients, resultDetails, eventsDetails, chaosDetails)

		if err = podAutoscalerChaosInStatefulset(experimentsDetails, clients, appsUnderTest, resultDetails, eventsDetails, chaosDetails); err != nil {
			return errors.Errorf("fail to perform autoscaling, err: %v", err)
		}

		if err = autoscalerRecoveryInStatefulset(experimentsDetails, clients, appsUnderTest); err != nil {
			return errors.Errorf("fail to rollback the autoscaling, err: %v", err)
		}

	default:
		return errors.Errorf("application type '%s' is not supported for the chaos", experimentsDetails.AppKind)
	}

	//Waiting for the ramp time after chaos injection
	if experimentsDetails.RampTime != 0 {
		log.Infof("[Ramp]: Waiting for the %vs ramp time after injecting chaos", experimentsDetails.RampTime)
		common.WaitForDuration(experimentsDetails.RampTime)
	}
	return nil
}

func getSliceOfTotalApplicationsTargeted(appList []experimentTypes.ApplicationUnderTest, experimentsDetails *experimentTypes.ExperimentDetails) ([]experimentTypes.ApplicationUnderTest, error) {

	slice := int(math.Round(float64(len(appList)*experimentsDetails.AppAffectPercentage) / float64(100)))
	if slice < 0 || slice > len(appList) {
		return nil, errors.Errorf("slice of applications to target out of range %d/%d", slice, len(appList))
	}
	return appList[:slice], nil
}

//getDeploymentDetails is used to get the name and total number of replicas of the deployment
func getDeploymentDetails(experimentsDetails *experimentTypes.ExperimentDetails, clients clients.ClientSets) ([]experimentTypes.ApplicationUnderTest, error) {

	deploymentList, err := appsv1DeploymentClient.List(metav1.ListOptions{LabelSelector: experimentsDetails.AppLabel})
	if err != nil || len(deploymentList.Items) == 0 {
		return nil, errors.Errorf("fail to get the deployments with matching labels, err: %v", err)
	}
	appsUnderTest := []experimentTypes.ApplicationUnderTest{}
	for _, app := range deploymentList.Items {
		log.Infof("[Info]: Found deployment name '%s' with replica count '%d'", app.Name, int(*app.Spec.Replicas))
		appsUnderTest = append(appsUnderTest, experimentTypes.ApplicationUnderTest{AppName: app.Name, ReplicaCount: int(*app.Spec.Replicas)})
	}
	// Applying the APP_AFFECT_PERC variable to determine the total target deployments to scale
	return getSliceOfTotalApplicationsTargeted(appsUnderTest, experimentsDetails)

}

//getStatefulsetDetails is used to get the name and total number of replicas of the statefulsets
func getStatefulsetDetails(experimentsDetails *experimentTypes.ExperimentDetails, clients clients.ClientSets) ([]experimentTypes.ApplicationUnderTest, error) {

	statefulsetList, err := appsv1StatefulsetClient.List(metav1.ListOptions{LabelSelector: experimentsDetails.AppLabel})
	if err != nil || len(statefulsetList.Items) == 0 {
		return nil, errors.Errorf("fail to get the statefulsets with matching labels, err: %v", err)
	}

	appsUnderTest := []experimentTypes.ApplicationUnderTest{}
	for _, app := range statefulsetList.Items {
		log.Infof("[Info]: Found statefulset name '%s' with replica count '%d'", app.Name, int(*app.Spec.Replicas))
		appsUnderTest = append(appsUnderTest, experimentTypes.ApplicationUnderTest{AppName: app.Name, ReplicaCount: int(*app.Spec.Replicas)})
	}
	// Applying the APP_AFFECT_PERC variable to determine the total target deployments to scale
	return getSliceOfTotalApplicationsTargeted(appsUnderTest, experimentsDetails)
}

//podAutoscalerChaosInDeployment scales up the replicas of deployment and verify the status
func podAutoscalerChaosInDeployment(experimentsDetails *experimentTypes.ExperimentDetails, clients clients.ClientSets, appsUnderTest []experimentTypes.ApplicationUnderTest, resultDetails *types.ResultDetails, eventsDetails *types.EventDetails, chaosDetails *types.ChaosDetails) error {

	// Scale Application
	retryErr := retries.RetryOnConflict(retries.DefaultRetry, func() error {
		for _, app := range appsUnderTest {
			// Retrieve the latest version of Deployment before attempting update
			// RetryOnConflict uses exponential backoff to avoid exhausting the apiserver
			appUnderTest, err := appsv1DeploymentClient.Get(app.AppName, metav1.GetOptions{})
			if err != nil {
				return errors.Errorf("fail to get latest version of application deployment, err: %v", err)
			}
			// modifying the replica count
			appUnderTest.Spec.Replicas = int32Ptr(int32(experimentsDetails.Replicas))
			log.Infof("Updating deployment '%s' to number of replicas '%d'", appUnderTest.ObjectMeta.Name, experimentsDetails.Replicas)
			_, err = appsv1DeploymentClient.Update(appUnderTest)
			if err != nil {
				return err
			}
			common.SetTargets(app.AppName, "injected", "deployment", chaosDetails)
		}
		return nil
	})
	if retryErr != nil {
		return errors.Errorf("fail to update the replica count of the deployment, err: %v", retryErr)
	}
	log.Info("[Info]: The application started scaling")

	if err = deploymentStatusCheck(experimentsDetails, clients, appsUnderTest, resultDetails, eventsDetails, chaosDetails); err != nil {
		return errors.Errorf("application deployment status check failed, err: %v", err)
	}

	return nil
}

//podAutoscalerChaosInStatefulset scales up the replicas of statefulset and verify the status
func podAutoscalerChaosInStatefulset(experimentsDetails *experimentTypes.ExperimentDetails, clients clients.ClientSets, appsUnderTest []experimentTypes.ApplicationUnderTest, resultDetails *types.ResultDetails, eventsDetails *types.EventDetails, chaosDetails *types.ChaosDetails) error {

	// Scale Application
	retryErr := retries.RetryOnConflict(retries.DefaultRetry, func() error {
		for _, app := range appsUnderTest {
			// Retrieve the latest version of Statefulset before attempting update
			// RetryOnConflict uses exponential backoff to avoid exhausting the apiserver
			appUnderTest, err := appsv1StatefulsetClient.Get(app.AppName, metav1.GetOptions{})
			if err != nil {
				return errors.Errorf("fail to get latest version of the target statefulset application , err: %v", err)
			}
			// modifying the replica count
			appUnderTest.Spec.Replicas = int32Ptr(int32(experimentsDetails.Replicas))
			_, err = appsv1StatefulsetClient.Update(appUnderTest)
			if err != nil {
				return err
			}
			common.SetTargets(app.AppName, "injected", "statefulset", chaosDetails)
		}
		return nil
	})
	if retryErr != nil {
		return errors.Errorf("fail to update the replica count of the statefulset application, err: %v", retryErr)
	}
	log.Info("[Info]: The application started scaling")

	if err = statefulsetStatusCheck(experimentsDetails, clients, appsUnderTest, resultDetails, eventsDetails, chaosDetails); err != nil {
		return errors.Errorf("statefulset application status check failed, err: %v", err)
	}

	return nil
}

// deploymentStatusCheck check the status of deployment and verify the available replicas
func deploymentStatusCheck(experimentsDetails *experimentTypes.ExperimentDetails, clients clients.ClientSets, appsUnderTest []experimentTypes.ApplicationUnderTest, resultDetails *types.ResultDetails, eventsDetails *types.EventDetails, chaosDetails *types.ChaosDetails) error {

	//ChaosStartTimeStamp contains the start timestamp, when the chaos injection begin
	ChaosStartTimeStamp := time.Now()
	isFailed := false

	err = retry.
		Times(uint(experimentsDetails.ChaosDuration / experimentsDetails.Delay)).
		Wait(time.Duration(experimentsDetails.Delay) * time.Second).
		Try(func(attempt uint) error {
			for _, app := range appsUnderTest {
				deployment, err := appsv1DeploymentClient.Get(app.AppName, metav1.GetOptions{})
				if err != nil {
					return errors.Errorf("fail to find the deployment with name %v, err: %v", app.AppName, err)
				}
				if int(deployment.Status.ReadyReplicas) != experimentsDetails.Replicas {
					isFailed = true
					return errors.Errorf("application %s is not scaled yet, the desired replica count is: %v and ready replica count is: %v", app.AppName, experimentsDetails.Replicas, deployment.Status.ReadyReplicas)
				}
			}
			isFailed = false
			return nil
		})

	if isFailed {
<<<<<<< HEAD
		err = AutoscalerRecoveryInDeployment(experimentsDetails, clients, appsUnderTest, chaosDetails)
		if err != nil {
=======
		if err = autoscalerRecoveryInDeployment(experimentsDetails, clients, appsUnderTest); err != nil {
>>>>>>> d6d4797d
			return errors.Errorf("fail to perform the autoscaler recovery of the deployment, err: %v", err)
		}
		return errors.Errorf("fail to scale the deployment to the desired replica count in the given chaos duration")
	}
	if err != nil {
		return err
	}

	// run the probes during chaos
	if len(resultDetails.ProbeDetails) != 0 {
		if err = probe.RunProbes(chaosDetails, clients, resultDetails, "DuringChaos", eventsDetails); err != nil {
			return err
		}
	}
	duration := int(time.Since(ChaosStartTimeStamp).Seconds())
	if duration < experimentsDetails.ChaosDuration {
		log.Info("[Wait]: Waiting for completion of chaos duration")
		time.Sleep(time.Duration(experimentsDetails.ChaosDuration-duration) * time.Second)
	}

	return nil
}

// statefulsetStatusCheck check the status of statefulset and verify the available replicas
func statefulsetStatusCheck(experimentsDetails *experimentTypes.ExperimentDetails, clients clients.ClientSets, appsUnderTest []experimentTypes.ApplicationUnderTest, resultDetails *types.ResultDetails, eventsDetails *types.EventDetails, chaosDetails *types.ChaosDetails) error {

	//ChaosStartTimeStamp contains the start timestamp, when the chaos injection begin
	ChaosStartTimeStamp := time.Now()
	isFailed := false

	err = retry.
		Times(uint(experimentsDetails.ChaosDuration / experimentsDetails.Delay)).
		Wait(time.Duration(experimentsDetails.Delay) * time.Second).
		Try(func(attempt uint) error {
			for _, app := range appsUnderTest {
				statefulset, err := appsv1StatefulsetClient.Get(app.AppName, metav1.GetOptions{})
				if err != nil {
					return errors.Errorf("fail to find the statefulset with name %v, err: %v", app.AppName, err)
				}
				if int(statefulset.Status.ReadyReplicas) != experimentsDetails.Replicas {
					isFailed = true
					return errors.Errorf("application %s is not scaled yet, the desired replica count is: %v and ready replica count is: %v", app.AppName, experimentsDetails.Replicas, statefulset.Status.ReadyReplicas)
				}
			}
			isFailed = false
			return nil
		})

	if isFailed {
<<<<<<< HEAD
		err = AutoscalerRecoveryInStatefulset(experimentsDetails, clients, appsUnderTest, chaosDetails)
		if err != nil {
=======
		if err = autoscalerRecoveryInStatefulset(experimentsDetails, clients, appsUnderTest); err != nil {
>>>>>>> d6d4797d
			return errors.Errorf("fail to perform the autoscaler recovery of the application, err: %v", err)
		}
		return errors.Errorf("fail to scale the application to the desired replica count in the given chaos duration")
	}
	if err != nil {
		return err
	}

	// run the probes during chaos
	if len(resultDetails.ProbeDetails) != 0 {
		if err = probe.RunProbes(chaosDetails, clients, resultDetails, "DuringChaos", eventsDetails); err != nil {
			return err
		}
	}

	duration := int(time.Since(ChaosStartTimeStamp).Seconds())
	if duration < experimentsDetails.ChaosDuration {
		log.Info("[Wait]: Waiting for completion of chaos duration")
		time.Sleep(time.Duration(experimentsDetails.ChaosDuration-duration) * time.Second)
	}

	return nil
}

<<<<<<< HEAD
//AutoscalerRecoveryInDeployment rollback the replicas to initial values in deployment
func AutoscalerRecoveryInDeployment(experimentsDetails *experimentTypes.ExperimentDetails, clients clients.ClientSets, appsUnderTest []experimentTypes.ApplicationUnderTest, chaosDetails *types.ChaosDetails) error {
=======
//autoscalerRecoveryInDeployment rollback the replicas to initial values in deployment
func autoscalerRecoveryInDeployment(experimentsDetails *experimentTypes.ExperimentDetails, clients clients.ClientSets, appsUnderTest []experimentTypes.ApplicationUnderTest) error {
>>>>>>> d6d4797d

	// Scale back to initial number of replicas
	retryErr := retries.RetryOnConflict(retries.DefaultRetry, func() error {
		// Retrieve the latest version of Deployment before attempting update
		// RetryOnConflict uses exponential backoff to avoid exhausting the apiserver
		for _, app := range appsUnderTest {
			appUnderTest, err := appsv1DeploymentClient.Get(app.AppName, metav1.GetOptions{})
			if err != nil {
				return errors.Errorf("fail to find the latest version of Application Deployment with name %v, err: %v", app.AppName, err)
			}

			appUnderTest.Spec.Replicas = int32Ptr(int32(app.ReplicaCount)) // modify replica count
			_, err = appsv1DeploymentClient.Update(appUnderTest)
			if err != nil {
				return err
			}
			common.SetTargets(app.AppName, "reverted", "deployment", chaosDetails)
		}
		return nil
	})
	if retryErr != nil {
		return errors.Errorf("fail to rollback the deployment, err: %v", retryErr)
	}
	log.Info("[Info]: Application started rolling back to original replica count")

	return retry.
		Times(uint(experimentsDetails.Timeout / experimentsDetails.Delay)).
		Wait(time.Duration(experimentsDetails.Delay) * time.Second).
		Try(func(attempt uint) error {
			for _, app := range appsUnderTest {
				applicationDeploy, err := appsv1DeploymentClient.Get(app.AppName, metav1.GetOptions{})
				if err != nil {
					return errors.Errorf("fail to find the deployment with name %v, err: %v", app.AppName, err)
				}
				if int(applicationDeploy.Status.ReadyReplicas) != app.ReplicaCount {
					log.Infof("[Info]: Application ready replica count is: %v", applicationDeploy.Status.ReadyReplicas)
					return errors.Errorf("fail to rollback to original replica count, err: %v", err)
				}
			}
			log.Info("[RollBack]: Application rollback to the initial number of replicas")
			return nil
		})
}

<<<<<<< HEAD
//AutoscalerRecoveryInStatefulset rollback the replicas to initial values in deployment
func AutoscalerRecoveryInStatefulset(experimentsDetails *experimentTypes.ExperimentDetails, clients clients.ClientSets, appsUnderTest []experimentTypes.ApplicationUnderTest, chaosDetails *types.ChaosDetails) error {
=======
//autoscalerRecoveryInStatefulset rollback the replicas to initial values in deployment
func autoscalerRecoveryInStatefulset(experimentsDetails *experimentTypes.ExperimentDetails, clients clients.ClientSets, appsUnderTest []experimentTypes.ApplicationUnderTest) error {
>>>>>>> d6d4797d

	// Scale back to initial number of replicas
	retryErr := retries.RetryOnConflict(retries.DefaultRetry, func() error {
		for _, app := range appsUnderTest {
			// Retrieve the latest version of Statefulset before attempting update
			// RetryOnConflict uses exponential backoff to avoid exhausting the apiserver
			appUnderTest, err := appsv1StatefulsetClient.Get(app.AppName, metav1.GetOptions{})
			if err != nil {
				return errors.Errorf("failed to find the latest version of Statefulset with name %v, err: %v", app.AppName, err)
			}

			appUnderTest.Spec.Replicas = int32Ptr(int32(app.ReplicaCount)) // modify replica count
			_, err = appsv1StatefulsetClient.Update(appUnderTest)
			if err != nil {
				return err
			}
			common.SetTargets(app.AppName, "reverted", "statefulset", chaosDetails)
		}
		return nil
	})
	if retryErr != nil {
		return errors.Errorf("fail to rollback the statefulset, err: %v", retryErr)
	}
	log.Info("[Info]: Application pod started rolling back")

	return retry.
		Times(uint(experimentsDetails.Timeout / experimentsDetails.Delay)).
		Wait(time.Duration(experimentsDetails.Delay) * time.Second).
		Try(func(attempt uint) error {
			for _, app := range appsUnderTest {
				applicationDeploy, err := appsv1StatefulsetClient.Get(app.AppName, metav1.GetOptions{})
				if err != nil {
					return errors.Errorf("fail to get the statefulset with name %v, err: %v", app.AppName, err)
				}
				if int(applicationDeploy.Status.ReadyReplicas) != app.ReplicaCount {
					log.Infof("Application ready replica count is: %v", applicationDeploy.Status.ReadyReplicas)
					return errors.Errorf("fail to roll back to original replica count, err: %v", err)
				}
			}
			log.Info("[RollBack]: Application roll back to initial number of replicas")
			return nil
		})
}

func int32Ptr(i int32) *int32 { return &i }

//abortPodAutoScalerChaos go routine will continuously watch for the abort signal for the entire chaos duration and generate the required events and result
func abortPodAutoScalerChaos(appsUnderTest []experimentTypes.ApplicationUnderTest, experimentsDetails *experimentTypes.ExperimentDetails, clients clients.ClientSets, resultDetails *types.ResultDetails, eventsDetails *types.EventDetails, chaosDetails *types.ChaosDetails) {

	// signChan channel is used to transmit signal notifications.
	signChan := make(chan os.Signal, 1)
	// Catch and relay certain signal(s) to signChan channel.
	signal.Notify(signChan, os.Interrupt, syscall.SIGTERM, syscall.SIGKILL)

<<<<<<< HEAD
	for {
		select {
		case <-signChan:
			log.Info("[Chaos]: Revert Started")
			// Note that we are attempting recovery (in this case scaling down to original replica count) after ..
			// .. the tasks to patch results & generate events. This is so because the func AutoscalerRecovery..
			// ..takes more time to complete - it involves a status check post the downscale. We have a period of ..
			// .. few seconds before the pod deletion/removal occurs from the time the TERM is caught and thereby..
			// ..run the risk of not updating the status of the objects/create events. With the current approach..
			// ..tests indicate we succeed with the downscale/patch call, even if the status checks take longer
			// As such, this is a workaround, and other solutions such as usage of pre-stop hooks etc., need to be explored
			// Other experiments have simpler "recoveries" that are more or less guaranteed to work.
			switch strings.ToLower(experimentsDetails.AppKind) {
			case "deployment", "deployments":
				if err := AutoscalerRecoveryInDeployment(experimentsDetails, clients, appsUnderTest, chaosDetails); err != nil {
					log.Errorf("the recovery after abortion failed err: %v", err)
				}
			case "statefulset", "statefulsets":

				if err := AutoscalerRecoveryInStatefulset(experimentsDetails, clients, appsUnderTest, chaosDetails); err != nil {
					log.Errorf("the recovery after abortion failed err: %v", err)
				}

			default:
				log.Errorf("application type '%s' is not supported for the chaos", experimentsDetails.AppKind)
			}
			// updating the chaosresult after stopped
			failStep := "Chaos injection stopped!"
			types.SetResultAfterCompletion(resultDetails, "Stopped", "Stopped", failStep)
			result.ChaosResult(chaosDetails, clients, resultDetails, "EOT")
			log.Info("[Chaos]: Revert Completed")
=======
	// waiting till the abort signal recieved
	<-signChan

	log.Info("[Chaos]: Revert Started")
	// Note that we are attempting recovery (in this case scaling down to original replica count) after ..
	// .. the tasks to patch results & generate events. This is so because the func AutoscalerRecovery..
	// ..takes more time to complete - it involves a status check post the downscale. We have a period of ..
	// .. few seconds before the pod deletion/removal occurs from the time the TERM is caught and thereby..
	// ..run the risk of not updating the status of the objects/create events. With the current approach..
	// ..tests indicate we succeed with the downscale/patch call, even if the status checks take longer
	// As such, this is a workaround, and other solutions such as usage of pre-stop hooks etc., need to be explored
	// Other experiments have simpler "recoveries" that are more or less guaranteed to work.
	switch strings.ToLower(experimentsDetails.AppKind) {
	case "deployment", "deployments":
		if err := autoscalerRecoveryInDeployment(experimentsDetails, clients, appsUnderTest); err != nil {
			log.Errorf("the recovery after abortion failed err: %v", err)
		}
>>>>>>> d6d4797d

	case "statefulset", "statefulsets":
		if err := autoscalerRecoveryInStatefulset(experimentsDetails, clients, appsUnderTest); err != nil {
			log.Errorf("the recovery after abortion failed err: %v", err)
		}

	default:
		log.Errorf("application type '%s' is not supported for the chaos", experimentsDetails.AppKind)
	}
	log.Info("[Chaos]: Revert Completed")

	os.Exit(1)
}<|MERGE_RESOLUTION|>--- conflicted
+++ resolved
@@ -12,7 +12,6 @@
 	experimentTypes "github.com/litmuschaos/litmus-go/pkg/generic/pod-autoscaler/types"
 	"github.com/litmuschaos/litmus-go/pkg/log"
 	"github.com/litmuschaos/litmus-go/pkg/probe"
-	"github.com/litmuschaos/litmus-go/pkg/result"
 	"github.com/litmuschaos/litmus-go/pkg/types"
 	"github.com/litmuschaos/litmus-go/pkg/utils/common"
 	"github.com/litmuschaos/litmus-go/pkg/utils/retry"
@@ -67,12 +66,7 @@
 			return errors.Errorf("fail to perform autoscaling, err: %v", err)
 		}
 
-<<<<<<< HEAD
-		err = AutoscalerRecoveryInDeployment(experimentsDetails, clients, appsUnderTest, chaosDetails)
-		if err != nil {
-=======
-		if err = autoscalerRecoveryInDeployment(experimentsDetails, clients, appsUnderTest); err != nil {
->>>>>>> d6d4797d
+		if err = autoscalerRecoveryInDeployment(experimentsDetails, clients, appsUnderTest, chaosDetails); err != nil {
 			return errors.Errorf("fail to rollback the autoscaling, err: %v", err)
 		}
 
@@ -99,7 +93,7 @@
 			return errors.Errorf("fail to perform autoscaling, err: %v", err)
 		}
 
-		if err = autoscalerRecoveryInStatefulset(experimentsDetails, clients, appsUnderTest); err != nil {
+		if err = autoscalerRecoveryInStatefulset(experimentsDetails, clients, appsUnderTest, chaosDetails); err != nil {
 			return errors.Errorf("fail to rollback the autoscaling, err: %v", err)
 		}
 
@@ -253,12 +247,7 @@
 		})
 
 	if isFailed {
-<<<<<<< HEAD
-		err = AutoscalerRecoveryInDeployment(experimentsDetails, clients, appsUnderTest, chaosDetails)
-		if err != nil {
-=======
-		if err = autoscalerRecoveryInDeployment(experimentsDetails, clients, appsUnderTest); err != nil {
->>>>>>> d6d4797d
+		if err = autoscalerRecoveryInDeployment(experimentsDetails, clients, appsUnderTest, chaosDetails); err != nil {
 			return errors.Errorf("fail to perform the autoscaler recovery of the deployment, err: %v", err)
 		}
 		return errors.Errorf("fail to scale the deployment to the desired replica count in the given chaos duration")
@@ -308,12 +297,7 @@
 		})
 
 	if isFailed {
-<<<<<<< HEAD
-		err = AutoscalerRecoveryInStatefulset(experimentsDetails, clients, appsUnderTest, chaosDetails)
-		if err != nil {
-=======
-		if err = autoscalerRecoveryInStatefulset(experimentsDetails, clients, appsUnderTest); err != nil {
->>>>>>> d6d4797d
+		if err = autoscalerRecoveryInStatefulset(experimentsDetails, clients, appsUnderTest, chaosDetails); err != nil {
 			return errors.Errorf("fail to perform the autoscaler recovery of the application, err: %v", err)
 		}
 		return errors.Errorf("fail to scale the application to the desired replica count in the given chaos duration")
@@ -338,13 +322,8 @@
 	return nil
 }
 
-<<<<<<< HEAD
-//AutoscalerRecoveryInDeployment rollback the replicas to initial values in deployment
-func AutoscalerRecoveryInDeployment(experimentsDetails *experimentTypes.ExperimentDetails, clients clients.ClientSets, appsUnderTest []experimentTypes.ApplicationUnderTest, chaosDetails *types.ChaosDetails) error {
-=======
 //autoscalerRecoveryInDeployment rollback the replicas to initial values in deployment
-func autoscalerRecoveryInDeployment(experimentsDetails *experimentTypes.ExperimentDetails, clients clients.ClientSets, appsUnderTest []experimentTypes.ApplicationUnderTest) error {
->>>>>>> d6d4797d
+func autoscalerRecoveryInDeployment(experimentsDetails *experimentTypes.ExperimentDetails, clients clients.ClientSets, appsUnderTest []experimentTypes.ApplicationUnderTest, chaosDetails *types.ChaosDetails) error {
 
 	// Scale back to initial number of replicas
 	retryErr := retries.RetryOnConflict(retries.DefaultRetry, func() error {
@@ -389,13 +368,8 @@
 		})
 }
 
-<<<<<<< HEAD
-//AutoscalerRecoveryInStatefulset rollback the replicas to initial values in deployment
-func AutoscalerRecoveryInStatefulset(experimentsDetails *experimentTypes.ExperimentDetails, clients clients.ClientSets, appsUnderTest []experimentTypes.ApplicationUnderTest, chaosDetails *types.ChaosDetails) error {
-=======
 //autoscalerRecoveryInStatefulset rollback the replicas to initial values in deployment
-func autoscalerRecoveryInStatefulset(experimentsDetails *experimentTypes.ExperimentDetails, clients clients.ClientSets, appsUnderTest []experimentTypes.ApplicationUnderTest) error {
->>>>>>> d6d4797d
+func autoscalerRecoveryInStatefulset(experimentsDetails *experimentTypes.ExperimentDetails, clients clients.ClientSets, appsUnderTest []experimentTypes.ApplicationUnderTest, chaosDetails *types.ChaosDetails) error {
 
 	// Scale back to initial number of replicas
 	retryErr := retries.RetryOnConflict(retries.DefaultRetry, func() error {
@@ -450,39 +424,6 @@
 	// Catch and relay certain signal(s) to signChan channel.
 	signal.Notify(signChan, os.Interrupt, syscall.SIGTERM, syscall.SIGKILL)
 
-<<<<<<< HEAD
-	for {
-		select {
-		case <-signChan:
-			log.Info("[Chaos]: Revert Started")
-			// Note that we are attempting recovery (in this case scaling down to original replica count) after ..
-			// .. the tasks to patch results & generate events. This is so because the func AutoscalerRecovery..
-			// ..takes more time to complete - it involves a status check post the downscale. We have a period of ..
-			// .. few seconds before the pod deletion/removal occurs from the time the TERM is caught and thereby..
-			// ..run the risk of not updating the status of the objects/create events. With the current approach..
-			// ..tests indicate we succeed with the downscale/patch call, even if the status checks take longer
-			// As such, this is a workaround, and other solutions such as usage of pre-stop hooks etc., need to be explored
-			// Other experiments have simpler "recoveries" that are more or less guaranteed to work.
-			switch strings.ToLower(experimentsDetails.AppKind) {
-			case "deployment", "deployments":
-				if err := AutoscalerRecoveryInDeployment(experimentsDetails, clients, appsUnderTest, chaosDetails); err != nil {
-					log.Errorf("the recovery after abortion failed err: %v", err)
-				}
-			case "statefulset", "statefulsets":
-
-				if err := AutoscalerRecoveryInStatefulset(experimentsDetails, clients, appsUnderTest, chaosDetails); err != nil {
-					log.Errorf("the recovery after abortion failed err: %v", err)
-				}
-
-			default:
-				log.Errorf("application type '%s' is not supported for the chaos", experimentsDetails.AppKind)
-			}
-			// updating the chaosresult after stopped
-			failStep := "Chaos injection stopped!"
-			types.SetResultAfterCompletion(resultDetails, "Stopped", "Stopped", failStep)
-			result.ChaosResult(chaosDetails, clients, resultDetails, "EOT")
-			log.Info("[Chaos]: Revert Completed")
-=======
 	// waiting till the abort signal recieved
 	<-signChan
 
@@ -497,13 +438,12 @@
 	// Other experiments have simpler "recoveries" that are more or less guaranteed to work.
 	switch strings.ToLower(experimentsDetails.AppKind) {
 	case "deployment", "deployments":
-		if err := autoscalerRecoveryInDeployment(experimentsDetails, clients, appsUnderTest); err != nil {
+		if err := autoscalerRecoveryInDeployment(experimentsDetails, clients, appsUnderTest, chaosDetails); err != nil {
 			log.Errorf("the recovery after abortion failed err: %v", err)
 		}
->>>>>>> d6d4797d
 
 	case "statefulset", "statefulsets":
-		if err := autoscalerRecoveryInStatefulset(experimentsDetails, clients, appsUnderTest); err != nil {
+		if err := autoscalerRecoveryInStatefulset(experimentsDetails, clients, appsUnderTest, chaosDetails); err != nil {
 			log.Errorf("the recovery after abortion failed err: %v", err)
 		}
 
