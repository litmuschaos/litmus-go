package lib

import (
	"strconv"
	"strings"
	"time"

	clients "github.com/litmuschaos/litmus-go/pkg/clients"
	"github.com/litmuschaos/litmus-go/pkg/events"
	experimentTypes "github.com/litmuschaos/litmus-go/pkg/generic/pod-delete/types"
	"github.com/litmuschaos/litmus-go/pkg/log"
	"github.com/litmuschaos/litmus-go/pkg/probe"
	"github.com/litmuschaos/litmus-go/pkg/status"
	"github.com/litmuschaos/litmus-go/pkg/types"
	"github.com/litmuschaos/litmus-go/pkg/utils/annotation"
	"github.com/litmuschaos/litmus-go/pkg/utils/common"
	"github.com/pkg/errors"
	"github.com/sirupsen/logrus"
	apiv1 "k8s.io/api/core/v1"
	v1 "k8s.io/apimachinery/pkg/apis/meta/v1"
)

//PreparePodDelete contains the prepration steps before chaos injection
func PreparePodDelete(experimentsDetails *experimentTypes.ExperimentDetails, clients clients.ClientSets, resultDetails *types.ResultDetails, eventsDetails *types.EventDetails, chaosDetails *types.ChaosDetails) error {

	//Waiting for the ramp time before chaos injection
	if experimentsDetails.RampTime != 0 {
		log.Infof("[Ramp]: Waiting for the %vs ramp time before injecting chaos", experimentsDetails.RampTime)
		common.WaitForDuration(experimentsDetails.RampTime)
	}

	//setup the tunables if provided in range
	SetChaosTunables(experimentsDetails)

	log.InfoWithValues("[Info]: The chaos tunables are:", logrus.Fields{
		"PodsAffectedPerc": experimentsDetails.PodsAffectedPerc,
		"Sequence":         experimentsDetails.Sequence,
	})

	switch strings.ToLower(experimentsDetails.Sequence) {
	case "serial":
		if err := injectChaosInSerialMode(experimentsDetails, clients, chaosDetails, eventsDetails, resultDetails); err != nil {
			return err
		}
	case "parallel":
		if err := injectChaosInParallelMode(experimentsDetails, clients, chaosDetails, eventsDetails, resultDetails); err != nil {
			return err
		}
	default:
		return errors.Errorf("%v sequence is not supported", experimentsDetails.Sequence)
	}

	//Waiting for the ramp time after chaos injection
	if experimentsDetails.RampTime != 0 {
		log.Infof("[Ramp]: Waiting for the %vs ramp time after injecting chaos", experimentsDetails.RampTime)
		common.WaitForDuration(experimentsDetails.RampTime)
	}
	return nil
}

// injectChaosInSerialMode delete the target application pods serial mode(one by one)
func injectChaosInSerialMode(experimentsDetails *experimentTypes.ExperimentDetails, clients clients.ClientSets, chaosDetails *types.ChaosDetails, eventsDetails *types.EventDetails, resultDetails *types.ResultDetails) error {

	targetPodList := apiv1.PodList{}
	var err error
	// run the probes during chaos
	if len(resultDetails.ProbeDetails) != 0 {
		if err := probe.RunProbes(chaosDetails, clients, resultDetails, "DuringChaos", eventsDetails); err != nil {
			return err
		}
	}

	GracePeriod := int64(0)
	//ChaosStartTimeStamp contains the start timestamp, when the chaos injection begin
	ChaosStartTimeStamp := time.Now()
	duration := int(time.Since(ChaosStartTimeStamp).Seconds())

	for duration < experimentsDetails.ChaosDuration {
		// Get the target pod details for the chaos execution
		// if the target pod is not defined it will derive the random target pod list using pod affected percentage
		if experimentsDetails.TargetPods == "" && chaosDetails.AppDetail.Label == "" {
			return errors.Errorf("please provide one of the appLabel or TARGET_PODS")
		}
<<<<<<< HEAD
		if experimentsDetails.NodeLabel == "" {
			targetPodList, err = common.GetPodList(experimentsDetails.TargetPods, experimentsDetails.PodsAffectedPerc, clients, chaosDetails)
			if err != nil {
				return err
			}
		} else {
			if experimentsDetails.TargetPods == "" {
				targetPodList, err = common.GetPodListFromSpecifiedNodes(experimentsDetails.TargetPods, experimentsDetails.PodsAffectedPerc, experimentsDetails.NodeLabel, clients, chaosDetails)
				if err != nil {
					return err
				}
			} else {
				log.Infof("TARGET_PODS env is provided, overriding the NODE_LABEL input")
				targetPodList, err = common.GetPodList(experimentsDetails.TargetPods, experimentsDetails.PodsAffectedPerc, clients, chaosDetails)
				if err != nil {
					return err
				}
			}
=======
		podsAffectedPerc, _ := strconv.Atoi(experimentsDetails.PodsAffectedPerc)
		targetPodList, err := common.GetPodList(experimentsDetails.TargetPods, podsAffectedPerc, clients, chaosDetails)
		if err != nil {
			return err
>>>>>>> 8a637011
		}

		// deriving the parent name of the target resources
		if chaosDetails.AppDetail.Kind != "" {
			for _, pod := range targetPodList.Items {
				parentName, err := annotation.GetParentName(clients, pod, chaosDetails)
				if err != nil {
					return err
				}
				common.SetParentName(parentName, chaosDetails)
			}
			for _, target := range chaosDetails.ParentsResources {
				common.SetTargets(target, "targeted", chaosDetails.AppDetail.Kind, chaosDetails)
			}
		}

		podNames := []string{}
		for _, pod := range targetPodList.Items {
			podNames = append(podNames, pod.Name)
		}
		log.Infof("Target pods list: %v", podNames)

		if experimentsDetails.EngineName != "" {
			msg := "Injecting " + experimentsDetails.ExperimentName + " chaos on application pod"
			types.SetEngineEventAttributes(eventsDetails, types.ChaosInject, msg, "Normal", chaosDetails)
			events.GenerateEvents(eventsDetails, clients, chaosDetails, "ChaosEngine")
		}

		//Deleting the application pod
		for _, pod := range targetPodList.Items {

			log.InfoWithValues("[Info]: Killing the following pods", logrus.Fields{
				"PodName": pod.Name})

			if experimentsDetails.Force {
				err = clients.KubeClient.CoreV1().Pods(experimentsDetails.AppNS).Delete(pod.Name, &v1.DeleteOptions{GracePeriodSeconds: &GracePeriod})
			} else {
				err = clients.KubeClient.CoreV1().Pods(experimentsDetails.AppNS).Delete(pod.Name, &v1.DeleteOptions{})
			}
			if err != nil {
				return err
			}

			switch chaosDetails.Randomness {
			case true:
				if err := common.RandomInterval(experimentsDetails.ChaosInterval); err != nil {
					return err
				}
			default:
				//Waiting for the chaos interval after chaos injection
				if experimentsDetails.ChaosInterval != "" {
					log.Infof("[Wait]: Wait for the chaos interval %vs", experimentsDetails.ChaosInterval)
					waitTime, _ := strconv.Atoi(experimentsDetails.ChaosInterval)
					common.WaitForDuration(waitTime)
				}
			}

			//Verify the status of pod after the chaos injection
			log.Info("[Status]: Verification for the recreation of application pod")
			if err = status.CheckApplicationStatus(experimentsDetails.AppNS, experimentsDetails.AppLabel, experimentsDetails.Timeout, experimentsDetails.Delay, clients); err != nil {
				return err
			}

			duration = int(time.Since(ChaosStartTimeStamp).Seconds())
		}

	}
	log.Infof("[Completion]: %v chaos is done", experimentsDetails.ExperimentName)

	return nil

}

// injectChaosInParallelMode delete the target application pods in parallel mode (all at once)
func injectChaosInParallelMode(experimentsDetails *experimentTypes.ExperimentDetails, clients clients.ClientSets, chaosDetails *types.ChaosDetails, eventsDetails *types.EventDetails, resultDetails *types.ResultDetails) error {

	targetPodList := apiv1.PodList{}
	var err error
	// run the probes during chaos
	if len(resultDetails.ProbeDetails) != 0 {
		if err := probe.RunProbes(chaosDetails, clients, resultDetails, "DuringChaos", eventsDetails); err != nil {
			return err
		}
	}

	GracePeriod := int64(0)
	//ChaosStartTimeStamp contains the start timestamp, when the chaos injection begin
	ChaosStartTimeStamp := time.Now()
	duration := int(time.Since(ChaosStartTimeStamp).Seconds())

	for duration < experimentsDetails.ChaosDuration {
		// Get the target pod details for the chaos execution
		// if the target pod is not defined it will derive the random target pod list using pod affected percentage
		if experimentsDetails.TargetPods == "" && chaosDetails.AppDetail.Label == "" {
			return errors.Errorf("please provide one of the appLabel or TARGET_PODS")
		}
<<<<<<< HEAD
		if experimentsDetails.NodeLabel == "" {
			targetPodList, err = common.GetPodList(experimentsDetails.TargetPods, experimentsDetails.PodsAffectedPerc, clients, chaosDetails)
			if err != nil {
				return err
			}
		} else {
			if experimentsDetails.TargetPods == "" {
				targetPodList, err = common.GetPodListFromSpecifiedNodes(experimentsDetails.TargetPods, experimentsDetails.PodsAffectedPerc, experimentsDetails.NodeLabel, clients, chaosDetails)
				if err != nil {
					return err
				}
			} else {
				log.Infof("TARGET_PODS env is provided, overriding the NODE_LABEL input")
				targetPodList, err = common.GetPodList(experimentsDetails.TargetPods, experimentsDetails.PodsAffectedPerc, clients, chaosDetails)
				if err != nil {
					return err
				}
			}
=======
		podsAffectedPerc, _ := strconv.Atoi(experimentsDetails.PodsAffectedPerc)
		targetPodList, err := common.GetPodList(experimentsDetails.TargetPods, podsAffectedPerc, clients, chaosDetails)
		if err != nil {
			return err
>>>>>>> 8a637011
		}

		// deriving the parent name of the target resources
		if chaosDetails.AppDetail.Kind != "" {
			for _, pod := range targetPodList.Items {
				parentName, err := annotation.GetParentName(clients, pod, chaosDetails)
				if err != nil {
					return err
				}
				common.SetParentName(parentName, chaosDetails)
			}
			for _, target := range chaosDetails.ParentsResources {
				common.SetTargets(target, "targeted", chaosDetails.AppDetail.Kind, chaosDetails)
			}
		}

		podNames := []string{}
		for _, pod := range targetPodList.Items {
			podNames = append(podNames, pod.Name)
		}
		log.Infof("Target pods list: %v", podNames)

		if experimentsDetails.EngineName != "" {
			msg := "Injecting " + experimentsDetails.ExperimentName + " chaos on application pod"
			types.SetEngineEventAttributes(eventsDetails, types.ChaosInject, msg, "Normal", chaosDetails)
			events.GenerateEvents(eventsDetails, clients, chaosDetails, "ChaosEngine")
		}

		//Deleting the application pod
		for _, pod := range targetPodList.Items {

			log.InfoWithValues("[Info]: Killing the following pods", logrus.Fields{
				"PodName": pod.Name})

			if experimentsDetails.Force {
				err = clients.KubeClient.CoreV1().Pods(experimentsDetails.AppNS).Delete(pod.Name, &v1.DeleteOptions{GracePeriodSeconds: &GracePeriod})
			} else {
				err = clients.KubeClient.CoreV1().Pods(experimentsDetails.AppNS).Delete(pod.Name, &v1.DeleteOptions{})
			}
			if err != nil {
				return err
			}
		}

		switch chaosDetails.Randomness {
		case true:
			if err := common.RandomInterval(experimentsDetails.ChaosInterval); err != nil {
				return err
			}
		default:
			//Waiting for the chaos interval after chaos injection
			if experimentsDetails.ChaosInterval != "" {
				log.Infof("[Wait]: Wait for the chaos interval %vs", experimentsDetails.ChaosInterval)
				waitTime, _ := strconv.Atoi(experimentsDetails.ChaosInterval)
				common.WaitForDuration(waitTime)
			}
		}

		//Verify the status of pod after the chaos injection
		log.Info("[Status]: Verification for the recreation of application pod")
		if err = status.CheckApplicationStatus(experimentsDetails.AppNS, experimentsDetails.AppLabel, experimentsDetails.Timeout, experimentsDetails.Delay, clients); err != nil {
			return err
		}
		duration = int(time.Since(ChaosStartTimeStamp).Seconds())
	}

	log.Infof("[Completion]: %v chaos is done", experimentsDetails.ExperimentName)

	return nil
}

//SetChaosTunables will setup a random value within a given range of values
//If the value is not provided in range it'll setup the initial provided value.
func SetChaosTunables(experimentsDetails *experimentTypes.ExperimentDetails) {
	experimentsDetails.PodsAffectedPerc = common.ValidateRange(experimentsDetails.PodsAffectedPerc)
	experimentsDetails.Sequence = common.GetRandomSequence(experimentsDetails.Sequence)
}<|MERGE_RESOLUTION|>--- conflicted
+++ resolved
@@ -63,6 +63,7 @@
 
 	targetPodList := apiv1.PodList{}
 	var err error
+	var podsAffectedPerc int
 	// run the probes during chaos
 	if len(resultDetails.ProbeDetails) != 0 {
 		if err := probe.RunProbes(chaosDetails, clients, resultDetails, "DuringChaos", eventsDetails); err != nil {
@@ -81,31 +82,25 @@
 		if experimentsDetails.TargetPods == "" && chaosDetails.AppDetail.Label == "" {
 			return errors.Errorf("please provide one of the appLabel or TARGET_PODS")
 		}
-<<<<<<< HEAD
+		podsAffectedPerc, _ = strconv.Atoi(experimentsDetails.PodsAffectedPerc)
 		if experimentsDetails.NodeLabel == "" {
-			targetPodList, err = common.GetPodList(experimentsDetails.TargetPods, experimentsDetails.PodsAffectedPerc, clients, chaosDetails)
+			targetPodList, err = common.GetPodList(experimentsDetails.TargetPods, podsAffectedPerc, clients, chaosDetails)
 			if err != nil {
 				return err
 			}
 		} else {
 			if experimentsDetails.TargetPods == "" {
-				targetPodList, err = common.GetPodListFromSpecifiedNodes(experimentsDetails.TargetPods, experimentsDetails.PodsAffectedPerc, experimentsDetails.NodeLabel, clients, chaosDetails)
+				targetPodList, err = common.GetPodListFromSpecifiedNodes(experimentsDetails.TargetPods, podsAffectedPerc, experimentsDetails.NodeLabel, clients, chaosDetails)
 				if err != nil {
 					return err
 				}
 			} else {
 				log.Infof("TARGET_PODS env is provided, overriding the NODE_LABEL input")
-				targetPodList, err = common.GetPodList(experimentsDetails.TargetPods, experimentsDetails.PodsAffectedPerc, clients, chaosDetails)
-				if err != nil {
-					return err
-				}
-			}
-=======
-		podsAffectedPerc, _ := strconv.Atoi(experimentsDetails.PodsAffectedPerc)
-		targetPodList, err := common.GetPodList(experimentsDetails.TargetPods, podsAffectedPerc, clients, chaosDetails)
-		if err != nil {
-			return err
->>>>>>> 8a637011
+				targetPodList, err = common.GetPodList(experimentsDetails.TargetPods, podsAffectedPerc, clients, chaosDetails)
+				if err != nil {
+					return err
+				}
+			}
 		}
 
 		// deriving the parent name of the target resources
@@ -184,6 +179,7 @@
 
 	targetPodList := apiv1.PodList{}
 	var err error
+	var podsAffectedPerc int
 	// run the probes during chaos
 	if len(resultDetails.ProbeDetails) != 0 {
 		if err := probe.RunProbes(chaosDetails, clients, resultDetails, "DuringChaos", eventsDetails); err != nil {
@@ -202,31 +198,25 @@
 		if experimentsDetails.TargetPods == "" && chaosDetails.AppDetail.Label == "" {
 			return errors.Errorf("please provide one of the appLabel or TARGET_PODS")
 		}
-<<<<<<< HEAD
+		podsAffectedPerc, _ = strconv.Atoi(experimentsDetails.PodsAffectedPerc)
 		if experimentsDetails.NodeLabel == "" {
-			targetPodList, err = common.GetPodList(experimentsDetails.TargetPods, experimentsDetails.PodsAffectedPerc, clients, chaosDetails)
+			targetPodList, err = common.GetPodList(experimentsDetails.TargetPods, podsAffectedPerc, clients, chaosDetails)
 			if err != nil {
 				return err
 			}
 		} else {
 			if experimentsDetails.TargetPods == "" {
-				targetPodList, err = common.GetPodListFromSpecifiedNodes(experimentsDetails.TargetPods, experimentsDetails.PodsAffectedPerc, experimentsDetails.NodeLabel, clients, chaosDetails)
+				targetPodList, err = common.GetPodListFromSpecifiedNodes(experimentsDetails.TargetPods, podsAffectedPerc, experimentsDetails.NodeLabel, clients, chaosDetails)
 				if err != nil {
 					return err
 				}
 			} else {
 				log.Infof("TARGET_PODS env is provided, overriding the NODE_LABEL input")
-				targetPodList, err = common.GetPodList(experimentsDetails.TargetPods, experimentsDetails.PodsAffectedPerc, clients, chaosDetails)
-				if err != nil {
-					return err
-				}
-			}
-=======
-		podsAffectedPerc, _ := strconv.Atoi(experimentsDetails.PodsAffectedPerc)
-		targetPodList, err := common.GetPodList(experimentsDetails.TargetPods, podsAffectedPerc, clients, chaosDetails)
-		if err != nil {
-			return err
->>>>>>> 8a637011
+				targetPodList, err = common.GetPodList(experimentsDetails.TargetPods, podsAffectedPerc, clients, chaosDetails)
+				if err != nil {
+					return err
+				}
+			}
 		}
 
 		// deriving the parent name of the target resources
