package lib

import (
	"strconv"
	"time"

	clients "github.com/litmuschaos/litmus-go/pkg/clients"
	"github.com/litmuschaos/litmus-go/pkg/events"
	experimentTypes "github.com/litmuschaos/litmus-go/pkg/generic/pod-delete/types"
	"github.com/litmuschaos/litmus-go/pkg/log"
	"github.com/litmuschaos/litmus-go/pkg/probe"
	"github.com/pkg/errors"
	"github.com/litmuschaos/litmus-go/pkg/status"
	"github.com/litmuschaos/litmus-go/pkg/types"
	"github.com/litmuschaos/litmus-go/pkg/utils/common"
	"github.com/sirupsen/logrus"
	v1 "k8s.io/apimachinery/pkg/apis/meta/v1"
)

var err error

//PreparePodDelete contains the prepration steps before chaos injection
func PreparePodDelete(experimentsDetails *experimentTypes.ExperimentDetails, clients clients.ClientSets, resultDetails *types.ResultDetails, eventsDetails *types.EventDetails, chaosDetails *types.ChaosDetails) error {

	//Waiting for the ramp time before chaos injection
	if experimentsDetails.RampTime != 0 {
		log.Infof("[Ramp]: Waiting for the %vs ramp time before injecting chaos", experimentsDetails.RampTime)
		common.WaitForDuration(experimentsDetails.RampTime)
	}

	if experimentsDetails.Sequence == "serial" {
		if err = InjectChaosInSerialMode(experimentsDetails, clients, chaosDetails, eventsDetails, resultDetails); err != nil {
			return err
		}
	} else {
		if err = InjectChaosInParallelMode(experimentsDetails, clients, chaosDetails, eventsDetails, resultDetails); err != nil {
			return err
		}
	}

	//Waiting for the ramp time after chaos injection
	if experimentsDetails.RampTime != 0 {
		log.Infof("[Ramp]: Waiting for the %vs ramp time after injecting chaos", experimentsDetails.RampTime)
		common.WaitForDuration(experimentsDetails.RampTime)
	}
	return nil
}

// InjectChaosInSerialMode delete the target application pods serial mode(one by one)
func InjectChaosInSerialMode(experimentsDetails *experimentTypes.ExperimentDetails, clients clients.ClientSets, chaosDetails *types.ChaosDetails, eventsDetails *types.EventDetails, resultDetails *types.ResultDetails) error {

	// run the probes during chaos
	if len(resultDetails.ProbeDetails) != 0 {
		if err := probe.RunProbes(chaosDetails, clients, resultDetails, "DuringChaos", eventsDetails); err != nil {
			return err
		}
	}

	GracePeriod := int64(0)
	//ChaosStartTimeStamp contains the start timestamp, when the chaos injection begin
	ChaosStartTimeStamp := time.Now().Unix()

loop:
	for {
		// Get the target pod details for the chaos execution
		// if the target pod is not defined it will derive the random target pod list using pod affected percentage
		if experimentsDetails.TargetPods == "" && chaosDetails.AppDetail.Label == ""{
			return errors.Errorf("Please provide one of the appLabel or TARGET_PODS")
		}
		targetPodList, err := common.GetPodList(experimentsDetails.TargetPods, experimentsDetails.PodsAffectedPerc, clients, chaosDetails)
		if err != nil {
			return err
		}

		podNames := []string{}
		for _, pod := range targetPodList.Items {
			podNames = append(podNames, pod.Name)
		}
		log.Infof("Target pods list, %v", podNames)

		if experimentsDetails.EngineName != "" {
			msg := "Injecting " + experimentsDetails.ExperimentName + " chaos on application pod"
			types.SetEngineEventAttributes(eventsDetails, types.ChaosInject, msg, "Normal", chaosDetails)
			events.GenerateEvents(eventsDetails, clients, chaosDetails, "ChaosEngine")
		}

		//Deleting the application pod
		for _, pod := range targetPodList.Items {

			log.InfoWithValues("[Info]: Killing the following pods", logrus.Fields{
				"PodName": pod.Name})

<<<<<<< HEAD
			if experimentsDetails.Force {
=======
			if experimentsDetails.Force{
>>>>>>> 1ccaee37
				err = clients.KubeClient.CoreV1().Pods(experimentsDetails.AppNS).Delete(pod.Name, &v1.DeleteOptions{GracePeriodSeconds: &GracePeriod})
			} else {
				err = clients.KubeClient.CoreV1().Pods(experimentsDetails.AppNS).Delete(pod.Name, &v1.DeleteOptions{})
			}
			if err != nil {
				return err
			}

			switch chaosDetails.Randomness {
			case true:
				if err := common.RandomInterval(experimentsDetails.ChaosInterval); err != nil {
					return err
				}
			default:
				//Waiting for the chaos interval after chaos injection
				if experimentsDetails.ChaosInterval != "" {
					log.Infof("[Wait]: Wait for the chaos interval %vs", experimentsDetails.ChaosInterval)
					waitTime, _ := strconv.Atoi(experimentsDetails.ChaosInterval)
					common.WaitForDuration(waitTime)
				}
			}

			//Verify the status of pod after the chaos injection
			log.Info("[Status]: Verification for the recreation of application pod")
			if err = status.CheckApplicationStatus(experimentsDetails.AppNS, experimentsDetails.AppLabel, experimentsDetails.Timeout, experimentsDetails.Delay, clients); err != nil {
				return err
			}

			//ChaosCurrentTimeStamp contains the current timestamp
			ChaosCurrentTimeStamp := time.Now().Unix()

			//ChaosDiffTimeStamp contains the difference of current timestamp and start timestamp
			//It will helpful to track the total chaos duration
			chaosDiffTimeStamp := ChaosCurrentTimeStamp - ChaosStartTimeStamp

			if int(chaosDiffTimeStamp) >= experimentsDetails.ChaosDuration {
				log.Infof("[Chaos]: Time is up for experiment: %v", experimentsDetails.ExperimentName)
				break loop
			}
		}

	}
	log.Infof("[Completion]: %v chaos is done", experimentsDetails.ExperimentName)

	return nil

}

// InjectChaosInParallelMode delete the target application pods in parallel mode (all at once)
func InjectChaosInParallelMode(experimentsDetails *experimentTypes.ExperimentDetails, clients clients.ClientSets, chaosDetails *types.ChaosDetails, eventsDetails *types.EventDetails, resultDetails *types.ResultDetails) error {

	// run the probes during chaos
	if len(resultDetails.ProbeDetails) != 0 {
		if err := probe.RunProbes(chaosDetails, clients, resultDetails, "DuringChaos", eventsDetails); err != nil {
			return err
		}
	}

	GracePeriod := int64(0)
	//ChaosStartTimeStamp contains the start timestamp, when the chaos injection begin
	ChaosStartTimeStamp := time.Now().Unix()

loop:
	for {
		// Get the target pod details for the chaos execution
		// if the target pod is not defined it will derive the random target pod list using pod affected percentage
		if experimentsDetails.TargetPods == "" && chaosDetails.AppDetail.Label == ""{
			return errors.Errorf("Please provide one of the appLabel or TARGET_PODS")
		}
		targetPodList, err := common.GetPodList(experimentsDetails.TargetPods, experimentsDetails.PodsAffectedPerc, clients, chaosDetails)
		if err != nil {
			return err
		}

		podNames := []string{}
		for _, pod := range targetPodList.Items {
			podNames = append(podNames, pod.Name)
		}
		log.Infof("Target pods list for chaos, %v", podNames)

		if experimentsDetails.EngineName != "" {
			msg := "Injecting " + experimentsDetails.ExperimentName + " chaos on application pod"
			types.SetEngineEventAttributes(eventsDetails, types.ChaosInject, msg, "Normal", chaosDetails)
			events.GenerateEvents(eventsDetails, clients, chaosDetails, "ChaosEngine")
		}

		//Deleting the application pod
		for _, pod := range targetPodList.Items {

			log.InfoWithValues("[Info]: Killing the following pods", logrus.Fields{
				"PodName": pod.Name})

<<<<<<< HEAD
			if experimentsDetails.Force {
=======
			if experimentsDetails.Force  {
>>>>>>> 1ccaee37
				err = clients.KubeClient.CoreV1().Pods(experimentsDetails.AppNS).Delete(pod.Name, &v1.DeleteOptions{GracePeriodSeconds: &GracePeriod})
			} else {
				err = clients.KubeClient.CoreV1().Pods(experimentsDetails.AppNS).Delete(pod.Name, &v1.DeleteOptions{})
			}
			if err != nil {
				return err
			}
		}

<<<<<<< HEAD
		switch chaosDetails.Randomness {
		case true:
			if err := common.RandomInterval(experimentsDetails.ChaosInterval); err != nil {
				return err
			}
		default:
			//Waiting for the chaos interval after chaos injection
			if experimentsDetails.ChaosInterval != "" {
				log.Infof("[Wait]: Wait for the chaos interval %vs", experimentsDetails.ChaosInterval)
				waitTime, _ := strconv.Atoi(experimentsDetails.ChaosInterval)
				common.WaitForDuration(waitTime)
			}
=======
		//Waiting for the chaos interval after chaos injection
		if experimentsDetails.ChaosInterval != 0 {
			log.Infof("[Wait]: Wait for the chaos interval %vs", experimentsDetails.ChaosInterval)
			common.WaitForDuration(experimentsDetails.ChaosInterval)
>>>>>>> 1ccaee37
		}

		//Verify the status of pod after the chaos injection
		log.Info("[Status]: Verification for the recreation of application pod")
		if err = status.CheckApplicationStatus(experimentsDetails.AppNS, experimentsDetails.AppLabel, experimentsDetails.Timeout, experimentsDetails.Delay, clients); err != nil {
			return err
		}

		//ChaosCurrentTimeStamp contains the current timestamp
		ChaosCurrentTimeStamp := time.Now().Unix()

		//ChaosDiffTimeStamp contains the difference of current timestamp and start timestamp
		//It will helpful to track the total chaos duration
		chaosDiffTimeStamp := ChaosCurrentTimeStamp - ChaosStartTimeStamp

		if int(chaosDiffTimeStamp) >= experimentsDetails.ChaosDuration {
			log.Infof("[Chaos]: Time is up for experiment: %v", experimentsDetails.ExperimentName)
<<<<<<< HEAD
			break loop
=======
			break
>>>>>>> 1ccaee37
		}
	}

	log.Infof("[Completion]: %v chaos is done", experimentsDetails.ExperimentName)

	return nil
<<<<<<< HEAD
=======
}

//GetIterations derive the iterations value from given parameters
func GetIterations(experimentsDetails *experimentTypes.ExperimentDetails) {
	var Iterations int
	if experimentsDetails.ChaosInterval != 0 {
		Iterations = experimentsDetails.ChaosDuration / experimentsDetails.ChaosInterval
	} else {
		Iterations = 0
	}
	experimentsDetails.Iterations = math.Maximum(Iterations, 1)

>>>>>>> 1ccaee37
}<|MERGE_RESOLUTION|>--- conflicted
+++ resolved
@@ -9,10 +9,10 @@
 	experimentTypes "github.com/litmuschaos/litmus-go/pkg/generic/pod-delete/types"
 	"github.com/litmuschaos/litmus-go/pkg/log"
 	"github.com/litmuschaos/litmus-go/pkg/probe"
-	"github.com/pkg/errors"
 	"github.com/litmuschaos/litmus-go/pkg/status"
 	"github.com/litmuschaos/litmus-go/pkg/types"
 	"github.com/litmuschaos/litmus-go/pkg/utils/common"
+	"github.com/pkg/errors"
 	"github.com/sirupsen/logrus"
 	v1 "k8s.io/apimachinery/pkg/apis/meta/v1"
 )
@@ -64,7 +64,7 @@
 	for {
 		// Get the target pod details for the chaos execution
 		// if the target pod is not defined it will derive the random target pod list using pod affected percentage
-		if experimentsDetails.TargetPods == "" && chaosDetails.AppDetail.Label == ""{
+		if experimentsDetails.TargetPods == "" && chaosDetails.AppDetail.Label == "" {
 			return errors.Errorf("Please provide one of the appLabel or TARGET_PODS")
 		}
 		targetPodList, err := common.GetPodList(experimentsDetails.TargetPods, experimentsDetails.PodsAffectedPerc, clients, chaosDetails)
@@ -90,11 +90,7 @@
 			log.InfoWithValues("[Info]: Killing the following pods", logrus.Fields{
 				"PodName": pod.Name})
 
-<<<<<<< HEAD
 			if experimentsDetails.Force {
-=======
-			if experimentsDetails.Force{
->>>>>>> 1ccaee37
 				err = clients.KubeClient.CoreV1().Pods(experimentsDetails.AppNS).Delete(pod.Name, &v1.DeleteOptions{GracePeriodSeconds: &GracePeriod})
 			} else {
 				err = clients.KubeClient.CoreV1().Pods(experimentsDetails.AppNS).Delete(pod.Name, &v1.DeleteOptions{})
@@ -161,7 +157,7 @@
 	for {
 		// Get the target pod details for the chaos execution
 		// if the target pod is not defined it will derive the random target pod list using pod affected percentage
-		if experimentsDetails.TargetPods == "" && chaosDetails.AppDetail.Label == ""{
+		if experimentsDetails.TargetPods == "" && chaosDetails.AppDetail.Label == "" {
 			return errors.Errorf("Please provide one of the appLabel or TARGET_PODS")
 		}
 		targetPodList, err := common.GetPodList(experimentsDetails.TargetPods, experimentsDetails.PodsAffectedPerc, clients, chaosDetails)
@@ -187,11 +183,7 @@
 			log.InfoWithValues("[Info]: Killing the following pods", logrus.Fields{
 				"PodName": pod.Name})
 
-<<<<<<< HEAD
 			if experimentsDetails.Force {
-=======
-			if experimentsDetails.Force  {
->>>>>>> 1ccaee37
 				err = clients.KubeClient.CoreV1().Pods(experimentsDetails.AppNS).Delete(pod.Name, &v1.DeleteOptions{GracePeriodSeconds: &GracePeriod})
 			} else {
 				err = clients.KubeClient.CoreV1().Pods(experimentsDetails.AppNS).Delete(pod.Name, &v1.DeleteOptions{})
@@ -201,7 +193,6 @@
 			}
 		}
 
-<<<<<<< HEAD
 		switch chaosDetails.Randomness {
 		case true:
 			if err := common.RandomInterval(experimentsDetails.ChaosInterval); err != nil {
@@ -214,12 +205,6 @@
 				waitTime, _ := strconv.Atoi(experimentsDetails.ChaosInterval)
 				common.WaitForDuration(waitTime)
 			}
-=======
-		//Waiting for the chaos interval after chaos injection
-		if experimentsDetails.ChaosInterval != 0 {
-			log.Infof("[Wait]: Wait for the chaos interval %vs", experimentsDetails.ChaosInterval)
-			common.WaitForDuration(experimentsDetails.ChaosInterval)
->>>>>>> 1ccaee37
 		}
 
 		//Verify the status of pod after the chaos injection
@@ -237,30 +222,11 @@
 
 		if int(chaosDiffTimeStamp) >= experimentsDetails.ChaosDuration {
 			log.Infof("[Chaos]: Time is up for experiment: %v", experimentsDetails.ExperimentName)
-<<<<<<< HEAD
 			break loop
-=======
-			break
->>>>>>> 1ccaee37
 		}
 	}
 
 	log.Infof("[Completion]: %v chaos is done", experimentsDetails.ExperimentName)
 
 	return nil
-<<<<<<< HEAD
-=======
-}
-
-//GetIterations derive the iterations value from given parameters
-func GetIterations(experimentsDetails *experimentTypes.ExperimentDetails) {
-	var Iterations int
-	if experimentsDetails.ChaosInterval != 0 {
-		Iterations = experimentsDetails.ChaosDuration / experimentsDetails.ChaosInterval
-	} else {
-		Iterations = 0
-	}
-	experimentsDetails.Iterations = math.Maximum(Iterations, 1)
-
->>>>>>> 1ccaee37
 }