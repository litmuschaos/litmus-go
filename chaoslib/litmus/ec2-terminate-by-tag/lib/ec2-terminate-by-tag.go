--- conflicted
+++ resolved
@@ -22,6 +22,7 @@
 )
 
 var inject, abort chan os.Signal
+var err error
 
 //PrepareEC2TerminateByTag contains the prepration and injection steps for the experiment
 func PrepareEC2TerminateByTag(experimentsDetails *experimentTypes.ExperimentDetails, clients clients.ClientSets, resultDetails *types.ResultDetails, eventsDetails *types.EventDetails, chaosDetails *types.ChaosDetails) error {
@@ -35,6 +36,7 @@
 	abort = make(chan os.Signal, 1)
 	// Catch and relay certain signal(s) to abort channel.
 	signal.Notify(abort, os.Interrupt, syscall.SIGTERM)
+
 	//Waiting for the ramp time before chaos injection
 	if experimentsDetails.RampTime != 0 {
 		log.Infof("[Ramp]: Waiting for the %vs ramp time before injecting chaos", experimentsDetails.RampTime)
@@ -72,20 +74,14 @@
 		// stopping the chaos execution, if abort signal recieved
 		os.Exit(0)
 	default:
-
 		//ChaosStartTimeStamp contains the start timestamp, when the chaos injection begin
 		ChaosStartTimeStamp := time.Now().Unix()
 
-<<<<<<< HEAD
 	loop:
 		for {
-=======
-		log.Infof("[Info]: Target instanceID list, %v", instanceIDList)
->>>>>>> 96435dd3
-
-			log.Infof("Target instanceID list, %v", instanceIDList)
-
-<<<<<<< HEAD
+
+			log.Infof("[Info]: Target instanceID list, %v", instanceIDList)
+
 			if experimentsDetails.EngineName != "" {
 				msg := "Injecting " + experimentsDetails.ExperimentName + " chaos on ec2 instance"
 				types.SetEngineEventAttributes(eventsDetails, types.ChaosInject, msg, "Normal", chaosDetails)
@@ -94,39 +90,19 @@
 
 			//PowerOff the instance
 			for _, id := range instanceIDList {
-=======
-			//Stopping the EC2 instance
-			log.Info("[Chaos]: Stopping the desired EC2 instance")
-			err := awslib.EC2Stop(id, experimentsDetails.Region)
-			if err != nil {
-				return errors.Errorf("ec2 instance failed to stop, err: %v", err)
-			}
-
-			//Wait for ec2 instance to completely stop
-			log.Infof("[Wait]: Wait for EC2 instance '%v' to get in stopped state", id)
-			if err := awslib.WaitForEC2Down(experimentsDetails.Timeout, experimentsDetails.Delay, experimentsDetails.ManagedNodegroup, experimentsDetails.Region, id); err != nil {
-				return errors.Errorf("unable to stop the ec2 instance, err: %v", err)
-			}
->>>>>>> 96435dd3
-
-				//Stoping the EC2 instance
-				log.Info("[Chaos]: Stoping the desired EC2 instance")
+
+				//Stopping the EC2 instance
+				log.Info("[Chaos]: Stopping the desired EC2 instance")
 				err := awslib.EC2Stop(id, experimentsDetails.Region)
 				if err != nil {
 					return errors.Errorf("ec2 instance failed to stop, err: %v", err)
 				}
 
-<<<<<<< HEAD
 				//Wait for ec2 instance to completely stop
-				log.Infof("[Wait]: Wait for EC2 instance '%v' to come in stopped state", id)
+				log.Infof("[Wait]: Wait for EC2 instance '%v' to get in stopped state", id)
 				if err := awslib.WaitForEC2Down(experimentsDetails.Timeout, experimentsDetails.Delay, experimentsDetails.ManagedNodegroup, experimentsDetails.Region, id); err != nil {
 					return errors.Errorf("unable to stop the ec2 instance, err: %v", err)
 				}
-=======
-			//Wait for chaos interval
-			log.Infof("[Wait]: Waiting for chaos interval of %vs", experimentsDetails.ChaosInterval)
-			time.Sleep(time.Duration(experimentsDetails.ChaosInterval) * time.Second)
->>>>>>> 96435dd3
 
 				// run the probes during chaos
 				if len(resultDetails.ProbeDetails) != 0 {
@@ -135,10 +111,9 @@
 					}
 				}
 
-<<<<<<< HEAD
 				//Wait for chaos interval
-				log.Infof("[Wait]: Waiting for chaos interval of %vs before starting the instance", experimentsDetails.ChaosInterval)
-				common.WaitForDuration(experimentsDetails.ChaosDuration)
+				log.Infof("[Wait]: Waiting for chaos interval of %vs", experimentsDetails.ChaosInterval)
+				time.Sleep(time.Duration(experimentsDetails.ChaosInterval) * time.Second)
 
 				//Starting the EC2 instance
 				if experimentsDetails.ManagedNodegroup != "enable" {
@@ -148,17 +123,11 @@
 						return errors.Errorf("ec2 instance failed to start, err: %v", err)
 					}
 
-					//Wait for ec2 instance to come in running state
+					//Wait for ec2 instance to get in running state
 					log.Infof("[Wait]: Wait for EC2 instance '%v' to get in running state", id)
 					if err := awslib.WaitForEC2Up(experimentsDetails.Timeout, experimentsDetails.Delay, experimentsDetails.ManagedNodegroup, experimentsDetails.Region, id); err != nil {
 						return errors.Errorf("unable to start the ec2 instance, err: %v", err)
 					}
-=======
-				//Wait for ec2 instance to get in running state
-				log.Infof("[Wait]: Wait for EC2 instance '%v' to get in running state", id)
-				if err := awslib.WaitForEC2Up(experimentsDetails.Timeout, experimentsDetails.Delay, experimentsDetails.ManagedNodegroup, experimentsDetails.Region, id); err != nil {
-					return errors.Errorf("unable to start the ec2 instance, err: %v", err)
->>>>>>> 96435dd3
 				}
 
 				//ChaosCurrentTimeStamp contains the current timestamp
@@ -176,7 +145,6 @@
 			}
 		}
 	}
-
 	return nil
 }
 
@@ -188,76 +156,47 @@
 		// stopping the chaos execution, if abort signal recieved
 		os.Exit(0)
 	default:
-
 		//ChaosStartTimeStamp contains the start timestamp, when the chaos injection begin
 		ChaosStartTimeStamp := time.Now().Unix()
 
-<<<<<<< HEAD
 	loop:
 		for {
-=======
-		log.Infof("[Info]: Target instanceID list, %v", instanceIDList)
->>>>>>> 96435dd3
-
-			log.Infof("Target instanceID list, %v", instanceIDList)
-
-<<<<<<< HEAD
+
+			log.Infof("[Info]: Target instanceID list, %v", instanceIDList)
+
 			if experimentsDetails.EngineName != "" {
 				msg := "Injecting " + experimentsDetails.ExperimentName + " chaos on ec2 instance"
 				types.SetEngineEventAttributes(eventsDetails, types.ChaosInject, msg, "Normal", chaosDetails)
 				events.GenerateEvents(eventsDetails, clients, chaosDetails, "ChaosEngine")
-=======
-		//PowerOff the instance
-		for _, id := range instanceIDList {
-			//Stopping the EC2 instance
-			log.Info("[Chaos]: Stopping the desired EC2 instance")
-			err := awslib.EC2Stop(id, experimentsDetails.Region)
-			if err != nil {
-				return errors.Errorf("ec2 instance failed to stop, err: %v", err)
->>>>>>> 96435dd3
-			}
-
-<<<<<<< HEAD
+			}
+
 			//PowerOff the instance
 			for _, id := range instanceIDList {
-				//Stoping the EC2 instance
-				log.Info("[Chaos]: Stoping the desired EC2 instance")
+				//Stopping the EC2 instance
+				log.Info("[Chaos]: Stopping the desired EC2 instance")
 				err := awslib.EC2Stop(id, experimentsDetails.Region)
 				if err != nil {
 					return errors.Errorf("ec2 instance failed to stop, err: %v", err)
 				}
-=======
-		for _, id := range instanceIDList {
-			//Wait for ec2 instance to completely stop
-			log.Infof("[Wait]: Wait for EC2 instance '%v' to get in stopped state", id)
-			if err := awslib.WaitForEC2Down(experimentsDetails.Timeout, experimentsDetails.Delay, experimentsDetails.ManagedNodegroup, experimentsDetails.Region, id); err != nil {
-				return errors.Errorf("unable to stop the ec2 instance, err: %v", err)
->>>>>>> 96435dd3
 			}
 
 			for _, id := range instanceIDList {
 				//Wait for ec2 instance to completely stop
-				log.Infof("[Wait]: Wait for EC2 instance '%v' to come in stopped state", id)
+				log.Infof("[Wait]: Wait for EC2 instance '%v' to get in stopped state", id)
 				if err := awslib.WaitForEC2Down(experimentsDetails.Timeout, experimentsDetails.Delay, experimentsDetails.ManagedNodegroup, experimentsDetails.Region, id); err != nil {
 					return errors.Errorf("unable to stop the ec2 instance, err: %v", err)
 				}
 			}
 
-<<<<<<< HEAD
 			// run the probes during chaos
 			if len(resultDetails.ProbeDetails) != 0 {
 				if err := probe.RunProbes(chaosDetails, clients, resultDetails, "DuringChaos", eventsDetails); err != nil {
 					return err
 				}
 			}
-=======
-		//Wait for chaos interval
-		log.Infof("[Wait]: Waiting for chaos interval of %vs", experimentsDetails.ChaosInterval)
-		time.Sleep(time.Duration(experimentsDetails.ChaosInterval) * time.Second)
->>>>>>> 96435dd3
 
 			//Wait for chaos interval
-			log.Infof("[Wait]: Waiting for chaos interval of %vs before starting the instance", experimentsDetails.ChaosInterval)
+			log.Infof("[Wait]: Waiting for chaos interval of %vs", experimentsDetails.ChaosInterval)
 			time.Sleep(time.Duration(experimentsDetails.ChaosInterval) * time.Second)
 
 			//Starting the EC2 instance
@@ -271,20 +210,12 @@
 					}
 				}
 
-<<<<<<< HEAD
 				for _, id := range instanceIDList {
-					//Wait for ec2 instance to come in running state
+					//Wait for ec2 instance to get in running state
 					log.Infof("[Wait]: Wait for EC2 instance '%v' to get in running state", id)
 					if err := awslib.WaitForEC2Up(experimentsDetails.Timeout, experimentsDetails.Delay, experimentsDetails.ManagedNodegroup, experimentsDetails.Region, id); err != nil {
 						return errors.Errorf("unable to start the ec2 instance, err: %v", err)
 					}
-=======
-			for _, id := range instanceIDList {
-				//Wait for ec2 instance to get in running state
-				log.Infof("[Wait]: Wait for EC2 instance '%v' to get in running state", id)
-				if err := awslib.WaitForEC2Up(experimentsDetails.Timeout, experimentsDetails.Delay, experimentsDetails.ManagedNodegroup, experimentsDetails.Region, id); err != nil {
-					return errors.Errorf("unable to start the ec2 instance, err: %v", err)
->>>>>>> 96435dd3
 				}
 			}
 
@@ -301,7 +232,6 @@
 			}
 		}
 	}
-
 	return nil
 }
 
