--- conflicted
+++ resolved
@@ -44,7 +44,7 @@
 	log.Infof("[Chaos]:Number of Instance targeted: %v", len(instanceIDList))
 
 	// watching for the abort signal and revert the chaos
-	go abortWatcher(experimentsDetails, instanceIDList)
+	go abortWatcher(experimentsDetails, instanceIDList, chaosDetails)
 
 	switch strings.ToLower(experimentsDetails.Sequence) {
 	case "serial":
@@ -89,18 +89,8 @@
 				events.GenerateEvents(eventsDetails, clients, chaosDetails, "ChaosEngine")
 			}
 
-<<<<<<< HEAD
-			common.SetTargets(id, "injected", "EC2 Instance ID", chaosDetails)
-
-			//Wait for ec2 instance to completely stop
-			log.Infof("[Wait]: Wait for EC2 instance '%v' to get in stopped state", id)
-			if err := awslib.WaitForEC2Down(experimentsDetails.Timeout, experimentsDetails.Delay, experimentsDetails.ManagedNodegroup, experimentsDetails.Region, id); err != nil {
-				return errors.Errorf("unable to stop the ec2 instance, err: %v", err)
-			}
-=======
 			//PowerOff the instance
 			for i, id := range instanceIDList {
->>>>>>> d6d4797d
 
 				//Stopping the EC2 instance
 				log.Info("[Chaos]: Stopping the desired EC2 instance")
@@ -108,26 +98,19 @@
 					return errors.Errorf("ec2 instance failed to stop, err: %v", err)
 				}
 
+				common.SetTargets(id, "injected", "EC2", chaosDetails)
+
 				//Wait for ec2 instance to completely stop
 				log.Infof("[Wait]: Wait for EC2 instance '%v' to get in stopped state", id)
 				if err := awslib.WaitForEC2Down(experimentsDetails.Timeout, experimentsDetails.Delay, experimentsDetails.ManagedNodegroup, experimentsDetails.Region, id); err != nil {
 					return errors.Errorf("unable to stop the ec2 instance, err: %v", err)
 				}
 
-<<<<<<< HEAD
-				common.SetTargets(id, "reverted", "EC2 Instance ID", chaosDetails)
-
-				//Wait for ec2 instance to come in running state
-				log.Infof("[Wait]: Wait for EC2 instance '%v' to get in running state", id)
-				if err := awslib.WaitForEC2Up(experimentsDetails.Timeout, experimentsDetails.Delay, experimentsDetails.ManagedNodegroup, experimentsDetails.Region, id); err != nil {
-					return errors.Errorf("unable to start the ec2 instance, err: %v", err)
-=======
 				// run the probes during chaos
 				if len(resultDetails.ProbeDetails) != 0 && i == 0 {
 					if err := probe.RunProbes(chaosDetails, clients, resultDetails, "DuringChaos", eventsDetails); err != nil {
 						return err
 					}
->>>>>>> d6d4797d
 				}
 
 				//Wait for chaos interval
@@ -147,6 +130,7 @@
 						return errors.Errorf("unable to start the ec2 instance, err: %v", err)
 					}
 				}
+				common.SetTargets(id, "reverted", "EC2", chaosDetails)
 			}
 			duration = int(time.Since(ChaosStartTimeStamp).Seconds())
 		}
@@ -154,41 +138,6 @@
 	return nil
 }
 
-<<<<<<< HEAD
-// InjectChaosInParallelMode will inject the ce2 instance termination in parallel mode that is all at once
-func InjectChaosInParallelMode(experimentsDetails *experimentTypes.ExperimentDetails, instanceIDList []string, clients clients.ClientSets, resultDetails *types.ResultDetails, eventsDetails *types.EventDetails, chaosDetails *types.ChaosDetails) error {
-
-	//ChaosStartTimeStamp contains the start timestamp, when the chaos injection begin
-	ChaosStartTimeStamp := time.Now().Unix()
-
-loop:
-	for {
-
-		log.Infof("[Info]: Target instanceID list, %v", instanceIDList)
-
-		if experimentsDetails.EngineName != "" {
-			msg := "Injecting " + experimentsDetails.ExperimentName + " chaos on ec2 instance"
-			types.SetEngineEventAttributes(eventsDetails, types.ChaosInject, msg, "Normal", chaosDetails)
-			events.GenerateEvents(eventsDetails, clients, chaosDetails, "ChaosEngine")
-		}
-
-		//PowerOff the instance
-		for _, id := range instanceIDList {
-			//Stopping the EC2 instance
-			log.Info("[Chaos]: Stopping the desired EC2 instance")
-			err := awslib.EC2Stop(id, experimentsDetails.Region)
-			if err != nil {
-				return errors.Errorf("ec2 instance failed to stop, err: %v", err)
-			}
-			common.SetTargets(id, "injected", "EC2 Instance ID", chaosDetails)
-		}
-
-		for _, id := range instanceIDList {
-			//Wait for ec2 instance to completely stop
-			log.Infof("[Wait]: Wait for EC2 instance '%v' to get in stopped state", id)
-			if err := awslib.WaitForEC2Down(experimentsDetails.Timeout, experimentsDetails.Delay, experimentsDetails.ManagedNodegroup, experimentsDetails.Region, id); err != nil {
-				return errors.Errorf("unable to stop the ec2 instance, err: %v", err)
-=======
 // injectChaosInParallelMode will inject the ce2 instance termination in parallel mode that is all at once
 func injectChaosInParallelMode(experimentsDetails *experimentTypes.ExperimentDetails, instanceIDList []string, clients clients.ClientSets, resultDetails *types.ResultDetails, eventsDetails *types.EventDetails, chaosDetails *types.ChaosDetails) error {
 
@@ -208,7 +157,6 @@
 				msg := "Injecting " + experimentsDetails.ExperimentName + " chaos on ec2 instance"
 				types.SetEngineEventAttributes(eventsDetails, types.ChaosInject, msg, "Normal", chaosDetails)
 				events.GenerateEvents(eventsDetails, clients, chaosDetails, "ChaosEngine")
->>>>>>> d6d4797d
 			}
 
 			//PowerOff the instance
@@ -218,7 +166,7 @@
 				if err := awslib.EC2Stop(id, experimentsDetails.Region); err != nil {
 					return errors.Errorf("ec2 instance failed to stop, err: %v", err)
 				}
-				common.SetTargets(id, "reverted", "EC2 Instance ID", chaosDetails)
+				common.SetTargets(id, "injected", "EC2", chaosDetails)
 			}
 
 			for _, id := range instanceIDList {
@@ -258,6 +206,9 @@
 					}
 				}
 			}
+			for _, id := range instanceIDList {
+				common.SetTargets(id, "reverted", "EC2", chaosDetails)
+			}
 			duration = int(time.Since(ChaosStartTimeStamp).Seconds())
 		}
 	}
@@ -297,7 +248,7 @@
 }
 
 // watching for the abort signal and revert the chaos
-func abortWatcher(experimentsDetails *experimentTypes.ExperimentDetails, instanceIDList []string) {
+func abortWatcher(experimentsDetails *experimentTypes.ExperimentDetails, instanceIDList []string, chaosDetails *types.ChaosDetails) {
 
 	<-abort
 
@@ -320,6 +271,7 @@
 				log.Errorf("ec2 instance failed to start when an abort signal is received, err: %v", err)
 			}
 		}
+		common.SetTargets(id, "reverted", "EC2", chaosDetails)
 	}
 	log.Info("[Abort]: Chaos Revert Completed")
 	os.Exit(1)
