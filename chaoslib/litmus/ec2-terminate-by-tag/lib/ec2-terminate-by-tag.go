package lib

import (
	"math/rand"
	"os"
	"os/signal"
	"strings"
	"syscall"
	"time"

	clients "github.com/litmuschaos/litmus-go/pkg/clients"
	awslib "github.com/litmuschaos/litmus-go/pkg/cloud/aws"
	"github.com/litmuschaos/litmus-go/pkg/events"
	experimentTypes "github.com/litmuschaos/litmus-go/pkg/kube-aws/ec2-terminate-by-tag/types"
	"github.com/litmuschaos/litmus-go/pkg/log"
	"github.com/litmuschaos/litmus-go/pkg/math"
	"github.com/litmuschaos/litmus-go/pkg/probe"
	"github.com/litmuschaos/litmus-go/pkg/types"
	"github.com/litmuschaos/litmus-go/pkg/utils/common"
	"github.com/pkg/errors"
	"github.com/sirupsen/logrus"
)

var inject, abort chan os.Signal

//PrepareEC2TerminateByTag contains the prepration and injection steps for the experiment
func PrepareEC2TerminateByTag(experimentsDetails *experimentTypes.ExperimentDetails, clients clients.ClientSets, resultDetails *types.ResultDetails, eventsDetails *types.EventDetails, chaosDetails *types.ChaosDetails) error {

<<<<<<< HEAD
=======
	// inject channel is used to transmit signal notifications.
	inject = make(chan os.Signal, 1)
	// Catch and relay certain signal(s) to inject channel.
	signal.Notify(inject, os.Interrupt, syscall.SIGTERM)

	// abort channel is used to transmit signal notifications.
	abort = make(chan os.Signal, 1)
	// Catch and relay certain signal(s) to abort channel.
	signal.Notify(abort, os.Interrupt, syscall.SIGTERM)

>>>>>>> 1bb936e4
	//Waiting for the ramp time before chaos injection
	if experimentsDetails.RampTime != 0 {
		log.Infof("[Ramp]: Waiting for the %vs ramp time before injecting chaos", experimentsDetails.RampTime)
		common.WaitForDuration(experimentsDetails.RampTime)
	}

	instanceIDList := calculateInstanceAffPerc(experimentsDetails.InstanceAffectedPerc, experimentsDetails.TargetInstanceIDList)
	log.Infof("[Chaos]:Number of Instance targeted: %v", len(instanceIDList))

<<<<<<< HEAD
=======
	// watching for the abort signal and revert the chaos
	go abortWatcher(experimentsDetails, instanceIDList)

>>>>>>> 1bb936e4
	switch strings.ToLower(experimentsDetails.Sequence) {
	case "serial":
		if err := injectChaosInSerialMode(experimentsDetails, instanceIDList, clients, resultDetails, eventsDetails, chaosDetails); err != nil {
			return err
		}
	case "parallel":
		if err := injectChaosInParallelMode(experimentsDetails, instanceIDList, clients, resultDetails, eventsDetails, chaosDetails); err != nil {
			return err
		}
	default:
		return errors.Errorf("%v sequence is not supported", experimentsDetails.Sequence)
	}

	//Waiting for the ramp time after chaos injection
	if experimentsDetails.RampTime != 0 {
		log.Infof("[Ramp]: Waiting for the %vs ramp time after injecting chaos", experimentsDetails.RampTime)
		common.WaitForDuration(experimentsDetails.RampTime)
	}
	return nil
}

//injectChaosInSerialMode will inject the ce2 instance termination in serial mode that is one after other
func injectChaosInSerialMode(experimentsDetails *experimentTypes.ExperimentDetails, instanceIDList []string, clients clients.ClientSets, resultDetails *types.ResultDetails, eventsDetails *types.EventDetails, chaosDetails *types.ChaosDetails) error {

<<<<<<< HEAD
	//ChaosStartTimeStamp contains the start timestamp, when the chaos injection begin
	ChaosStartTimeStamp := time.Now()
	duration := int(time.Since(ChaosStartTimeStamp).Seconds())

	for duration < experimentsDetails.ChaosDuration {
=======
	select {
	case <-inject:
		// stopping the chaos execution, if abort signal recieved
		os.Exit(0)
	default:
		//ChaosStartTimeStamp contains the start timestamp, when the chaos injection begin
		ChaosStartTimeStamp := time.Now()
		duration := int(time.Since(ChaosStartTimeStamp).Seconds())

		for duration < experimentsDetails.ChaosDuration {
>>>>>>> 1bb936e4

			log.Infof("[Info]: Target instanceID list, %v", instanceIDList)

<<<<<<< HEAD
		if experimentsDetails.EngineName != "" {
			msg := "Injecting " + experimentsDetails.ExperimentName + " chaos on ec2 instance"
			types.SetEngineEventAttributes(eventsDetails, types.ChaosInject, msg, "Normal", chaosDetails)
			events.GenerateEvents(eventsDetails, clients, chaosDetails, "ChaosEngine")
		}

		//PowerOff the instance
		for _, id := range instanceIDList {

			//Stoping the EC2 instance
			log.Info("[Chaos]: Stoping the desired EC2 instance")
			if err := awslib.EC2Stop(id, experimentsDetails.Region); err != nil {
				return errors.Errorf("ec2 instance failed to stop, err: %v", err)
=======
			if experimentsDetails.EngineName != "" {
				msg := "Injecting " + experimentsDetails.ExperimentName + " chaos on ec2 instance"
				types.SetEngineEventAttributes(eventsDetails, types.ChaosInject, msg, "Normal", chaosDetails)
				events.GenerateEvents(eventsDetails, clients, chaosDetails, "ChaosEngine")
>>>>>>> 1bb936e4
			}

			//PowerOff the instance
			for i, id := range instanceIDList {

<<<<<<< HEAD
			// run the probes during chaos
			if len(resultDetails.ProbeDetails) != 0 {
				if err := probe.RunProbes(chaosDetails, clients, resultDetails, "DuringChaos", eventsDetails); err != nil {
					return err
				}
			}

			//Starting the EC2 instance
			if experimentsDetails.ManagedNodegroup != "enable" {
				log.Info("[Chaos]: Starting back the EC2 instance")
				if err := awslib.EC2Start(id, experimentsDetails.Region); err != nil {
					return errors.Errorf("ec2 instance failed to start, err: %v", err)
=======
				//Stopping the EC2 instance
				log.Info("[Chaos]: Stopping the desired EC2 instance")
				if err := awslib.EC2Stop(id, experimentsDetails.Region); err != nil {
					return errors.Errorf("ec2 instance failed to stop, err: %v", err)
				}

				//Wait for ec2 instance to completely stop
				log.Infof("[Wait]: Wait for EC2 instance '%v' to get in stopped state", id)
				if err := awslib.WaitForEC2Down(experimentsDetails.Timeout, experimentsDetails.Delay, experimentsDetails.ManagedNodegroup, experimentsDetails.Region, id); err != nil {
					return errors.Errorf("unable to stop the ec2 instance, err: %v", err)
>>>>>>> 1bb936e4
				}

				// run the probes during chaos
				if len(resultDetails.ProbeDetails) != 0 && i == 0 {
					if err := probe.RunProbes(chaosDetails, clients, resultDetails, "DuringChaos", eventsDetails); err != nil {
						return err
					}
				}
<<<<<<< HEAD
			}
=======

				//Wait for chaos interval
				log.Infof("[Wait]: Waiting for chaos interval of %vs", experimentsDetails.ChaosInterval)
				time.Sleep(time.Duration(experimentsDetails.ChaosInterval) * time.Second)

				//Starting the EC2 instance
				if experimentsDetails.ManagedNodegroup != "enable" {
					log.Info("[Chaos]: Starting back the EC2 instance")
					if err := awslib.EC2Start(id, experimentsDetails.Region); err != nil {
						return errors.Errorf("ec2 instance failed to start, err: %v", err)
					}

					//Wait for ec2 instance to get in running state
					log.Infof("[Wait]: Wait for EC2 instance '%v' to get in running state", id)
					if err := awslib.WaitForEC2Up(experimentsDetails.Timeout, experimentsDetails.Delay, experimentsDetails.ManagedNodegroup, experimentsDetails.Region, id); err != nil {
						return errors.Errorf("unable to start the ec2 instance, err: %v", err)
					}
				}
			}
			duration = int(time.Since(ChaosStartTimeStamp).Seconds())
>>>>>>> 1bb936e4
		}
		//Wait for chaos interval
		log.Infof("[Wait]: Waiting for chaos interval of %vs", experimentsDetails.ChaosInterval)
		common.WaitForDuration(experimentsDetails.ChaosInterval)
		duration = int(time.Since(ChaosStartTimeStamp).Seconds())
	}
	return nil
}

// injectChaosInParallelMode will inject the ce2 instance termination in parallel mode that is all at once
func injectChaosInParallelMode(experimentsDetails *experimentTypes.ExperimentDetails, instanceIDList []string, clients clients.ClientSets, resultDetails *types.ResultDetails, eventsDetails *types.EventDetails, chaosDetails *types.ChaosDetails) error {

<<<<<<< HEAD
	//ChaosStartTimeStamp contains the start timestamp, when the chaos injection begin
	ChaosStartTimeStamp := time.Now()
	duration := int(time.Since(ChaosStartTimeStamp).Seconds())

	for duration < experimentsDetails.ChaosDuration {

		log.Infof("[Info]: Target instanceID list, %v", instanceIDList)

		if experimentsDetails.EngineName != "" {
			msg := "Injecting " + experimentsDetails.ExperimentName + " chaos on ec2 instance"
			types.SetEngineEventAttributes(eventsDetails, types.ChaosInject, msg, "Normal", chaosDetails)
			events.GenerateEvents(eventsDetails, clients, chaosDetails, "ChaosEngine")
		}

		//PowerOff the instance
		for _, id := range instanceIDList {
			//Stoping the EC2 instance
			log.Info("[Chaos]: Stoping the desired EC2 instance")
			if err := awslib.EC2Stop(id, experimentsDetails.Region); err != nil {
				return errors.Errorf("ec2 instance failed to stop, err: %v", err)
=======
	select {
	case <-inject:
		// stopping the chaos execution, if abort signal recieved
		os.Exit(0)
	default:
		//ChaosStartTimeStamp contains the start timestamp, when the chaos injection begin
		ChaosStartTimeStamp := time.Now()
		duration := int(time.Since(ChaosStartTimeStamp).Seconds())

		for duration < experimentsDetails.ChaosDuration {
			log.Infof("[Info]: Target instanceID list, %v", instanceIDList)

			if experimentsDetails.EngineName != "" {
				msg := "Injecting " + experimentsDetails.ExperimentName + " chaos on ec2 instance"
				types.SetEngineEventAttributes(eventsDetails, types.ChaosInject, msg, "Normal", chaosDetails)
				events.GenerateEvents(eventsDetails, clients, chaosDetails, "ChaosEngine")
>>>>>>> 1bb936e4
			}

			//PowerOff the instance
			for _, id := range instanceIDList {
				//Stopping the EC2 instance
				log.Info("[Chaos]: Stopping the desired EC2 instance")
				if err := awslib.EC2Stop(id, experimentsDetails.Region); err != nil {
					return errors.Errorf("ec2 instance failed to stop, err: %v", err)
				}
			}
<<<<<<< HEAD
		}

		//Starting the EC2 instance
		if experimentsDetails.ManagedNodegroup != "enable" {

			for _, id := range instanceIDList {
				log.Info("[Chaos]: Starting back the EC2 instance")
				if err := awslib.EC2Start(id, experimentsDetails.Region); err != nil {
					return errors.Errorf("ec2 instance failed to start, err: %v", err)
=======

			for _, id := range instanceIDList {
				//Wait for ec2 instance to completely stop
				log.Infof("[Wait]: Wait for EC2 instance '%v' to get in stopped state", id)
				if err := awslib.WaitForEC2Down(experimentsDetails.Timeout, experimentsDetails.Delay, experimentsDetails.ManagedNodegroup, experimentsDetails.Region, id); err != nil {
					return errors.Errorf("unable to stop the ec2 instance, err: %v", err)
>>>>>>> 1bb936e4
				}
			}

			// run the probes during chaos
			if len(resultDetails.ProbeDetails) != 0 {
				if err := probe.RunProbes(chaosDetails, clients, resultDetails, "DuringChaos", eventsDetails); err != nil {
					return err
				}
			}
<<<<<<< HEAD
		}
		//Wait for chaos interval
		log.Infof("[Wait]: Waiting for chaos interval of %vs", experimentsDetails.ChaosInterval)
		common.WaitForDuration(experimentsDetails.ChaosInterval)
		duration = int(time.Since(ChaosStartTimeStamp).Seconds())
=======

			//Wait for chaos interval
			log.Infof("[Wait]: Waiting for chaos interval of %vs", experimentsDetails.ChaosInterval)
			time.Sleep(time.Duration(experimentsDetails.ChaosInterval) * time.Second)

			//Starting the EC2 instance
			if experimentsDetails.ManagedNodegroup != "enable" {

				for _, id := range instanceIDList {
					log.Info("[Chaos]: Starting back the EC2 instance")
					if err := awslib.EC2Start(id, experimentsDetails.Region); err != nil {
						return errors.Errorf("ec2 instance failed to start, err: %v", err)
					}
				}

				for _, id := range instanceIDList {
					//Wait for ec2 instance to get in running state
					log.Infof("[Wait]: Wait for EC2 instance '%v' to get in running state", id)
					if err := awslib.WaitForEC2Up(experimentsDetails.Timeout, experimentsDetails.Delay, experimentsDetails.ManagedNodegroup, experimentsDetails.Region, id); err != nil {
						return errors.Errorf("unable to start the ec2 instance, err: %v", err)
					}
				}
			}
			duration = int(time.Since(ChaosStartTimeStamp).Seconds())
		}
>>>>>>> 1bb936e4
	}
	return nil
}

//calculateInstanceAffPerc will calculate the target instance ids according to the instance affected percentage provided.
func calculateInstanceAffPerc(InstanceAffPerc int, instanceList []string) []string {

	var newIDList []string
	newInstanceListLength := math.Maximum(1, math.Adjustment(InstanceAffPerc, len(instanceList)))
	rand.Seed(time.Now().UnixNano())

	// it will generate the random instanceList
	// it starts from the random index and choose requirement no of instanceID next to that index in a circular way.
	index := rand.Intn(len(instanceList))
	for i := 0; i < newInstanceListLength; i++ {
		newIDList = append(newIDList, instanceList[index])
		index = (index + 1) % len(instanceList)
	}
	return newIDList
}

//PostChaosInstanceStatusCheck is used to check the instance status of the instances under chaos post chaos.
func PostChaosInstanceStatusCheck(targetInstanceIDList []string, region string) error {

	for _, id := range targetInstanceIDList {
		instanceState, err := awslib.GetEC2InstanceStatus(id, region)
		if err != nil {
			return err
		}
		if instanceState != "running" {
			return errors.Errorf("failed to get the ec2 instance '%v' in running sate, current state: %v", id, instanceState)
		}
	}
	return nil
}

//SetTargetInstance will select the target instance which are in running state and filtered from the given instance tag
func SetTargetInstance(experimentsDetails *experimentTypes.ExperimentDetails) error {

	instanceIDList, err := awslib.GetInstanceList(experimentsDetails.InstanceTag, experimentsDetails.Region)
	if err != nil {
		return err
	}
	if len(instanceIDList) == 0 {
		return errors.Errorf("no instance found with the given tag %v, in region %v", experimentsDetails.InstanceTag, experimentsDetails.Region)
	}

	for _, id := range instanceIDList {
		instanceState, err := awslib.GetEC2InstanceStatus(id, experimentsDetails.Region)
		if err != nil {
			return errors.Errorf("fail to get the instance status while selecting the target instances, err: %v", err)
		}
		if instanceState == "running" {
			experimentsDetails.TargetInstanceIDList = append(experimentsDetails.TargetInstanceIDList, id)
		}
	}

	if len(experimentsDetails.TargetInstanceIDList) == 0 {
		return errors.Errorf("fail to get any running instance having instance tag: %v", experimentsDetails.InstanceTag)
	}

	log.InfoWithValues("[Info]: Targeting the running instances filtered from instance tag", logrus.Fields{
		"Total number of instances filtered":   len(instanceIDList),
		"Number of running instances filtered": len(experimentsDetails.TargetInstanceIDList),
	})
	return nil
}

// watching for the abort signal and revert the chaos
func abortWatcher(experimentsDetails *experimentTypes.ExperimentDetails, instanceIDList []string) {

	<-abort

	log.Info("[Abort]: Chaos Revert Started")
	for _, id := range instanceIDList {
		instanceState, err := awslib.GetEC2InstanceStatus(id, experimentsDetails.Region)
		if err != nil {
			log.Errorf("fail to get instance status when an abort signal is received,err :%v", err)
		}
		if instanceState != "running" && experimentsDetails.ManagedNodegroup != "enable" {

			log.Info("[Abort]: Waiting for the EC2 instance to get down")
			if err := awslib.WaitForEC2Down(experimentsDetails.Timeout, experimentsDetails.Delay, experimentsDetails.ManagedNodegroup, experimentsDetails.Region, id); err != nil {
				log.Errorf("unable to wait till stop of the instance, err: %v", err)
			}

			log.Info("[Abort]: Starting EC2 instance as abort signal received")
			err := awslib.EC2Start(id, experimentsDetails.Region)
			if err != nil {
				log.Errorf("ec2 instance failed to start when an abort signal is received, err: %v", err)
			}
		}
	}
	log.Info("[Abort]: Chaos Revert Completed")
	os.Exit(1)
}<|MERGE_RESOLUTION|>--- conflicted
+++ resolved
@@ -1,7 +1,6 @@
 package lib
 
 import (
-	"math/rand"
 	"os"
 	"os/signal"
 	"strings"
@@ -13,7 +12,6 @@
 	"github.com/litmuschaos/litmus-go/pkg/events"
 	experimentTypes "github.com/litmuschaos/litmus-go/pkg/kube-aws/ec2-terminate-by-tag/types"
 	"github.com/litmuschaos/litmus-go/pkg/log"
-	"github.com/litmuschaos/litmus-go/pkg/math"
 	"github.com/litmuschaos/litmus-go/pkg/probe"
 	"github.com/litmuschaos/litmus-go/pkg/types"
 	"github.com/litmuschaos/litmus-go/pkg/utils/common"
@@ -26,8 +24,6 @@
 //PrepareEC2TerminateByTag contains the prepration and injection steps for the experiment
 func PrepareEC2TerminateByTag(experimentsDetails *experimentTypes.ExperimentDetails, clients clients.ClientSets, resultDetails *types.ResultDetails, eventsDetails *types.EventDetails, chaosDetails *types.ChaosDetails) error {
 
-<<<<<<< HEAD
-=======
 	// inject channel is used to transmit signal notifications.
 	inject = make(chan os.Signal, 1)
 	// Catch and relay certain signal(s) to inject channel.
@@ -38,22 +34,18 @@
 	// Catch and relay certain signal(s) to abort channel.
 	signal.Notify(abort, os.Interrupt, syscall.SIGTERM)
 
->>>>>>> 1bb936e4
 	//Waiting for the ramp time before chaos injection
 	if experimentsDetails.RampTime != 0 {
 		log.Infof("[Ramp]: Waiting for the %vs ramp time before injecting chaos", experimentsDetails.RampTime)
 		common.WaitForDuration(experimentsDetails.RampTime)
 	}
 
-	instanceIDList := calculateInstanceAffPerc(experimentsDetails.InstanceAffectedPerc, experimentsDetails.TargetInstanceIDList)
+	instanceIDList := common.FilterBasedOnPercentage(experimentsDetails.InstanceAffectedPerc, experimentsDetails.TargetInstanceIDList)
 	log.Infof("[Chaos]:Number of Instance targeted: %v", len(instanceIDList))
 
-<<<<<<< HEAD
-=======
 	// watching for the abort signal and revert the chaos
 	go abortWatcher(experimentsDetails, instanceIDList)
 
->>>>>>> 1bb936e4
 	switch strings.ToLower(experimentsDetails.Sequence) {
 	case "serial":
 		if err := injectChaosInSerialMode(experimentsDetails, instanceIDList, clients, resultDetails, eventsDetails, chaosDetails); err != nil {
@@ -78,13 +70,6 @@
 //injectChaosInSerialMode will inject the ce2 instance termination in serial mode that is one after other
 func injectChaosInSerialMode(experimentsDetails *experimentTypes.ExperimentDetails, instanceIDList []string, clients clients.ClientSets, resultDetails *types.ResultDetails, eventsDetails *types.EventDetails, chaosDetails *types.ChaosDetails) error {
 
-<<<<<<< HEAD
-	//ChaosStartTimeStamp contains the start timestamp, when the chaos injection begin
-	ChaosStartTimeStamp := time.Now()
-	duration := int(time.Since(ChaosStartTimeStamp).Seconds())
-
-	for duration < experimentsDetails.ChaosDuration {
-=======
 	select {
 	case <-inject:
 		// stopping the chaos execution, if abort signal recieved
@@ -95,49 +80,18 @@
 		duration := int(time.Since(ChaosStartTimeStamp).Seconds())
 
 		for duration < experimentsDetails.ChaosDuration {
->>>>>>> 1bb936e4
 
 			log.Infof("[Info]: Target instanceID list, %v", instanceIDList)
 
-<<<<<<< HEAD
-		if experimentsDetails.EngineName != "" {
-			msg := "Injecting " + experimentsDetails.ExperimentName + " chaos on ec2 instance"
-			types.SetEngineEventAttributes(eventsDetails, types.ChaosInject, msg, "Normal", chaosDetails)
-			events.GenerateEvents(eventsDetails, clients, chaosDetails, "ChaosEngine")
-		}
-
-		//PowerOff the instance
-		for _, id := range instanceIDList {
-
-			//Stoping the EC2 instance
-			log.Info("[Chaos]: Stoping the desired EC2 instance")
-			if err := awslib.EC2Stop(id, experimentsDetails.Region); err != nil {
-				return errors.Errorf("ec2 instance failed to stop, err: %v", err)
-=======
 			if experimentsDetails.EngineName != "" {
 				msg := "Injecting " + experimentsDetails.ExperimentName + " chaos on ec2 instance"
 				types.SetEngineEventAttributes(eventsDetails, types.ChaosInject, msg, "Normal", chaosDetails)
 				events.GenerateEvents(eventsDetails, clients, chaosDetails, "ChaosEngine")
->>>>>>> 1bb936e4
 			}
 
 			//PowerOff the instance
 			for i, id := range instanceIDList {
 
-<<<<<<< HEAD
-			// run the probes during chaos
-			if len(resultDetails.ProbeDetails) != 0 {
-				if err := probe.RunProbes(chaosDetails, clients, resultDetails, "DuringChaos", eventsDetails); err != nil {
-					return err
-				}
-			}
-
-			//Starting the EC2 instance
-			if experimentsDetails.ManagedNodegroup != "enable" {
-				log.Info("[Chaos]: Starting back the EC2 instance")
-				if err := awslib.EC2Start(id, experimentsDetails.Region); err != nil {
-					return errors.Errorf("ec2 instance failed to start, err: %v", err)
-=======
 				//Stopping the EC2 instance
 				log.Info("[Chaos]: Stopping the desired EC2 instance")
 				if err := awslib.EC2Stop(id, experimentsDetails.Region); err != nil {
@@ -148,7 +102,6 @@
 				log.Infof("[Wait]: Wait for EC2 instance '%v' to get in stopped state", id)
 				if err := awslib.WaitForEC2Down(experimentsDetails.Timeout, experimentsDetails.Delay, experimentsDetails.ManagedNodegroup, experimentsDetails.Region, id); err != nil {
 					return errors.Errorf("unable to stop the ec2 instance, err: %v", err)
->>>>>>> 1bb936e4
 				}
 
 				// run the probes during chaos
@@ -157,9 +110,6 @@
 						return err
 					}
 				}
-<<<<<<< HEAD
-			}
-=======
 
 				//Wait for chaos interval
 				log.Infof("[Wait]: Waiting for chaos interval of %vs", experimentsDetails.ChaosInterval)
@@ -180,12 +130,7 @@
 				}
 			}
 			duration = int(time.Since(ChaosStartTimeStamp).Seconds())
->>>>>>> 1bb936e4
-		}
-		//Wait for chaos interval
-		log.Infof("[Wait]: Waiting for chaos interval of %vs", experimentsDetails.ChaosInterval)
-		common.WaitForDuration(experimentsDetails.ChaosInterval)
-		duration = int(time.Since(ChaosStartTimeStamp).Seconds())
+		}
 	}
 	return nil
 }
@@ -193,28 +138,6 @@
 // injectChaosInParallelMode will inject the ce2 instance termination in parallel mode that is all at once
 func injectChaosInParallelMode(experimentsDetails *experimentTypes.ExperimentDetails, instanceIDList []string, clients clients.ClientSets, resultDetails *types.ResultDetails, eventsDetails *types.EventDetails, chaosDetails *types.ChaosDetails) error {
 
-<<<<<<< HEAD
-	//ChaosStartTimeStamp contains the start timestamp, when the chaos injection begin
-	ChaosStartTimeStamp := time.Now()
-	duration := int(time.Since(ChaosStartTimeStamp).Seconds())
-
-	for duration < experimentsDetails.ChaosDuration {
-
-		log.Infof("[Info]: Target instanceID list, %v", instanceIDList)
-
-		if experimentsDetails.EngineName != "" {
-			msg := "Injecting " + experimentsDetails.ExperimentName + " chaos on ec2 instance"
-			types.SetEngineEventAttributes(eventsDetails, types.ChaosInject, msg, "Normal", chaosDetails)
-			events.GenerateEvents(eventsDetails, clients, chaosDetails, "ChaosEngine")
-		}
-
-		//PowerOff the instance
-		for _, id := range instanceIDList {
-			//Stoping the EC2 instance
-			log.Info("[Chaos]: Stoping the desired EC2 instance")
-			if err := awslib.EC2Stop(id, experimentsDetails.Region); err != nil {
-				return errors.Errorf("ec2 instance failed to stop, err: %v", err)
-=======
 	select {
 	case <-inject:
 		// stopping the chaos execution, if abort signal recieved
@@ -231,7 +154,6 @@
 				msg := "Injecting " + experimentsDetails.ExperimentName + " chaos on ec2 instance"
 				types.SetEngineEventAttributes(eventsDetails, types.ChaosInject, msg, "Normal", chaosDetails)
 				events.GenerateEvents(eventsDetails, clients, chaosDetails, "ChaosEngine")
->>>>>>> 1bb936e4
 			}
 
 			//PowerOff the instance
@@ -242,24 +164,12 @@
 					return errors.Errorf("ec2 instance failed to stop, err: %v", err)
 				}
 			}
-<<<<<<< HEAD
-		}
-
-		//Starting the EC2 instance
-		if experimentsDetails.ManagedNodegroup != "enable" {
-
-			for _, id := range instanceIDList {
-				log.Info("[Chaos]: Starting back the EC2 instance")
-				if err := awslib.EC2Start(id, experimentsDetails.Region); err != nil {
-					return errors.Errorf("ec2 instance failed to start, err: %v", err)
-=======
 
 			for _, id := range instanceIDList {
 				//Wait for ec2 instance to completely stop
 				log.Infof("[Wait]: Wait for EC2 instance '%v' to get in stopped state", id)
 				if err := awslib.WaitForEC2Down(experimentsDetails.Timeout, experimentsDetails.Delay, experimentsDetails.ManagedNodegroup, experimentsDetails.Region, id); err != nil {
 					return errors.Errorf("unable to stop the ec2 instance, err: %v", err)
->>>>>>> 1bb936e4
 				}
 			}
 
@@ -269,13 +179,6 @@
 					return err
 				}
 			}
-<<<<<<< HEAD
-		}
-		//Wait for chaos interval
-		log.Infof("[Wait]: Waiting for chaos interval of %vs", experimentsDetails.ChaosInterval)
-		common.WaitForDuration(experimentsDetails.ChaosInterval)
-		duration = int(time.Since(ChaosStartTimeStamp).Seconds())
-=======
 
 			//Wait for chaos interval
 			log.Infof("[Wait]: Waiting for chaos interval of %vs", experimentsDetails.ChaosInterval)
@@ -301,39 +204,6 @@
 			}
 			duration = int(time.Since(ChaosStartTimeStamp).Seconds())
 		}
->>>>>>> 1bb936e4
-	}
-	return nil
-}
-
-//calculateInstanceAffPerc will calculate the target instance ids according to the instance affected percentage provided.
-func calculateInstanceAffPerc(InstanceAffPerc int, instanceList []string) []string {
-
-	var newIDList []string
-	newInstanceListLength := math.Maximum(1, math.Adjustment(InstanceAffPerc, len(instanceList)))
-	rand.Seed(time.Now().UnixNano())
-
-	// it will generate the random instanceList
-	// it starts from the random index and choose requirement no of instanceID next to that index in a circular way.
-	index := rand.Intn(len(instanceList))
-	for i := 0; i < newInstanceListLength; i++ {
-		newIDList = append(newIDList, instanceList[index])
-		index = (index + 1) % len(instanceList)
-	}
-	return newIDList
-}
-
-//PostChaosInstanceStatusCheck is used to check the instance status of the instances under chaos post chaos.
-func PostChaosInstanceStatusCheck(targetInstanceIDList []string, region string) error {
-
-	for _, id := range targetInstanceIDList {
-		instanceState, err := awslib.GetEC2InstanceStatus(id, region)
-		if err != nil {
-			return err
-		}
-		if instanceState != "running" {
-			return errors.Errorf("failed to get the ec2 instance '%v' in running sate, current state: %v", id, instanceState)
-		}
 	}
 	return nil
 }
