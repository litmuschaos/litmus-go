--- conflicted
+++ resolved
@@ -132,9 +132,6 @@
 						failStep := "CPU hog Chaos injection stopped!"
 						types.SetResultAfterCompletion(resultDetails, "Fail", "Stopped", failStep)
 						result.ChaosResult(chaosDetails, clients, resultDetails, "EOT")
-<<<<<<< HEAD
-						types.SetResultEventAttributes(eventsDetails, types.Summary, msg, "Normal", resultDetails)
-=======
 
 						// generating summary event in chaosengine
 						msg := experimentsDetails.ExperimentName + " experiment has been aborted"
@@ -143,7 +140,6 @@
 
 						// generating summary event in chaosresult
 						types.SetResultEventAttributes(eventsDetails, types.Summary, msg, "Warning", resultDetails)
->>>>>>> 3d8fb153
 						events.GenerateEvents(eventsDetails, clients, chaosDetails, "ChaosResult")
 						os.Exit(1)
 					case <-endTime:
