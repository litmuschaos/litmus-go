package helper

import (
	"bytes"
	"fmt"
	"os"
	"os/exec"
	"os/signal"
	"strconv"
	"strings"
	"syscall"
	"time"

	clients "github.com/litmuschaos/litmus-go/pkg/clients"
	"github.com/litmuschaos/litmus-go/pkg/events"
	experimentTypes "github.com/litmuschaos/litmus-go/pkg/generic/http-chaos/types"
	"github.com/litmuschaos/litmus-go/pkg/log"
	"github.com/litmuschaos/litmus-go/pkg/result"
	"github.com/litmuschaos/litmus-go/pkg/types"
	"github.com/litmuschaos/litmus-go/pkg/utils/common"
	"github.com/pkg/errors"
	clientTypes "k8s.io/apimachinery/pkg/types"
)

var (
	err           error
	inject, abort chan os.Signal
)

// Helper injects the http chaos
func Helper(clients clients.ClientSets) {

	experimentsDetails := experimentTypes.ExperimentDetails{}
	eventsDetails := types.EventDetails{}
	chaosDetails := types.ChaosDetails{}
	resultDetails := types.ResultDetails{}

	// inject channel is used to transmit signal notifications.
	inject = make(chan os.Signal, 1)
	// Catch and relay certain signal(s) to inject channel.
	signal.Notify(inject, os.Interrupt, syscall.SIGTERM)

	// abort channel is used to transmit signal notifications.
	abort = make(chan os.Signal, 1)
	// Catch and relay certain signal(s) to abort channel.
	signal.Notify(abort, os.Interrupt, syscall.SIGTERM)

	//Fetching all the ENV passed for the helper pod
	log.Info("[PreReq]: Getting the ENV variables")
	getENV(&experimentsDetails)

	// Intialise the chaos attributes
	types.InitialiseChaosVariables(&chaosDetails)

	// Intialise Chaos Result Parameters
	types.SetResultAttributes(&resultDetails, chaosDetails)

	// Set the chaos result uid
	result.SetResultUID(&resultDetails, clients, &chaosDetails)

	err := prepareK8sHttpChaos(&experimentsDetails, clients, &eventsDetails, &chaosDetails, &resultDetails)
	if err != nil {
		log.Fatalf("helper pod failed, err: %v", err)
	}

}

// prepareK8sHttpChaos contains the prepration steps before chaos injection
func prepareK8sHttpChaos(experimentsDetails *experimentTypes.ExperimentDetails, clients clients.ClientSets, eventsDetails *types.EventDetails, chaosDetails *types.ChaosDetails, resultDetails *types.ResultDetails) error {

<<<<<<< HEAD
	targetList, err := common.ParseTargets()
=======
	containerID, err := common.GetRuntimeBasedContainerID(experimentsDetails.ContainerRuntime, experimentsDetails.SocketPath, experimentsDetails.TargetPods, experimentsDetails.AppNS, experimentsDetails.TargetContainer, clients)
	if err != nil {
		return err
	}
	// extract out the pid of the target container
	targetPID, err := common.GetPauseAndSandboxPID(experimentsDetails.ContainerRuntime, containerID, experimentsDetails.SocketPath)
>>>>>>> f8041363
	if err != nil {
		return err
	}

	var targets []targetDetails

	for _, t := range targetList.Target {
		td := targetDetails{
			Name:            t.Name,
			Namespace:       t.Namespace,
			TargetContainer: t.TargetContainer,
		}

		td.ContainerId, err = common.GetRuntimeBasedContainerID(experimentsDetails.ContainerRuntime, experimentsDetails.SocketPath, td.Name, td.Namespace, td.TargetContainer, clients)
		if err != nil {
			return err
		}

		// extract out the pid of the target container
		td.Pid, err = common.GetPID(experimentsDetails.ContainerRuntime, td.ContainerId, experimentsDetails.SocketPath)
		if err != nil {
			return err
		}
		targets = append(targets, td)
	}

	// watching for the abort signal and revert the chaos
	go abortWatcher(targets, resultDetails.Name, chaosDetails.ChaosNamespace, experimentsDetails)

	select {
	case <-inject:
		// stopping the chaos execution, if abort signal received
		os.Exit(1)
	default:
	}

	for _, t := range targets {
		// injecting http chaos inside target container
		if err = injectChaos(experimentsDetails, t.Pid); err != nil {
			return err
		}
		if err = result.AnnotateChaosResult(resultDetails.Name, chaosDetails.ChaosNamespace, "injected", "pod", t.Name); err != nil {
			if revertErr := revertChaos(experimentsDetails, t.Pid); err != nil {
				return fmt.Errorf("failed to revert and annotate the result, err: %v", fmt.Sprintf("%s, %s", err.Error(), revertErr.Error()))
			}
			return fmt.Errorf("failed to annotate the result, err: %v", err)
		}
	}

	// record the event inside chaosengine
	if experimentsDetails.EngineName != "" {
		msg := "Injecting " + experimentsDetails.ExperimentName + " chaos on application pod"
		types.SetEngineEventAttributes(eventsDetails, types.ChaosInject, msg, "Normal", chaosDetails)
		events.GenerateEvents(eventsDetails, clients, chaosDetails, "ChaosEngine")
	}

	log.Infof("[Chaos]: Waiting for %vs", experimentsDetails.ChaosDuration)

	common.WaitForDuration(experimentsDetails.ChaosDuration)

	log.Info("[Chaos]: chaos duration is over, reverting chaos")

	var errList []string
	for _, t := range targets {
		// cleaning the netem process after chaos injection
		err := revertChaos(experimentsDetails, t.Pid)
		if err != nil {
			errList = append(errList, err.Error())
			continue
		}
		if err = result.AnnotateChaosResult(resultDetails.Name, chaosDetails.ChaosNamespace, "reverted", "pod", t.Name); err != nil {
			errList = append(errList, err.Error())
		}
	}

	if len(errList) != 0 {
		return fmt.Errorf("failed to revert chaos, err: %v", strings.Join(errList, ","))
	}
	return nil
}

// injectChaos inject the http chaos in target container and add ruleset to the iptables to redirect the ports
func injectChaos(experimentDetails *experimentTypes.ExperimentDetails, pid int) error {

<<<<<<< HEAD
	if err := startProxy(experimentDetails, pid); err != nil {
		_ = killProxy(pid)
		return errors.Errorf("failed to start proxy, err: %v", err)
	}
	if err := addIPRuleSet(experimentDetails, pid); err != nil {
		_ = killProxy(pid)
		return errors.Errorf("failed to add ip rule set, err: %v", err)
=======
	select {
	case <-inject:
		// stopping the chaos execution, if abort signal received
		os.Exit(1)
	default:
		// proceed for chaos injection
		if err := startProxy(experimentDetails, pid); err != nil {
			_ = killProxy(pid)
			return errors.Errorf("failed to start proxy, err: %v", err)
		}
		if err := addIPRuleSet(experimentDetails, pid); err != nil {
			_ = killProxy(pid)
			return errors.Errorf("failed to add ip rule set, err: %v", err)
		}
>>>>>>> f8041363
	}
	return nil
}

// revertChaos revert the http chaos in target container
func revertChaos(experimentDetails *experimentTypes.ExperimentDetails, pid int) error {

	var revertError error

	if err := removeIPRuleSet(experimentDetails, pid); err != nil {
		revertError = errors.Errorf("failed to remove ip rule set, err: %v", err)
	}

	if err := killProxy(pid); err != nil {
		if revertError != nil {
			revertError = errors.Errorf("%v and failed to kill proxy server, err: %v", revertError, err)
		} else {
			revertError = errors.Errorf("failed to kill proxy server, err: %v", err)
		}
	}
	return revertError
}

// startProxy starts the proxy process inside the target container
// it is using nsenter command to enter into network namespace of target container
// and execute the proxy related command inside it.
func startProxy(experimentDetails *experimentTypes.ExperimentDetails, pid int) error {

	toxics := os.Getenv("TOXIC_COMMAND")

	// starting toxiproxy server inside the target container
	startProxyServerCommand := fmt.Sprintf("(sudo nsenter -t %d -n toxiproxy-server -host=0.0.0.0 > /dev/null 2>&1 &)", pid)
	// Creating a proxy for the targeted service in the target container
	createProxyCommand := fmt.Sprintf("(sudo nsenter -t %d -n toxiproxy-cli create -l 0.0.0.0:%d -u 0.0.0.0:%d proxy)", pid, experimentDetails.ProxyPort, experimentDetails.TargetServicePort)
	createToxicCommand := fmt.Sprintf("(sudo nsenter -t %d -n toxiproxy-cli toxic add %s --toxicity %f proxy)", pid, toxics, float32(experimentDetails.Toxicity)/100.0)

	// sleep 2 is added for proxy-server to be ready for creating proxy and adding toxics
	chaosCommand := fmt.Sprintf("%s && sleep 2 && %s && %s", startProxyServerCommand, createProxyCommand, createToxicCommand)

	log.Infof("[Chaos]: Starting proxy server")

	if err := runCommand(chaosCommand); err != nil {
		return err
	}

	log.Info("[Info]: Proxy started successfully")
	return nil
}

const NoProxyToKill = "you need to specify whom to kill"

// killProxy kills the proxy process inside the target container
// it is using nsenter command to enter into network namespace of target container
// and execute the proxy related command inside it.
func killProxy(pid int) error {
	stopProxyServerCommand := fmt.Sprintf("sudo nsenter -t %d -n sudo kill -9 $(ps aux | grep [t]oxiproxy | awk 'FNR==1{print $1}')", pid)
	log.Infof("[Chaos]: Stopping proxy server")

	if err := runCommand(stopProxyServerCommand); err != nil {
		return err
	}

	log.Info("[Info]: Proxy stopped successfully")
	return nil
}

// addIPRuleSet adds the ip rule set to iptables in target container
// it is using nsenter command to enter into network namespace of target container
// and execute the iptables related command inside it.
func addIPRuleSet(experimentDetails *experimentTypes.ExperimentDetails, pid int) error {
	// it adds the proxy port REDIRECT iprule in the beginning of the PREROUTING table
	// so that it always matches all the incoming packets for the matching target port filters and
	// if matches then it redirect the request to the proxy port
	addIPRuleSetCommand := fmt.Sprintf("(sudo nsenter -t %d -n iptables -t nat -I PREROUTING -i %v -p tcp --dport %d -j REDIRECT --to-port %d)", pid, experimentDetails.NetworkInterface, experimentDetails.TargetServicePort, experimentDetails.ProxyPort)
	log.Infof("[Chaos]: Adding IPtables ruleset")

	if err := runCommand(addIPRuleSetCommand); err != nil {
		return err
	}

	log.Info("[Info]: IP rule set added successfully")
	return nil
}

const NoIPRulesetToRemove = "No chain/target/match by that name"

// removeIPRuleSet removes the ip rule set from iptables in target container
// it is using nsenter command to enter into network namespace of target container
// and execute the iptables related command inside it.
func removeIPRuleSet(experimentDetails *experimentTypes.ExperimentDetails, pid int) error {
	removeIPRuleSetCommand := fmt.Sprintf("sudo nsenter -t %d -n iptables -t nat -D PREROUTING -i %v -p tcp --dport %d -j REDIRECT --to-port %d", pid, experimentDetails.NetworkInterface, experimentDetails.TargetServicePort, experimentDetails.ProxyPort)
	log.Infof("[Chaos]: Removing IPtables ruleset")

	if err := runCommand(removeIPRuleSetCommand); err != nil {
		return err
	}

	log.Info("[Info]: IP rule set removed successfully")
	return nil
}

// getENV fetches all the env variables from the runner pod
func getENV(experimentDetails *experimentTypes.ExperimentDetails) {
	experimentDetails.ExperimentName = types.Getenv("EXPERIMENT_NAME", "")
	experimentDetails.InstanceID = types.Getenv("INSTANCE_ID", "")
	experimentDetails.ChaosDuration, _ = strconv.Atoi(types.Getenv("TOTAL_CHAOS_DURATION", ""))
	experimentDetails.ChaosNamespace = types.Getenv("CHAOS_NAMESPACE", "litmus")
	experimentDetails.EngineName = types.Getenv("CHAOSENGINE", "")
	experimentDetails.ChaosUID = clientTypes.UID(types.Getenv("CHAOS_UID", ""))
	experimentDetails.ChaosPodName = types.Getenv("POD_NAME", "")
	experimentDetails.ContainerRuntime = types.Getenv("CONTAINER_RUNTIME", "")
	experimentDetails.SocketPath = types.Getenv("SOCKET_PATH", "")
	experimentDetails.NetworkInterface = types.Getenv("NETWORK_INTERFACE", "")
	experimentDetails.TargetServicePort, _ = strconv.Atoi(types.Getenv("TARGET_SERVICE_PORT", ""))
	experimentDetails.ProxyPort, _ = strconv.Atoi(types.Getenv("PROXY_PORT", ""))
	experimentDetails.Toxicity, _ = strconv.Atoi(types.Getenv("TOXICITY", "100"))
}

func runCommand(chaosCommand string) error {
	var stdout, stderr bytes.Buffer

	cmd := exec.Command("/bin/bash", "-c", chaosCommand)
	cmd.Stdout = &stdout
	cmd.Stderr = &stderr
	err = cmd.Run()
	errStr := stderr.String()
	if err != nil {
		// if we get standard error then, return the same
		if errStr != "" {
			return errors.New(errStr)
		}
		// if not standard error found, return error
		return err
	}
	return nil
}

// abortWatcher continuously watch for the abort signals
func abortWatcher(targets []targetDetails, resultName, chaosNS string, experimentDetails *experimentTypes.ExperimentDetails) {

	<-abort
	log.Info("[Abort]: Killing process started because of terminated signal received")
	log.Info("[Abort]: Chaos Revert Started")

	retry := 3
	for retry > 0 {
		for _, t := range targets {
			if err = revertChaos(experimentDetails, t.Pid); err != nil {
				if strings.Contains(err.Error(), NoIPRulesetToRemove) && strings.Contains(err.Error(), NoProxyToKill) {
					continue
				}
				log.Errorf("unable to revert for %v pod, err :%v", t.Name, err)
				continue
			}
			if err = result.AnnotateChaosResult(resultName, chaosNS, "reverted", "pod", t.Name); err != nil {
				log.Errorf("unable to annotate the chaosresult for %v pod, err :%v", t.Name, err)
			}
		}
		retry--
		time.Sleep(1 * time.Second)
	}

	log.Info("Chaos Revert Completed")
	os.Exit(1)
}

type targetDetails struct {
	Name            string
	Namespace       string
	TargetContainer string
	ContainerId     string
	Pid             int
}<|MERGE_RESOLUTION|>--- conflicted
+++ resolved
@@ -68,16 +68,7 @@
 // prepareK8sHttpChaos contains the prepration steps before chaos injection
 func prepareK8sHttpChaos(experimentsDetails *experimentTypes.ExperimentDetails, clients clients.ClientSets, eventsDetails *types.EventDetails, chaosDetails *types.ChaosDetails, resultDetails *types.ResultDetails) error {
 
-<<<<<<< HEAD
 	targetList, err := common.ParseTargets()
-=======
-	containerID, err := common.GetRuntimeBasedContainerID(experimentsDetails.ContainerRuntime, experimentsDetails.SocketPath, experimentsDetails.TargetPods, experimentsDetails.AppNS, experimentsDetails.TargetContainer, clients)
-	if err != nil {
-		return err
-	}
-	// extract out the pid of the target container
-	targetPID, err := common.GetPauseAndSandboxPID(experimentsDetails.ContainerRuntime, containerID, experimentsDetails.SocketPath)
->>>>>>> f8041363
 	if err != nil {
 		return err
 	}
@@ -97,7 +88,7 @@
 		}
 
 		// extract out the pid of the target container
-		td.Pid, err = common.GetPID(experimentsDetails.ContainerRuntime, td.ContainerId, experimentsDetails.SocketPath)
+		td.Pid, err = common.GetPauseAndSandboxPID(experimentsDetails.ContainerRuntime, td.ContainerId, experimentsDetails.SocketPath)
 		if err != nil {
 			return err
 		}
@@ -161,8 +152,6 @@
 
 // injectChaos inject the http chaos in target container and add ruleset to the iptables to redirect the ports
 func injectChaos(experimentDetails *experimentTypes.ExperimentDetails, pid int) error {
-
-<<<<<<< HEAD
 	if err := startProxy(experimentDetails, pid); err != nil {
 		_ = killProxy(pid)
 		return errors.Errorf("failed to start proxy, err: %v", err)
@@ -170,22 +159,6 @@
 	if err := addIPRuleSet(experimentDetails, pid); err != nil {
 		_ = killProxy(pid)
 		return errors.Errorf("failed to add ip rule set, err: %v", err)
-=======
-	select {
-	case <-inject:
-		// stopping the chaos execution, if abort signal received
-		os.Exit(1)
-	default:
-		// proceed for chaos injection
-		if err := startProxy(experimentDetails, pid); err != nil {
-			_ = killProxy(pid)
-			return errors.Errorf("failed to start proxy, err: %v", err)
-		}
-		if err := addIPRuleSet(experimentDetails, pid); err != nil {
-			_ = killProxy(pid)
-			return errors.Errorf("failed to add ip rule set, err: %v", err)
-		}
->>>>>>> f8041363
 	}
 	return nil
 }
