--- conflicted
+++ resolved
@@ -71,12 +71,7 @@
 	go abortWatcher(experimentsDetails, clients, resultDetails, chaosDetails, eventsDetails)
 
 	// Drain the application node
-<<<<<<< HEAD
-	err := DrainNode(experimentsDetails, clients, chaosDetails)
-	if err != nil {
-=======
-	if err := drainNode(experimentsDetails, clients); err != nil {
->>>>>>> d6d4797d
+	if err := drainNode(experimentsDetails, clients, chaosDetails); err != nil {
 		return err
 	}
 
@@ -101,11 +96,7 @@
 	log.Info("[Chaos]: Stopping the experiment")
 
 	// Uncordon the application node
-<<<<<<< HEAD
-	if err := UncordonNode(experimentsDetails, clients, chaosDetails); err != nil {
-=======
-	if err := uncordonNode(experimentsDetails, clients); err != nil {
->>>>>>> d6d4797d
+	if err := uncordonNode(experimentsDetails, clients, chaosDetails); err != nil {
 		return err
 	}
 
@@ -123,13 +114,8 @@
 	return nil
 }
 
-<<<<<<< HEAD
-// DrainNode drain the application node
-func DrainNode(experimentsDetails *experimentTypes.ExperimentDetails, clients clients.ClientSets, chaosDetails *types.ChaosDetails) error {
-=======
 // drainNode drain the application node
-func drainNode(experimentsDetails *experimentTypes.ExperimentDetails, clients clients.ClientSets) error {
->>>>>>> d6d4797d
+func drainNode(experimentsDetails *experimentTypes.ExperimentDetails, clients clients.ClientSets, chaosDetails *types.ChaosDetails) error {
 
 	select {
 	case <-inject:
@@ -166,13 +152,8 @@
 	return nil
 }
 
-<<<<<<< HEAD
-// UncordonNode uncordon the application node
-func UncordonNode(experimentsDetails *experimentTypes.ExperimentDetails, clients clients.ClientSets, chaosDetails *types.ChaosDetails) error {
-=======
 // uncordonNode uncordon the application node
-func uncordonNode(experimentsDetails *experimentTypes.ExperimentDetails, clients clients.ClientSets) error {
->>>>>>> d6d4797d
+func uncordonNode(experimentsDetails *experimentTypes.ExperimentDetails, clients clients.ClientSets, chaosDetails *types.ChaosDetails) error {
 
 	log.Infof("[Recover]: Uncordon the %v node", experimentsDetails.TargetNode)
 
@@ -204,39 +185,6 @@
 
 // abortWatcher continuosly watch for the abort signals
 func abortWatcher(experimentsDetails *experimentTypes.ExperimentDetails, clients clients.ClientSets, resultDetails *types.ResultDetails, chaosDetails *types.ChaosDetails, eventsDetails *types.EventDetails) {
-<<<<<<< HEAD
-
-	for {
-		select {
-		case <-abort:
-			log.Info("[Chaos]: Killing process started because of terminated signal received")
-			log.Info("Chaos Revert Started")
-			// retry thrice for the chaos revert
-			retry := 3
-			for retry > 0 {
-				if err := UncordonNode(experimentsDetails, clients, chaosDetails); err != nil {
-					log.Errorf("Unable to uncordon the node, err: %v", err)
-				}
-				retry--
-				time.Sleep(1 * time.Second)
-			}
-			log.Info("Chaos Revert Completed")
-
-			// updating the chaosresult after stopped
-			failStep := "Chaos injection stopped!"
-			types.SetResultAfterCompletion(resultDetails, "Stopped", "Stopped", failStep)
-			result.ChaosResult(chaosDetails, clients, resultDetails, "EOT")
-
-			// generating summary event in chaosengine
-			msg := experimentsDetails.ExperimentName + " experiment has been aborted"
-			types.SetEngineEventAttributes(eventsDetails, types.Summary, msg, "Warning", chaosDetails)
-			events.GenerateEvents(eventsDetails, clients, chaosDetails, "ChaosEngine")
-
-			// generating summary event in chaosresult
-			types.SetResultEventAttributes(eventsDetails, types.StoppedVerdict, msg, "Warning", resultDetails)
-			events.GenerateEvents(eventsDetails, clients, chaosDetails, "ChaosResult")
-			os.Exit(1)
-=======
 	// waiting till the abort signal recieved
 	<-abort
 
@@ -245,9 +193,8 @@
 	// retry thrice for the chaos revert
 	retry := 3
 	for retry > 0 {
-		if err := uncordonNode(experimentsDetails, clients); err != nil {
+		if err := uncordonNode(experimentsDetails, clients, chaosDetails); err != nil {
 			log.Errorf("Unable to uncordon the node, err: %v", err)
->>>>>>> d6d4797d
 		}
 		retry--
 		time.Sleep(1 * time.Second)
