package lib

import (
	"strconv"

	clients "github.com/litmuschaos/litmus-go/pkg/clients"
	"github.com/litmuschaos/litmus-go/pkg/events"
	experimentTypes "github.com/litmuschaos/litmus-go/pkg/generic/node-memory-hog/types"
	"github.com/litmuschaos/litmus-go/pkg/log"
	"github.com/litmuschaos/litmus-go/pkg/status"
	"github.com/litmuschaos/litmus-go/pkg/types"
	"github.com/litmuschaos/litmus-go/pkg/utils/common"
	"github.com/pkg/errors"
	"github.com/sirupsen/logrus"
	apiv1 "k8s.io/api/core/v1"
	v1 "k8s.io/apimachinery/pkg/apis/meta/v1"
)

// PrepareNodeMemoryHog contains prepration steps before chaos injection
func PrepareNodeMemoryHog(experimentsDetails *experimentTypes.ExperimentDetails, clients clients.ClientSets, resultDetails *types.ResultDetails, eventsDetails *types.EventDetails, chaosDetails *types.ChaosDetails) error {

	//Waiting for the ramp time before chaos injection
	if experimentsDetails.RampTime != 0 {
		log.Infof("[Ramp]: Waiting for the %vs ramp time before injecting chaos", experimentsDetails.RampTime)
		common.WaitForDuration(experimentsDetails.RampTime)
	}

	//Select node for node-memory-hog
	targetNodeList, err := common.GetNodeList(experimentsDetails.TargetNodes, experimentsDetails.NodesAffectedPerc, clients)
	if err != nil {
		return err
	}
	log.InfoWithValues("[Info]: Details of Nodes under chaos injection", logrus.Fields{
		"No. Of Nodes": len(targetNodeList),
		"Node Names":   targetNodeList,
	})

	if experimentsDetails.EngineName != "" {
		// Get Chaos Pod Annotation
		experimentsDetails.Annotations, err = common.GetChaosPodAnnotation(experimentsDetails.ChaosPodName, experimentsDetails.ChaosNamespace, clients)
		if err != nil {
			return errors.Errorf("unable to get annotations, err: %v", err)
		}
		// Get Resource Requirements
		experimentsDetails.Resources, err = common.GetChaosPodResourceRequirements(experimentsDetails.ChaosPodName, experimentsDetails.ExperimentName, experimentsDetails.ChaosNamespace, clients)
		if err != nil {
			return errors.Errorf("Unable to get resource requirements, err: %v", err)
		}
	}

	if experimentsDetails.Sequence == "serial" {
		if err = InjectChaosInSerialMode(experimentsDetails, targetNodeList, clients, resultDetails, eventsDetails, chaosDetails); err != nil {
			return err
		}
	} else {
		if err = InjectChaosInParallelMode(experimentsDetails, targetNodeList, clients, resultDetails, eventsDetails, chaosDetails); err != nil {
			return err
		}
	}

	//Waiting for the ramp time after chaos injection
	if experimentsDetails.RampTime != 0 {
		log.Infof("[Ramp]: Waiting for the %vs ramp time after injecting chaos", experimentsDetails.RampTime)
		common.WaitForDuration(experimentsDetails.RampTime)
	}
	return nil
}

// InjectChaosInSerialMode stress the memory of all the target nodes serially (one by one)
func InjectChaosInSerialMode(experimentsDetails *experimentTypes.ExperimentDetails, targetNodeList []string, clients clients.ClientSets, resultDetails *types.ResultDetails, eventsDetails *types.EventDetails, chaosDetails *types.ChaosDetails) error {

	labelSuffix := common.GetRunID()
	for _, appNode := range targetNodeList {

		if experimentsDetails.EngineName != "" {
			msg := "Injecting " + experimentsDetails.ExperimentName + " chaos on " + appNode + " node"
			types.SetEngineEventAttributes(eventsDetails, types.ChaosInject, msg, "Normal", chaosDetails)
			events.GenerateEvents(eventsDetails, clients, chaosDetails, "ChaosEngine")
		}

		log.InfoWithValues("[Info]: Details of Node under chaos injection", logrus.Fields{
			"NodeName":                      appNode,
			"Memory Consumption Percentage": experimentsDetails.MemoryConsumptionPercentage,
			"Memory Consumption Gibibytes":  experimentsDetails.MemoryConsumptionGibibytes,
			"Memory Consumption Megibytes":  experimentsDetails.MemoryConsumptionMegibytes,
		})

		experimentsDetails.RunID = common.GetRunID()

		//Getting node memory details
		memoryCapacity, memoryAllocatable, err := GetNodeMemoryDetails(appNode, clients)
		if err != nil {
			return errors.Errorf("Unable to get the node memory details, err: %v", err)
		}

		//Getting the exact memory value to exhaust
		MemoryConsumption, err := CalculateMemoryConsumption(experimentsDetails, clients, memoryCapacity, memoryAllocatable)
		if err != nil {
			return errors.Errorf("memory calculation failed, err: %v", err)
		}

		// Creating the helper pod to perform node memory hog
<<<<<<< HEAD
		err = CreateHelperPod(experimentsDetails, appNode, clients, MemoryConsumption)
=======
		err = CreateHelperPod(experimentsDetails, appNode, clients, labelSuffix)
>>>>>>> 43032eea
		if err != nil {
			return errors.Errorf("Unable to create the helper pod, err: %v", err)
		}

		appLabel := "name=" + experimentsDetails.ExperimentName + "-" + experimentsDetails.RunID

		//Checking the status of helper pod
		log.Info("[Status]: Checking the status of the helper pod")
		err = status.CheckApplicationStatus(experimentsDetails.ChaosNamespace, appLabel, experimentsDetails.Timeout, experimentsDetails.Delay, clients)
		if err != nil {
			common.DeleteHelperPodBasedOnJobCleanupPolicy(experimentsDetails.ExperimentName+"-"+experimentsDetails.RunID, appLabel, chaosDetails, clients)
			return errors.Errorf("helper pod is not in running state, err: %v", err)
		}

		// Wait till the completion of helper pod
		log.Infof("[Wait]: Waiting for %vs till the completion of the helper pod", experimentsDetails.ChaosDuration+30)

<<<<<<< HEAD
		podStatus, err := status.WaitForCompletion(experimentsDetails.ChaosNamespace, "name="+experimentsDetails.ExperimentName+"-"+experimentsDetails.RunID, clients, experimentsDetails.ChaosDuration+30, experimentsDetails.ExperimentName)
		if err != nil {
			common.DeleteHelperPodBasedOnJobCleanupPolicy(experimentsDetails.ExperimentName+"-"+experimentsDetails.RunID, "app="+experimentsDetails.ExperimentName+"-helper", chaosDetails, clients)
=======
		podStatus, err := status.WaitForCompletion(experimentsDetails.ChaosNamespace, appLabel, clients, experimentsDetails.ChaosDuration+30, experimentsDetails.ExperimentName)
		if err != nil || podStatus == "Failed" {
			common.DeleteHelperPodBasedOnJobCleanupPolicy(experimentsDetails.ExperimentName+"-"+experimentsDetails.RunID, appLabel, chaosDetails, clients)
>>>>>>> 43032eea
			return errors.Errorf("helper pod failed due to, err: %v", err)
		} else if podStatus == "Failed" {
			return errors.Errorf("helper pod status is %v", podStatus)
		}

		// Checking the status of target nodes
		log.Info("[Status]: Getting the status of target nodes")
		err = status.CheckNodeStatus(appNode, experimentsDetails.Timeout, experimentsDetails.Delay, clients)
		if err != nil {
			common.DeleteHelperPodBasedOnJobCleanupPolicy(experimentsDetails.ExperimentName+"-"+experimentsDetails.RunID, appLabel, chaosDetails, clients)
			log.Warnf("Target nodes are not in the ready state, you may need to manually recover the node, err: %v", err)
		}

		//Deleting the helper pod
		log.Info("[Cleanup]: Deleting the helper pod")
		err = common.DeletePod(experimentsDetails.ExperimentName+"-"+experimentsDetails.RunID, appLabel, experimentsDetails.ChaosNamespace, chaosDetails.Timeout, chaosDetails.Delay, clients)
		if err != nil {
			return errors.Errorf("Unable to delete the helper pod, err: %v", err)
		}
	}
	return nil
}

// InjectChaosInParallelMode stress the memory all the target nodes in parallel mode (all at once)
func InjectChaosInParallelMode(experimentsDetails *experimentTypes.ExperimentDetails, targetNodeList []string, clients clients.ClientSets, resultDetails *types.ResultDetails, eventsDetails *types.EventDetails, chaosDetails *types.ChaosDetails) error {

	labelSuffix := common.GetRunID()
	for _, appNode := range targetNodeList {

		if experimentsDetails.EngineName != "" {
			msg := "Injecting " + experimentsDetails.ExperimentName + " chaos on " + appNode + " node"
			types.SetEngineEventAttributes(eventsDetails, types.ChaosInject, msg, "Normal", chaosDetails)
			events.GenerateEvents(eventsDetails, clients, chaosDetails, "ChaosEngine")
		}

		log.InfoWithValues("[Info]: Details of Node under chaos injection", logrus.Fields{
			"NodeName":                      appNode,
			"Memory Consumption Percentage": experimentsDetails.MemoryConsumptionPercentage,
			"Memory Consumption Gibibytes":  experimentsDetails.MemoryConsumptionGibibytes,
			"Memory Consumption Megibytes":  experimentsDetails.MemoryConsumptionMegibytes,
		})

		experimentsDetails.RunID = common.GetRunID()

		//Getting node memory details
		memoryCapacity, memoryAllocatable, err := GetNodeMemoryDetails(appNode, clients)
		if err != nil {
			return errors.Errorf("Unable to get the node memory details, err: %v", err)
		}

		//Getting the exact memory value to exhaust
		MemoryConsumption, err := CalculateMemoryConsumption(experimentsDetails, clients, memoryCapacity, memoryAllocatable)
		if err != nil {
			return errors.Errorf("memory calculation failed, err: %v", err)
		}

		// Creating the helper pod to perform node memory hog
<<<<<<< HEAD
		err = CreateHelperPod(experimentsDetails, appNode, clients, MemoryConsumption)
=======
		err = CreateHelperPod(experimentsDetails, appNode, clients, labelSuffix)
>>>>>>> 43032eea
		if err != nil {
			return errors.Errorf("Unable to create the helper pod, err: %v", err)
		}
	}

	appLabel := "app=" + experimentsDetails.ExperimentName + "-helper-" + labelSuffix

	//Checking the status of helper pod
	log.Info("[Status]: Checking the status of the helper pod")
	if err := status.CheckApplicationStatus(experimentsDetails.ChaosNamespace, appLabel, experimentsDetails.Timeout, experimentsDetails.Delay, clients); err != nil {
		common.DeleteAllHelperPodBasedOnJobCleanupPolicy(appLabel, chaosDetails, clients)
		return errors.Errorf("helper pod is not in running state, err: %v", err)
	}

	// Wait till the completion of helper pod
	log.Infof("[Wait]: Waiting for %vs till the completion of the helper pod", experimentsDetails.ChaosDuration+30)

<<<<<<< HEAD
	podStatus, err := status.WaitForCompletion(experimentsDetails.ChaosNamespace, "app="+experimentsDetails.ExperimentName+"-helper", clients, experimentsDetails.ChaosDuration+30, experimentsDetails.ExperimentName)
	if err != nil {
		common.DeleteAllHelperPodBasedOnJobCleanupPolicy("app="+experimentsDetails.ExperimentName+"-helper", chaosDetails, clients)
=======
	podStatus, err := status.WaitForCompletion(experimentsDetails.ChaosNamespace, appLabel, clients, experimentsDetails.ChaosDuration+30, experimentsDetails.ExperimentName)
	if err != nil || podStatus == "Failed" {
		common.DeleteAllHelperPodBasedOnJobCleanupPolicy(appLabel, chaosDetails, clients)
>>>>>>> 43032eea
		return errors.Errorf("helper pod failed due to, err: %v", err)
	} else if podStatus == "Failed" {
		return errors.Errorf("helper pod status is %v", podStatus)
	}

	for _, appNode := range targetNodeList {

		// Checking the status of application node
		log.Info("[Status]: Getting the status of application node")
		err = status.CheckNodeStatus(appNode, experimentsDetails.Timeout, experimentsDetails.Delay, clients)
		if err != nil {
			common.DeleteAllHelperPodBasedOnJobCleanupPolicy(appLabel, chaosDetails, clients)
			log.Warn("Application node is not in the ready state, you may need to manually recover the node")
		}
	}

	//Deleting the helper pod
	log.Info("[Cleanup]: Deleting the helper pod")
	err = common.DeleteAllPod(appLabel, experimentsDetails.ChaosNamespace, chaosDetails.Timeout, chaosDetails.Delay, clients)
	if err != nil {
		return errors.Errorf("Unable to delete the helper pod, err: %v", err)
	}

	return nil
}

// GetNodeMemoryDetails will return the total memory capacity and memory allocatable of an application node
func GetNodeMemoryDetails(appNodeName string, clients clients.ClientSets) (int, int, error) {

	nodeDetails, err := clients.KubeClient.CoreV1().Nodes().Get(appNodeName, v1.GetOptions{})
	if err != nil {
		return 0, 0, err
	}

	memoryCapacity := int(nodeDetails.Status.Capacity.Memory().Value())
	memoryAllocatable := int(nodeDetails.Status.Allocatable.Memory().Value())

	if memoryCapacity == 0 || memoryAllocatable == 0 {
		return memoryCapacity, memoryAllocatable, errors.Errorf("Failed to get memory details of the application node")
	}

	return memoryCapacity, memoryAllocatable, nil

}

// CalculateMemoryConsumption will calculate the amount of memory to be consumed for a given unit.
func CalculateMemoryConsumption(experimentsDetails *experimentTypes.ExperimentDetails, clients clients.ClientSets, memoryCapacity, memoryAllocatable int) (string, error) {

	var totalMemoryConsumption int
	var MemoryConsumption string
	var selector string

	if experimentsDetails.MemoryConsumptionPercentage != 0 {
		selector = "percentage"
	} else if experimentsDetails.MemoryConsumptionGibibytes != 0 {
		selector = "gibibytes"
	} else if experimentsDetails.MemoryConsumptionMegibytes != 0 {
		selector = "megibytes"
	}

	switch selector {

	case "percentage":

		//Getting the total memory under chaos
		memoryForChaos := ((float64(experimentsDetails.MemoryConsumptionPercentage) / 100) * float64(memoryCapacity))

		//Get the percentage of memory under chaos wrt allocatable memory
		totalMemoryConsumption = int((float64(memoryForChaos) / float64(memoryAllocatable)) * 100)
		if totalMemoryConsumption > 100 {
			log.Infof("[Info]: PercentageOfMemoryCapacity To Be Used: %d percent, which is more than 100 percent (%d percent) of Allocatable Memory, so the experiment will only consume upto 100 percent of Allocatable Memory", experimentsDetails.MemoryConsumptionPercentage, totalMemoryConsumption)
			MemoryConsumption = "100%"
		} else {
			log.Infof("[Info]: PercentageOfMemoryCapacity To Be Used: %v percent, which is %d percent of Allocatable Memory", experimentsDetails.MemoryConsumptionPercentage, totalMemoryConsumption)
			MemoryConsumption = strconv.Itoa(totalMemoryConsumption) + "%"
		}
		return MemoryConsumption, nil

	case "gibibytes":

		// Bringing all the values in Ki unit to compare
		// since 1Gi = 1044921.875Ki
		TotalMemoryConsumption := float64(experimentsDetails.MemoryConsumptionGibibytes) * 1044921.875
		// since 1Ki = 1024 bytes
		memoryAllocatable := memoryAllocatable / 1024

		if memoryAllocatable < int(TotalMemoryConsumption) {
			MemoryConsumption = strconv.Itoa(memoryAllocatable) + "k"
			log.Infof("[Info]: The memory for consumption %vKi is more than the available memory %vKi, so the experiment will hog the memory upto %vKi", int(TotalMemoryConsumption), memoryAllocatable, memoryAllocatable)
		} else {
			MemoryConsumption = strconv.Itoa(experimentsDetails.MemoryConsumptionGibibytes) + "g"
		}
		return MemoryConsumption, nil

	case "megibytes":

		// Bringing all the values in Ki unit to compare
		// since 1Mi = 1025.390625Ki
		TotalMemoryConsumption := float64(experimentsDetails.MemoryConsumptionMegibytes) * 1025.390625
		// since 1Ki = 1024 bytes
		memoryAllocatable := memoryAllocatable / 1024

		if memoryAllocatable < int(TotalMemoryConsumption) {
			MemoryConsumption = strconv.Itoa(memoryAllocatable) + "k"
			log.Infof("[Info]: The memory for consumption %vKi is more than the available memory %vKi, so the experiment will hog the memory upto %vKi", int(TotalMemoryConsumption), memoryAllocatable, memoryAllocatable)
		} else {
			MemoryConsumption = strconv.Itoa(experimentsDetails.MemoryConsumptionMegibytes) + "m"
		}
		return MemoryConsumption, nil
	}
	return "", errors.Errorf("please specify the memory consumption value in either percentage or gibibytes or megibytes in non-decimal format using respective envs")
}

// CreateHelperPod derive the attributes for helper pod and create the helper pod
<<<<<<< HEAD
func CreateHelperPod(experimentsDetails *experimentTypes.ExperimentDetails, appNode string, clients clients.ClientSets, MemoryConsumption string) error {
=======
func CreateHelperPod(experimentsDetails *experimentTypes.ExperimentDetails, appNode string, clients clients.ClientSets, labelSuffix string) error {
>>>>>>> 43032eea

	helperPod := &apiv1.Pod{
		ObjectMeta: v1.ObjectMeta{
			Name:      experimentsDetails.ExperimentName + "-" + experimentsDetails.RunID,
			Namespace: experimentsDetails.ChaosNamespace,
			Labels: map[string]string{
				"app":                       experimentsDetails.ExperimentName + "-helper-" + labelSuffix,
				"name":                      experimentsDetails.ExperimentName + "-" + experimentsDetails.RunID,
				"chaosUID":                  string(experimentsDetails.ChaosUID),
				"app.kubernetes.io/part-of": "litmus",
			},
			Annotations: experimentsDetails.Annotations,
		},
		Spec: apiv1.PodSpec{
			RestartPolicy: apiv1.RestartPolicyNever,
			NodeName:      appNode,
			Containers: []apiv1.Container{
				{
					Name:            experimentsDetails.ExperimentName,
					Image:           experimentsDetails.LIBImage,
					ImagePullPolicy: apiv1.PullPolicy(experimentsDetails.LIBImagePullPolicy),
					Command: []string{
						"stress-ng",
					},
					Args: []string{
						"--vm",
						"1",
						"--vm-bytes",
						MemoryConsumption,
						"--timeout",
						strconv.Itoa(experimentsDetails.ChaosDuration) + "s",
					},
					Resources: experimentsDetails.Resources,
				},
			},
		},
	}

	_, err := clients.KubeClient.CoreV1().Pods(experimentsDetails.ChaosNamespace).Create(helperPod)
	return err
}<|MERGE_RESOLUTION|>--- conflicted
+++ resolved
@@ -100,11 +100,7 @@
 		}
 
 		// Creating the helper pod to perform node memory hog
-<<<<<<< HEAD
-		err = CreateHelperPod(experimentsDetails, appNode, clients, MemoryConsumption)
-=======
-		err = CreateHelperPod(experimentsDetails, appNode, clients, labelSuffix)
->>>>>>> 43032eea
+		err = CreateHelperPod(experimentsDetails, appNode, clients, labelSuffix, MemoryConsumption)
 		if err != nil {
 			return errors.Errorf("Unable to create the helper pod, err: %v", err)
 		}
@@ -122,15 +118,9 @@
 		// Wait till the completion of helper pod
 		log.Infof("[Wait]: Waiting for %vs till the completion of the helper pod", experimentsDetails.ChaosDuration+30)
 
-<<<<<<< HEAD
-		podStatus, err := status.WaitForCompletion(experimentsDetails.ChaosNamespace, "name="+experimentsDetails.ExperimentName+"-"+experimentsDetails.RunID, clients, experimentsDetails.ChaosDuration+30, experimentsDetails.ExperimentName)
-		if err != nil {
-			common.DeleteHelperPodBasedOnJobCleanupPolicy(experimentsDetails.ExperimentName+"-"+experimentsDetails.RunID, "app="+experimentsDetails.ExperimentName+"-helper", chaosDetails, clients)
-=======
 		podStatus, err := status.WaitForCompletion(experimentsDetails.ChaosNamespace, appLabel, clients, experimentsDetails.ChaosDuration+30, experimentsDetails.ExperimentName)
-		if err != nil || podStatus == "Failed" {
+		if err != nil {
 			common.DeleteHelperPodBasedOnJobCleanupPolicy(experimentsDetails.ExperimentName+"-"+experimentsDetails.RunID, appLabel, chaosDetails, clients)
->>>>>>> 43032eea
 			return errors.Errorf("helper pod failed due to, err: %v", err)
 		} else if podStatus == "Failed" {
 			return errors.Errorf("helper pod status is %v", podStatus)
@@ -188,11 +178,7 @@
 		}
 
 		// Creating the helper pod to perform node memory hog
-<<<<<<< HEAD
-		err = CreateHelperPod(experimentsDetails, appNode, clients, MemoryConsumption)
-=======
-		err = CreateHelperPod(experimentsDetails, appNode, clients, labelSuffix)
->>>>>>> 43032eea
+		err = CreateHelperPod(experimentsDetails, appNode, clients, labelSuffix, MemoryConsumption)
 		if err != nil {
 			return errors.Errorf("Unable to create the helper pod, err: %v", err)
 		}
@@ -210,15 +196,9 @@
 	// Wait till the completion of helper pod
 	log.Infof("[Wait]: Waiting for %vs till the completion of the helper pod", experimentsDetails.ChaosDuration+30)
 
-<<<<<<< HEAD
-	podStatus, err := status.WaitForCompletion(experimentsDetails.ChaosNamespace, "app="+experimentsDetails.ExperimentName+"-helper", clients, experimentsDetails.ChaosDuration+30, experimentsDetails.ExperimentName)
+	podStatus, err := status.WaitForCompletion(experimentsDetails.ChaosNamespace, appLabel, clients, experimentsDetails.ChaosDuration+30, experimentsDetails.ExperimentName)
 	if err != nil {
-		common.DeleteAllHelperPodBasedOnJobCleanupPolicy("app="+experimentsDetails.ExperimentName+"-helper", chaosDetails, clients)
-=======
-	podStatus, err := status.WaitForCompletion(experimentsDetails.ChaosNamespace, appLabel, clients, experimentsDetails.ChaosDuration+30, experimentsDetails.ExperimentName)
-	if err != nil || podStatus == "Failed" {
 		common.DeleteAllHelperPodBasedOnJobCleanupPolicy(appLabel, chaosDetails, clients)
->>>>>>> 43032eea
 		return errors.Errorf("helper pod failed due to, err: %v", err)
 	} else if podStatus == "Failed" {
 		return errors.Errorf("helper pod status is %v", podStatus)
@@ -333,11 +313,7 @@
 }
 
 // CreateHelperPod derive the attributes for helper pod and create the helper pod
-<<<<<<< HEAD
-func CreateHelperPod(experimentsDetails *experimentTypes.ExperimentDetails, appNode string, clients clients.ClientSets, MemoryConsumption string) error {
-=======
-func CreateHelperPod(experimentsDetails *experimentTypes.ExperimentDetails, appNode string, clients clients.ClientSets, labelSuffix string) error {
->>>>>>> 43032eea
+func CreateHelperPod(experimentsDetails *experimentTypes.ExperimentDetails, appNode string, clients clients.ClientSets, labelSuffix, MemoryConsumption string) error {
 
 	helperPod := &apiv1.Pod{
 		ObjectMeta: v1.ObjectMeta{
