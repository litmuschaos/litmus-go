package lib

import (
	"math/rand"
	"strconv"
	"time"

	clients "github.com/litmuschaos/litmus-go/pkg/clients"
	"github.com/litmuschaos/litmus-go/pkg/events"
	experimentTypes "github.com/litmuschaos/litmus-go/pkg/generic/node-memory-hog/types"
	"github.com/litmuschaos/litmus-go/pkg/log"
	"github.com/litmuschaos/litmus-go/pkg/status"
	"github.com/litmuschaos/litmus-go/pkg/types"
	"github.com/litmuschaos/litmus-go/pkg/utils/common"
	"github.com/pkg/errors"
	"github.com/sirupsen/logrus"
	apiv1 "k8s.io/api/core/v1"
	v1 "k8s.io/apimachinery/pkg/apis/meta/v1"
)

// PrepareNodeMemoryHog contains prepration steps before chaos injection
func PrepareNodeMemoryHog(experimentsDetails *experimentTypes.ExperimentDetails, clients clients.ClientSets, resultDetails *types.ResultDetails, eventsDetails *types.EventDetails, chaosDetails *types.ChaosDetails) error {

	//Select the node name
	appNodeName, err := GetNodeName(experimentsDetails, clients)
	if err != nil {
		return errors.Errorf("Unable to get the node name due to, err: %v", err)
	}

	log.InfoWithValues("[Info]: Details of application under chaos injection", logrus.Fields{
		"NodeName":             appNodeName,
		"MemoryHog Percentage": experimentsDetails.MemoryPercentage,
	})

	experimentsDetails.RunID = common.GetRunID()

	//Waiting for the ramp time before chaos injection
	if experimentsDetails.RampTime != 0 {
		log.Infof("[Ramp]: Waiting for the %vs ramp time before injecting chaos", strconv.Itoa(experimentsDetails.RampTime))
		common.WaitForDuration(experimentsDetails.RampTime)
	}

	if experimentsDetails.EngineName != "" {
		msg := "Injecting " + experimentsDetails.ExperimentName + " chaos on " + appNodeName + " node"
		types.SetEngineEventAttributes(eventsDetails, types.ChaosInject, msg, "Normal", chaosDetails)
		events.GenerateEvents(eventsDetails, clients, chaosDetails, "ChaosEngine")
	}

<<<<<<< HEAD
	//Getting node memory details
	memoryCapacity, memoryAllocatable, err := GetNodeMemoryDetails(appNodeName, clients)
	if err != nil {
		return errors.Errorf("Unable to get the node memory details, err: %v", err)
	}

	// Get the total memory percentage wrt allocatable memory
	experimentsDetails.MemoryPercentage = CalculateMemoryPercentage(experimentsDetails, clients, memoryCapacity, memoryAllocatable)

=======
	// Get Chaos Pod Annotation
	experimentsDetails.Annotations, err = common.GetChaosPodAnnotation(experimentsDetails.ChaosPodName, experimentsDetails.ChaosNamespace, clients)
	if err != nil {
		return errors.Errorf("unable to get annotation, due to %v", err)
	}

>>>>>>> 9af64da7
	// Creating the helper pod to perform node memory hog
	err = CreateHelperPod(experimentsDetails, clients, appNodeName)
	if err != nil {
		return errors.Errorf("Unable to create the helper pod, err: %v", err)
	}

	//Checking the status of helper pod
	log.Info("[Status]: Checking the status of the helper pod")
	err = status.CheckApplicationStatus(experimentsDetails.ChaosNamespace, "name="+experimentsDetails.ExperimentName+"-"+experimentsDetails.RunID, experimentsDetails.Timeout, experimentsDetails.Delay, clients)
	if err != nil {
		return errors.Errorf("helper pod is not in running state, err: %v", err)
	}

	// Wait till the completion of helper pod
	log.Infof("[Wait]: Waiting for %vs till the completion of the helper pod", strconv.Itoa(experimentsDetails.ChaosDuration+30))

	podStatus, err := status.WaitForCompletion(experimentsDetails.ChaosNamespace, "name="+experimentsDetails.ExperimentName+"-"+experimentsDetails.RunID, clients, experimentsDetails.ChaosDuration+30, experimentsDetails.ExperimentName)
	if err != nil || podStatus == "Failed" {
		return errors.Errorf("helper pod failed due to, err: %v", err)
	}

	// Checking the status of application node
	log.Info("[Status]: Getting the status of application node")
	err = status.CheckNodeStatus(appNodeName, experimentsDetails.Timeout, experimentsDetails.Delay, clients)
	if err != nil {
		log.Warn("Application node is not in the ready state, you may need to manually recover the node")
	}

	//Deleting the helper pod
	log.Info("[Cleanup]: Deleting the helper pod")
	err = common.DeletePod(experimentsDetails.ExperimentName+"-"+experimentsDetails.RunID, "name="+experimentsDetails.ExperimentName+"-"+experimentsDetails.RunID, experimentsDetails.ChaosNamespace, chaosDetails.Timeout, chaosDetails.Delay, clients)
	if err != nil {
		return errors.Errorf("Unable to delete the helper pod, err: %v", err)
	}

	//Waiting for the ramp time after chaos injection
	if experimentsDetails.RampTime != 0 {
		log.Infof("[Ramp]: Waiting for the %vs ramp time after injecting chaos", strconv.Itoa(experimentsDetails.RampTime))
		common.WaitForDuration(experimentsDetails.RampTime)
	}
	return nil
}

//GetNodeName will select a random replica of application pod and return the node name of that application pod
func GetNodeName(experimentsDetails *experimentTypes.ExperimentDetails, clients clients.ClientSets) (string, error) {
	podList, err := clients.KubeClient.CoreV1().Pods(experimentsDetails.AppNS).List(v1.ListOptions{LabelSelector: experimentsDetails.AppLabel})
	if err != nil || len(podList.Items) == 0 {
		return "", errors.Wrapf(err, "Fail to get the application pod in %v namespace, due to err: %v", experimentsDetails.AppNS, err)
	}

	rand.Seed(time.Now().Unix())
	randomIndex := rand.Intn(len(podList.Items))
	nodeName := podList.Items[randomIndex].Spec.NodeName

	return nodeName, nil
}

// GetNodeMemoryDetails will return the total memory capacity and memory allocatable of an application node
func GetNodeMemoryDetails(appNodeName string, clients clients.ClientSets) (int, int, error) {

	nodeDetails, err := clients.KubeClient.CoreV1().Nodes().Get(appNodeName, v1.GetOptions{})
	if err != nil {
		return 0, 0, errors.Errorf("Fail to get nodesDetails, due to %v", err)
	}

	memoryCapacity := int(nodeDetails.Status.Capacity.Memory().Value())
	memoryAllocatable := int(nodeDetails.Status.Allocatable.Memory().Value())

	if memoryCapacity == 0 || memoryAllocatable == 0 {
		return memoryCapacity, memoryAllocatable, errors.Errorf("Fail to get memory details of the application node")
	}

	return memoryCapacity, memoryAllocatable, nil

}

// CalculateMemoryPercentage will calculate the memory percentage under chaos wrt allocatable memory
func CalculateMemoryPercentage(experimentsDetails *experimentTypes.ExperimentDetails, clients clients.ClientSets, memoryCapacity, memoryAllocatable int) int {

	var totalMemoryPercentage int

	//Getting the total memory under chaos
	memoryForChaos := ((float64(experimentsDetails.MemoryPercentage) / 100) * float64(memoryCapacity))

	//Get the percentage of memory under chaos wrt allocatable memory
	totalMemoryPercentage = int((float64(memoryForChaos) / float64(memoryAllocatable)) * 100)

	log.Infof("[Info]: PercentageOfMemoryCapacityToBeUsed: %d, which is %d of Allocatable Memory", experimentsDetails.MemoryPercentage, totalMemoryPercentage)

	return totalMemoryPercentage
}

// CreateHelperPod derive the attributes for helper pod and create the helper pod
func CreateHelperPod(experimentsDetails *experimentTypes.ExperimentDetails, clients clients.ClientSets, appNodeName string) error {

	helperPod := &apiv1.Pod{
		ObjectMeta: v1.ObjectMeta{
			Name:      experimentsDetails.ExperimentName + "-" + experimentsDetails.RunID,
			Namespace: experimentsDetails.ChaosNamespace,
			Labels: map[string]string{
				"app":      experimentsDetails.ExperimentName,
				"name":     experimentsDetails.ExperimentName + "-" + experimentsDetails.RunID,
				"chaosUID": string(experimentsDetails.ChaosUID),
			},
			Annotations: experimentsDetails.Annotations,
		},
		Spec: apiv1.PodSpec{
			RestartPolicy: apiv1.RestartPolicyNever,
			NodeName:      appNodeName,
			Containers: []apiv1.Container{
				{
					Name:            experimentsDetails.ExperimentName,
					Image:           experimentsDetails.LIBImage,
					ImagePullPolicy: apiv1.PullAlways,
					Command: []string{
						"/stress-ng",
					},
					Args: []string{
						"--vm",
						"1",
						"--vm-bytes",
						strconv.Itoa(experimentsDetails.MemoryPercentage) + "%",
						"--timeout",
						strconv.Itoa(experimentsDetails.ChaosDuration),
					},
				},
			},
		},
	}

	_, err := clients.KubeClient.CoreV1().Pods(experimentsDetails.ChaosNamespace).Create(helperPod)
	return err
}<|MERGE_RESOLUTION|>--- conflicted
+++ resolved
@@ -46,7 +46,6 @@
 		events.GenerateEvents(eventsDetails, clients, chaosDetails, "ChaosEngine")
 	}
 
-<<<<<<< HEAD
 	//Getting node memory details
 	memoryCapacity, memoryAllocatable, err := GetNodeMemoryDetails(appNodeName, clients)
 	if err != nil {
@@ -56,14 +55,12 @@
 	// Get the total memory percentage wrt allocatable memory
 	experimentsDetails.MemoryPercentage = CalculateMemoryPercentage(experimentsDetails, clients, memoryCapacity, memoryAllocatable)
 
-=======
 	// Get Chaos Pod Annotation
 	experimentsDetails.Annotations, err = common.GetChaosPodAnnotation(experimentsDetails.ChaosPodName, experimentsDetails.ChaosNamespace, clients)
 	if err != nil {
 		return errors.Errorf("unable to get annotation, due to %v", err)
 	}
 
->>>>>>> 9af64da7
 	// Creating the helper pod to perform node memory hog
 	err = CreateHelperPod(experimentsDetails, clients, appNodeName)
 	if err != nil {
