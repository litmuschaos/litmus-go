package lib

import (
<<<<<<< HEAD
	"os"
	"os/signal"
	"syscall"

=======
>>>>>>> 1bb936e4
	clients "github.com/litmuschaos/litmus-go/pkg/clients"
	vmwarelib "github.com/litmuschaos/litmus-go/pkg/cloud/vmware"
	"github.com/litmuschaos/litmus-go/pkg/events"
	"github.com/litmuschaos/litmus-go/pkg/log"
	"github.com/litmuschaos/litmus-go/pkg/probe"
<<<<<<< HEAD
=======
	"github.com/litmuschaos/litmus-go/pkg/result"
>>>>>>> 1bb936e4
	"github.com/litmuschaos/litmus-go/pkg/types"
	"github.com/litmuschaos/litmus-go/pkg/utils/common"
	experimentTypes "github.com/litmuschaos/litmus-go/pkg/vmware/vm-poweroff/types"
	"github.com/pkg/errors"
<<<<<<< HEAD
=======
	"os"
	"os/signal"
	"syscall"
	"time"
>>>>>>> 1bb936e4
)

var inject, abort chan os.Signal

// InjectVMPowerOffChaos stop the vm, wait for chaos duration and start the vm
func InjectVMPowerOffChaos(experimentsDetails *experimentTypes.ExperimentDetails, clients clients.ClientSets, resultDetails *types.ResultDetails, eventsDetails *types.EventDetails, chaosDetails *types.ChaosDetails, cookie string) error {

<<<<<<< HEAD
	// inject channel is used to transmit signal notifications.
	inject = make(chan os.Signal, 1)
	// Catch and relay certain signal(s) to inject channel.
	signal.Notify(inject, os.Interrupt, syscall.SIGTERM)

	// abort channel is used to transmit signal notifications.
	abort = make(chan os.Signal, 1)
	// Catch and relay certain signal(s) to abort channel.
	signal.Notify(abort, os.Interrupt, syscall.SIGTERM)
=======
	var err error
>>>>>>> 1bb936e4

	//Waiting for the ramp time before chaos injection
	if experimentsDetails.RampTime != 0 {
		log.Infof("[Ramp]: Waiting for the %vs ramp time before injecting chaos", experimentsDetails.RampTime)
		common.WaitForDuration(experimentsDetails.RampTime)
	}

	if experimentsDetails.EngineName != "" {
		msg := "Injecting " + experimentsDetails.ExperimentName + " chaos on vm poweroff"
		types.SetEngineEventAttributes(eventsDetails, types.ChaosInject, msg, "Normal", chaosDetails)
		events.GenerateEvents(eventsDetails, clients, chaosDetails, "ChaosEngine")
	}

<<<<<<< HEAD
	if experimentsDetails.AppVMMoid == "" {
=======
	if experimentsDetails.AppVmMoid == "" {
>>>>>>> 1bb936e4
		return errors.Errorf("VM Moid not found to terminate vm instance")
	}

	// Calling AbortWatcher go routine, it will continuously watch for the abort signal and generate the required events and result
	go abortWatcher(experimentsDetails, clients, resultDetails, chaosDetails, eventsDetails, cookie)

	select {
	case <-inject:
		// stopping the chaos execution, if abort signal recieved
		os.Exit(0)
	default:
		//Stoping the vmware VM
		log.Info("[Chaos]: Stoping the desired vm")
		if err := vmwarelib.StopVM(experimentsDetails, cookie); err != nil {
			return errors.Errorf("unable to stop the vm, err: %v", err)
		}
	}

	// run the probes during chaos
	if len(resultDetails.ProbeDetails) != 0 {
<<<<<<< HEAD
		if err := probe.RunProbes(chaosDetails, clients, resultDetails, "DuringChaos", eventsDetails); err != nil {
=======
		if err = probe.RunProbes(chaosDetails, clients, resultDetails, "DuringChaos", eventsDetails); err != nil {
>>>>>>> 1bb936e4
			return err
		}
	}

	//Wait for chaos duration
	log.Infof("[Wait]: Waiting for chaos duration of %vs before starting the instance", experimentsDetails.ChaosDuration)
<<<<<<< HEAD
	common.WaitForDuration(experimentsDetails.ChaosDuration)
=======
	time.Sleep(time.Duration(experimentsDetails.ChaosDuration) * time.Second)
>>>>>>> 1bb936e4

	//Starting the vmware VM
	log.Info("[Chaos]: Starting the desired vm")
	if err := vmwarelib.StartVM(experimentsDetails, cookie); err != nil {
		return errors.Errorf("unable to start the vm, err: %v", err)
	}

	//Waiting for the ramp time after chaos injection
	if experimentsDetails.RampTime != 0 {
		log.Infof("[Ramp]: Waiting for the %vs ramp time after injecting chaos", experimentsDetails.RampTime)
		common.WaitForDuration(experimentsDetails.RampTime)
	}

	return nil
}
<<<<<<< HEAD

// abortWatcher continuosly watch for the abort signals
func abortWatcher(experimentsDetails *experimentTypes.ExperimentDetails, clients clients.ClientSets, resultDetails *types.ResultDetails, chaosDetails *types.ChaosDetails, eventsDetails *types.EventDetails, cookie string) {
	// waiting till the abort signal recieved
	<-abort

	log.Info("[Chaos]: Killing process started because of terminated signal received")
	log.Info("Chaos Revert Started")

	//Starting the vmware VM
	log.Info("[Abort]: Abort signal received starting the desired vm")
	if err := vmwarelib.StartVM(experimentsDetails, cookie); err != nil {
		log.Errorf("Unable to start the vm after abort signal received , err: %v", err)
=======

// AbortWatcher continuosly watch for the abort signals
// it will update chaosresult and restart the vm w/ failed step and create an abort event, if it recieved abort signal during chaos
func AbortWatcher(experimentsDetails *experimentTypes.ExperimentDetails, clients clients.ClientSets, resultDetails *types.ResultDetails, chaosDetails *types.ChaosDetails, eventsDetails *types.EventDetails, cookie string) {
	AbortWatcherWithoutExit(experimentsDetails, clients, resultDetails, chaosDetails, eventsDetails, cookie)
	os.Exit(1)
}

// AbortWatcherWithoutExit continuosly watch for the abort signals
func AbortWatcherWithoutExit(experimentsDetails *experimentTypes.ExperimentDetails, clients clients.ClientSets, resultDetails *types.ResultDetails, chaosDetails *types.ChaosDetails, eventsDetails *types.EventDetails, cookie string) {

	// signChan channel is used to transmit signal notifications.
	signChan := make(chan os.Signal, 1)
	// Catch and relay certain signal(s) to signChan channel.
	signal.Notify(signChan, os.Interrupt, syscall.SIGTERM)

loop:
	for {
		select {
		case <-signChan:

			//Starting the vmware VM
			log.Info("[Abort]: Abort signal received starting the desired vm")
			err := vmwarelib.StartVM(experimentsDetails, cookie)
			if err != nil {
				log.Errorf("Unable to start the vm after abort signal received , err: %v", err)
			}

			log.Info("[Chaos]: Chaos Experiment Abortion started because of terminated signal received")
			// updating the chaosresult after stopped
			failStep := "Chaos injection stopped!"
			types.SetResultAfterCompletion(resultDetails, "Stopped", "Stopped", failStep)
			result.ChaosResult(chaosDetails, clients, resultDetails, "EOT")

			// generating summary event in chaosengine
			msg := experimentsDetails.ExperimentName + " experiment has been aborted"
			types.SetEngineEventAttributes(eventsDetails, types.Summary, msg, "Warning", chaosDetails)
			events.GenerateEvents(eventsDetails, clients, chaosDetails, "ChaosEngine")

			// generating summary event in chaosresult
			types.SetResultEventAttributes(eventsDetails, types.Summary, msg, "Warning", resultDetails)
			events.GenerateEvents(eventsDetails, clients, chaosDetails, "ChaosResult")
			break loop
		}
>>>>>>> 1bb936e4
	}

	log.Info("Chaos Revert Completed")
	os.Exit(0)
}<|MERGE_RESOLUTION|>--- conflicted
+++ resolved
@@ -1,33 +1,19 @@
 package lib
 
 import (
-<<<<<<< HEAD
 	"os"
 	"os/signal"
 	"syscall"
 
-=======
->>>>>>> 1bb936e4
 	clients "github.com/litmuschaos/litmus-go/pkg/clients"
 	vmwarelib "github.com/litmuschaos/litmus-go/pkg/cloud/vmware"
 	"github.com/litmuschaos/litmus-go/pkg/events"
 	"github.com/litmuschaos/litmus-go/pkg/log"
 	"github.com/litmuschaos/litmus-go/pkg/probe"
-<<<<<<< HEAD
-=======
-	"github.com/litmuschaos/litmus-go/pkg/result"
->>>>>>> 1bb936e4
 	"github.com/litmuschaos/litmus-go/pkg/types"
 	"github.com/litmuschaos/litmus-go/pkg/utils/common"
 	experimentTypes "github.com/litmuschaos/litmus-go/pkg/vmware/vm-poweroff/types"
 	"github.com/pkg/errors"
-<<<<<<< HEAD
-=======
-	"os"
-	"os/signal"
-	"syscall"
-	"time"
->>>>>>> 1bb936e4
 )
 
 var inject, abort chan os.Signal
@@ -35,7 +21,6 @@
 // InjectVMPowerOffChaos stop the vm, wait for chaos duration and start the vm
 func InjectVMPowerOffChaos(experimentsDetails *experimentTypes.ExperimentDetails, clients clients.ClientSets, resultDetails *types.ResultDetails, eventsDetails *types.EventDetails, chaosDetails *types.ChaosDetails, cookie string) error {
 
-<<<<<<< HEAD
 	// inject channel is used to transmit signal notifications.
 	inject = make(chan os.Signal, 1)
 	// Catch and relay certain signal(s) to inject channel.
@@ -45,9 +30,6 @@
 	abort = make(chan os.Signal, 1)
 	// Catch and relay certain signal(s) to abort channel.
 	signal.Notify(abort, os.Interrupt, syscall.SIGTERM)
-=======
-	var err error
->>>>>>> 1bb936e4
 
 	//Waiting for the ramp time before chaos injection
 	if experimentsDetails.RampTime != 0 {
@@ -61,11 +43,7 @@
 		events.GenerateEvents(eventsDetails, clients, chaosDetails, "ChaosEngine")
 	}
 
-<<<<<<< HEAD
 	if experimentsDetails.AppVMMoid == "" {
-=======
-	if experimentsDetails.AppVmMoid == "" {
->>>>>>> 1bb936e4
 		return errors.Errorf("VM Moid not found to terminate vm instance")
 	}
 
@@ -86,22 +64,14 @@
 
 	// run the probes during chaos
 	if len(resultDetails.ProbeDetails) != 0 {
-<<<<<<< HEAD
 		if err := probe.RunProbes(chaosDetails, clients, resultDetails, "DuringChaos", eventsDetails); err != nil {
-=======
-		if err = probe.RunProbes(chaosDetails, clients, resultDetails, "DuringChaos", eventsDetails); err != nil {
->>>>>>> 1bb936e4
 			return err
 		}
 	}
 
 	//Wait for chaos duration
 	log.Infof("[Wait]: Waiting for chaos duration of %vs before starting the instance", experimentsDetails.ChaosDuration)
-<<<<<<< HEAD
 	common.WaitForDuration(experimentsDetails.ChaosDuration)
-=======
-	time.Sleep(time.Duration(experimentsDetails.ChaosDuration) * time.Second)
->>>>>>> 1bb936e4
 
 	//Starting the vmware VM
 	log.Info("[Chaos]: Starting the desired vm")
@@ -117,66 +87,18 @@
 
 	return nil
 }
-<<<<<<< HEAD
 
 // abortWatcher continuosly watch for the abort signals
 func abortWatcher(experimentsDetails *experimentTypes.ExperimentDetails, clients clients.ClientSets, resultDetails *types.ResultDetails, chaosDetails *types.ChaosDetails, eventsDetails *types.EventDetails, cookie string) {
 	// waiting till the abort signal recieved
 	<-abort
 
-	log.Info("[Chaos]: Killing process started because of terminated signal received")
 	log.Info("Chaos Revert Started")
 
 	//Starting the vmware VM
 	log.Info("[Abort]: Abort signal received starting the desired vm")
 	if err := vmwarelib.StartVM(experimentsDetails, cookie); err != nil {
 		log.Errorf("Unable to start the vm after abort signal received , err: %v", err)
-=======
-
-// AbortWatcher continuosly watch for the abort signals
-// it will update chaosresult and restart the vm w/ failed step and create an abort event, if it recieved abort signal during chaos
-func AbortWatcher(experimentsDetails *experimentTypes.ExperimentDetails, clients clients.ClientSets, resultDetails *types.ResultDetails, chaosDetails *types.ChaosDetails, eventsDetails *types.EventDetails, cookie string) {
-	AbortWatcherWithoutExit(experimentsDetails, clients, resultDetails, chaosDetails, eventsDetails, cookie)
-	os.Exit(1)
-}
-
-// AbortWatcherWithoutExit continuosly watch for the abort signals
-func AbortWatcherWithoutExit(experimentsDetails *experimentTypes.ExperimentDetails, clients clients.ClientSets, resultDetails *types.ResultDetails, chaosDetails *types.ChaosDetails, eventsDetails *types.EventDetails, cookie string) {
-
-	// signChan channel is used to transmit signal notifications.
-	signChan := make(chan os.Signal, 1)
-	// Catch and relay certain signal(s) to signChan channel.
-	signal.Notify(signChan, os.Interrupt, syscall.SIGTERM)
-
-loop:
-	for {
-		select {
-		case <-signChan:
-
-			//Starting the vmware VM
-			log.Info("[Abort]: Abort signal received starting the desired vm")
-			err := vmwarelib.StartVM(experimentsDetails, cookie)
-			if err != nil {
-				log.Errorf("Unable to start the vm after abort signal received , err: %v", err)
-			}
-
-			log.Info("[Chaos]: Chaos Experiment Abortion started because of terminated signal received")
-			// updating the chaosresult after stopped
-			failStep := "Chaos injection stopped!"
-			types.SetResultAfterCompletion(resultDetails, "Stopped", "Stopped", failStep)
-			result.ChaosResult(chaosDetails, clients, resultDetails, "EOT")
-
-			// generating summary event in chaosengine
-			msg := experimentsDetails.ExperimentName + " experiment has been aborted"
-			types.SetEngineEventAttributes(eventsDetails, types.Summary, msg, "Warning", chaosDetails)
-			events.GenerateEvents(eventsDetails, clients, chaosDetails, "ChaosEngine")
-
-			// generating summary event in chaosresult
-			types.SetResultEventAttributes(eventsDetails, types.Summary, msg, "Warning", resultDetails)
-			events.GenerateEvents(eventsDetails, clients, chaosDetails, "ChaosResult")
-			break loop
-		}
->>>>>>> 1bb936e4
 	}
 
 	log.Info("Chaos Revert Completed")
