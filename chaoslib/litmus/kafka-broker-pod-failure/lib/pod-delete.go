--- conflicted
+++ resolved
@@ -75,18 +75,6 @@
 			return err
 		}
 
-<<<<<<< HEAD
-		for _, pod := range targetPodList.Items {
-			parentName, err := annotation.GetParentName(clients, pod, chaosDetails)
-			if err != nil {
-				return err
-			}
-			common.SetParentName(parentName, chaosDetails)
-		}
-
-		for _, target := range chaosDetails.ParentsResources {
-			common.SetTargets(target, "targeted", chaosDetails.AppDetail.Kind, chaosDetails)
-=======
 		// deriving the parent name of the target resources
 		if chaosDetails.AppDetail.Kind != "" {
 			for _, pod := range targetPodList.Items {
@@ -99,7 +87,6 @@
 			for _, target := range chaosDetails.ParentsResources {
 				common.SetTargets(target, "targeted", chaosDetails.AppDetail.Kind, chaosDetails)
 			}
->>>>>>> 28dd7852
 		}
 
 		if experimentsDetails.ChaoslibDetail.EngineName != "" {
@@ -176,18 +163,6 @@
 			return err
 		}
 
-<<<<<<< HEAD
-		for _, pod := range targetPodList.Items {
-			parentName, err := annotation.GetParentName(clients, pod, chaosDetails)
-			if err != nil {
-				return err
-			}
-			common.SetParentName(parentName, chaosDetails)
-		}
-
-		for _, target := range chaosDetails.ParentsResources {
-			common.SetTargets(target, "targeted", chaosDetails.AppDetail.Kind, chaosDetails)
-=======
 		// deriving the parent name of the target resources
 		if chaosDetails.AppDetail.Kind != "" {
 			for _, pod := range targetPodList.Items {
@@ -200,7 +175,6 @@
 			for _, target := range chaosDetails.ParentsResources {
 				common.SetTargets(target, "targeted", chaosDetails.AppDetail.Kind, chaosDetails)
 			}
->>>>>>> 28dd7852
 		}
 
 		if experimentsDetails.ChaoslibDetail.EngineName != "" {
