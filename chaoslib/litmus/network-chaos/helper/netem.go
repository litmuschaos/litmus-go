package main

import (
	"encoding/json"
	"fmt"
	"os"
	"os/exec"
	"os/signal"
	"strconv"
	"strings"
	"syscall"
	"time"

	"github.com/litmuschaos/litmus-go/chaoslib/litmus/network_latency/tc"
	clients "github.com/litmuschaos/litmus-go/pkg/clients"
	"github.com/litmuschaos/litmus-go/pkg/events"
	experimentEnv "github.com/litmuschaos/litmus-go/pkg/generic/network-chaos/environment"
	experimentTypes "github.com/litmuschaos/litmus-go/pkg/generic/network-chaos/types"
	"github.com/litmuschaos/litmus-go/pkg/log"
	"github.com/litmuschaos/litmus-go/pkg/result"
	"github.com/litmuschaos/litmus-go/pkg/types"
	"github.com/pkg/errors"
	v1 "k8s.io/apimachinery/pkg/apis/meta/v1"
	clientTypes "k8s.io/apimachinery/pkg/types"
)

var err error

func main() {

	experimentsDetails := experimentTypes.ExperimentDetails{}
	clients := clients.ClientSets{}
	eventsDetails := types.EventDetails{}
	chaosDetails := types.ChaosDetails{}
	resultDetails := types.ResultDetails{}

	//Getting kubeConfig and Generate ClientSets
	if err := clients.GenerateClientSetFromKubeConfig(); err != nil {
		log.Fatalf("Unable to Get the kubeconfig, err: %v", err)
	}

	//Fetching all the ENV passed for the helper pod
	log.Info("[PreReq]: Getting the ENV variables")
	GetENV(&experimentsDetails)

	// Intialise the chaos attributes
	experimentEnv.InitialiseChaosVariables(&chaosDetails, &experimentsDetails)

	// Intialise Chaos Result Parameters
	types.SetResultAttributes(&resultDetails, chaosDetails)

	// Set the chaos result uid
	result.SetResultUID(&resultDetails, clients, &chaosDetails)

	err := PreparePodNetworkChaos(&experimentsDetails, clients, &eventsDetails, &chaosDetails, &resultDetails)
	if err != nil {
		log.Fatalf("helper pod failed, err: %v", err)
	}

}

//PreparePodNetworkChaos contains the prepration steps before chaos injection
func PreparePodNetworkChaos(experimentsDetails *experimentTypes.ExperimentDetails, clients clients.ClientSets, eventsDetails *types.EventDetails, chaosDetails *types.ChaosDetails, resultDetails *types.ResultDetails) error {

	// extract out the pid of the target container
	targetPID, err := GetPID(experimentsDetails, clients)
	if err != nil {
		return err
	}

	// record the event inside chaosengine
	if experimentsDetails.EngineName != "" {
		msg := "Injecting " + experimentsDetails.ExperimentName + " chaos on application pod"
		types.SetEngineEventAttributes(eventsDetails, types.ChaosInject, msg, "Normal", chaosDetails)
		events.GenerateEvents(eventsDetails, clients, chaosDetails, "ChaosEngine")
	}

	var endTime <-chan time.Time
	timeDelay := time.Duration(experimentsDetails.ChaosDuration) * time.Second

	// injecting network chaos inside target container
	if err = InjectChaos(experimentsDetails, targetPID); err != nil {
		return err
	}

	log.Infof("[Chaos]: Waiting for %vs", experimentsDetails.ChaosDuration)

	// signChan channel is used to transmit signal notifications.
	signChan := make(chan os.Signal, 1)
	// Catch and relay certain signal(s) to signChan channel.
	signal.Notify(signChan, os.Interrupt, syscall.SIGTERM, syscall.SIGKILL)

loop:
	for {
		endTime = time.After(timeDelay)
		select {
		case <-signChan:
			log.Info("[Chaos]: Killing process started because of terminated signal received")
			// updating the chaosresult after stopped
			failStep := "Network Chaos injection stopped!"
			types.SetResultAfterCompletion(resultDetails, "Stopped", "Stopped", failStep)
			result.ChaosResult(chaosDetails, clients, resultDetails, "EOT")

			// generating summary event in chaosengine
			msg := experimentsDetails.ExperimentName + " experiment has been aborted"
			types.SetEngineEventAttributes(eventsDetails, types.Summary, msg, "Warning", chaosDetails)
			events.GenerateEvents(eventsDetails, clients, chaosDetails, "ChaosEngine")

			// generating summary event in chaosresult
			types.SetResultEventAttributes(eventsDetails, types.StoppedVerdict, msg, "Warning", resultDetails)
			events.GenerateEvents(eventsDetails, clients, chaosDetails, "ChaosResult")

			if err = tc.Killnetem(targetPID); err != nil {
				log.Errorf("unable to kill netem process, err :%v", err)

			}
			os.Exit(1)
		case <-endTime:
			log.Infof("[Chaos]: Time is up for experiment: %v", experimentsDetails.ExperimentName)
			endTime = nil
			break loop
		}
	}

	log.Info("[Chaos]: Stopping the experiment")

	// cleaning the netem process after chaos injection
	if err = tc.Killnetem(targetPID); err != nil {
		return err
	}

	return nil
}

//GetPID extract out the pid of target container
func GetPID(experimentDetails *experimentTypes.ExperimentDetails, clients clients.ClientSets) (int, error) {

	pod, err := clients.KubeClient.CoreV1().Pods(experimentDetails.AppNS).Get(experimentDetails.TargetPods, v1.GetOptions{})
	if err != nil {
		return 0, err
	}

	var containerID string

	// filtering out the container id from the details of containers inside containerStatuses of the given pod
	// container id is present in the form of <runtime>://<container-id>
	for _, container := range pod.Status.ContainerStatuses {
		if container.Name == experimentDetails.TargetContainer {
			containerID = strings.Split(container.ContainerID, "//")[1]
			break
		}
	}

	log.Infof("containerid: %v", containerID)

	// deriving pid from the inspect out of target container
	endpoint := "unix://" + experimentDetails.SocketPath
	out, err := exec.Command("crictl", "-i", endpoint, "-r", endpoint, "inspect", containerID).CombinedOutput()
	if err != nil {
		log.Error(fmt.Sprintf("[cri]: Failed to run crictl: %s", string(out)))
		return 0, err
	}
	// parsing data from the json output of inspect command
	PID, err := parsePIDFromJSON(out, experimentDetails.ContainerRuntime)
	if err != nil {
		log.Error(fmt.Sprintf("[cri]: Failed to parse json from crictl output: %s", string(out)))
		return 0, err
	}

	log.Info(fmt.Sprintf("[cri]: Container ID=%s has process PID=%d", containerID, PID))

	return PID, nil

}

// InspectResponse JSON representation of crictl inspect command output
type InspectResponse struct {
	Info InfoDetails `json:"info"`
}

// InfoDetails contains all the container details
type InfoDetails struct {
	RuntimeSpec RuntimeDetails `json:"runtimeSpec"`
}

// RuntimeDetails contains runtime details
type RuntimeDetails struct {
	Linux LinuxAttributes `json:"linux"`
}

// LinuxAttributes contains all the linux attributes
type LinuxAttributes struct {
	Namespaces []Namespace `json:"namespaces"`
}

// Namespace contains linux namespace details
type Namespace struct {
	Type string `json:"type"`
	Path string `json:"path"`
}

//parsePIDFromJSON extract the pid from the json output
func parsePIDFromJSON(j []byte, runtime string) (int, error) {
	var pid int
<<<<<<< HEAD
	// namespaces are present inside `info.runtimeSpec.linux.namespaces` of inspect output
	// linux namespace of type network contains pid, in the form of `/proc/<pid>/ns/net`
=======

>>>>>>> 91d35120
	switch runtime {
	case "containerd", "crio":
		var resp InspectResponse
		if err := json.Unmarshal(j, &resp); err != nil {
			return 0, err
		}
<<<<<<< HEAD
		for _, namespace := range resp.Info.RuntimeSpec.Linux.Namespaces {
			if namespace.Type == "network" {
				value := strings.Split(namespace.Path, "/")[2]
				pid, _ = strconv.Atoi(value)
			}
		}
=======
		// pid is present inside `info.pid` of inspect output
		pid = resp.Info.PID
>>>>>>> 91d35120
	default:
		return 0, errors.Errorf("[cri]: No supported container runtime, runtime: %v", runtime)
	}

	if pid == 0 {
		return 0, errors.Errorf("[cri]: No running target container found, pid: %v", string(pid))
	}

	return pid, nil
}

// InjectChaos inject the network chaos in target container
// it is using nsenter command to enter into network namespace of target container
// and execute the netem command inside it.
func InjectChaos(experimentDetails *experimentTypes.ExperimentDetails, pid int) error {

	netemCommands := os.Getenv("NETEM_COMMAND")
	destinationIPs := os.Getenv("DESTINATION_IPS")

	if destinationIPs == "" {
		tc := fmt.Sprintf("nsenter -t %d -n tc qdisc add dev %s root netem %v", pid, experimentDetails.NetworkInterface, netemCommands)
		cmd := exec.Command("/bin/bash", "-c", tc)
		out, err := cmd.CombinedOutput()
		log.Info(cmd.String())
		if err != nil {
			log.Error(string(out))
			return err
		}
	} else {

		ips := strings.Split(destinationIPs, ",")
		var uniqueIps []string

		// removing duplicates ips from the list, if any
		for i := range ips {
			isPresent := false
			for j := range uniqueIps {
				if ips[i] == uniqueIps[j] {
					isPresent = true
				}
			}
			if !isPresent {
				uniqueIps = append(uniqueIps, ips[i])
			}

		}

		// Create a priority-based queue
		// This instantly creates classes 1:1, 1:2, 1:3
		priority := fmt.Sprintf("nsenter -t %v -n tc qdisc add dev %v root handle 1: prio", pid, experimentDetails.NetworkInterface)
		cmd := exec.Command("/bin/bash", "-c", priority)
		out, err := cmd.CombinedOutput()
		log.Info(cmd.String())
		if err != nil {
			log.Error(string(out))
			return err
		}

		// Add queueing discipline for 1:3 class.
		// No traffic is going through 1:3 yet
		traffic := fmt.Sprintf("nsenter -t %v -n tc qdisc add dev %v parent 1:3 netem %v", pid, experimentDetails.NetworkInterface, netemCommands)
		cmd = exec.Command("/bin/bash", "-c", traffic)
		out, err = cmd.CombinedOutput()
		log.Info(cmd.String())
		if err != nil {
			log.Error(string(out))
			return err
		}

		for _, ip := range uniqueIps {

			// redirect traffic to specific IP through band 3
			// It allows ipv4 addresses only
			if !strings.Contains(ip, ":") {
				tc := fmt.Sprintf("nsenter -t %v -n tc filter add dev %v protocol ip parent 1:0 prio 3 u32 match ip dst %v flowid 1:3", pid, experimentDetails.NetworkInterface, ip)
				cmd = exec.Command("/bin/bash", "-c", tc)
				out, err = cmd.CombinedOutput()
				log.Info(cmd.String())
				if err != nil {
					log.Error(string(out))
					return err
				}
			}
		}
	}
	return nil
}

// Killnetem kill the netem process for all the target containers
func Killnetem(PID int) error {

	tc := fmt.Sprintf("nsenter -t %d -n tc qdisc delete dev eth0 root", PID)
	cmd := exec.Command("/bin/bash", "-c", tc)
	out, err := cmd.CombinedOutput()
	log.Info(cmd.String())

	if err != nil {
		log.Error(string(out))
		return err
	}

	return nil
}

//GetENV fetches all the env variables from the runner pod
func GetENV(experimentDetails *experimentTypes.ExperimentDetails) {
	experimentDetails.ExperimentName = Getenv("EXPERIMENT_NAME", "")
	experimentDetails.AppNS = Getenv("APP_NS", "")
	experimentDetails.TargetContainer = Getenv("APP_CONTAINER", "")
	experimentDetails.TargetPods = Getenv("APP_POD", "")
	experimentDetails.AppLabel = Getenv("APP_LABEL", "")
	experimentDetails.ChaosDuration, _ = strconv.Atoi(Getenv("TOTAL_CHAOS_DURATION", "30"))
	experimentDetails.ChaosNamespace = Getenv("CHAOS_NAMESPACE", "litmus")
	experimentDetails.EngineName = Getenv("CHAOS_ENGINE", "")
	experimentDetails.ChaosUID = clientTypes.UID(Getenv("CHAOS_UID", ""))
	experimentDetails.ChaosPodName = Getenv("POD_NAME", "")
	experimentDetails.ContainerRuntime = Getenv("CONTAINER_RUNTIME", "")
	experimentDetails.NetworkInterface = Getenv("NETWORK_INTERFACE", "eth0")
	experimentDetails.SocketPath = Getenv("SOCKET_PATH", "")
	experimentDetails.DestinationIPs = Getenv("DESTINATION_IPS", "")
}

// Getenv fetch the env and set the default value, if any
func Getenv(key string, defaultValue string) string {
	value := os.Getenv(key)
	if value == "" {
		value = defaultValue
	}
	return value
}<|MERGE_RESOLUTION|>--- conflicted
+++ resolved
@@ -202,29 +202,20 @@
 //parsePIDFromJSON extract the pid from the json output
 func parsePIDFromJSON(j []byte, runtime string) (int, error) {
 	var pid int
-<<<<<<< HEAD
 	// namespaces are present inside `info.runtimeSpec.linux.namespaces` of inspect output
 	// linux namespace of type network contains pid, in the form of `/proc/<pid>/ns/net`
-=======
-
->>>>>>> 91d35120
 	switch runtime {
 	case "containerd", "crio":
 		var resp InspectResponse
 		if err := json.Unmarshal(j, &resp); err != nil {
 			return 0, err
 		}
-<<<<<<< HEAD
 		for _, namespace := range resp.Info.RuntimeSpec.Linux.Namespaces {
 			if namespace.Type == "network" {
 				value := strings.Split(namespace.Path, "/")[2]
 				pid, _ = strconv.Atoi(value)
 			}
 		}
-=======
-		// pid is present inside `info.pid` of inspect output
-		pid = resp.Info.PID
->>>>>>> 91d35120
 	default:
 		return 0, errors.Errorf("[cri]: No supported container runtime, runtime: %v", runtime)
 	}
