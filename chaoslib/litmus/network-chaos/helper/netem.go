--- conflicted
+++ resolved
@@ -278,28 +278,6 @@
 // abortWatcher continuosly watch for the abort signals
 func abortWatcher(targetPID int, resultName, chaosNS, targetPodName string) {
 
-<<<<<<< HEAD
-	for {
-		select {
-		case <-abort:
-			log.Info("[Chaos]: Killing process started because of terminated signal received")
-			log.Info("Chaos Revert Started")
-			// retry thrice for the chaos revert
-			retry := 3
-			for retry > 0 {
-				if err = Killnetem(targetPID); err != nil {
-					log.Errorf("unable to kill netem process, err :%v", err)
-				}
-				retry--
-				time.Sleep(1 * time.Second)
-			}
-
-			if err = result.AnnotateChaosResult(resultName, chaosNS, "reverted", "pod", targetPodName); err != nil {
-				log.Errorf("unable to annotate the chaosresult, err :%v", err)
-			}
-			log.Info("Chaos Revert Completed")
-			os.Exit(1)
-=======
 	<-abort
 	log.Info("[Chaos]: Killing process started because of terminated signal received")
 	log.Info("Chaos Revert Started")
@@ -308,10 +286,12 @@
 	for retry > 0 {
 		if err = killnetem(targetPID); err != nil {
 			log.Errorf("unable to kill netem process, err :%v", err)
->>>>>>> d6d4797d
 		}
 		retry--
 		time.Sleep(1 * time.Second)
+	}
+	if err = result.AnnotateChaosResult(resultName, chaosNS, "reverted", "pod", targetPodName); err != nil {
+		log.Errorf("unable to annotate the chaosresult, err :%v", err)
 	}
 	log.Info("Chaos Revert Completed")
 	os.Exit(1)
