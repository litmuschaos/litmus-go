package helper

import (
<<<<<<< HEAD
	"bytes"
=======
	"context"
>>>>>>> 07de11ee
	"fmt"
	"github.com/litmuschaos/litmus-go/pkg/cerrors"
	"github.com/litmuschaos/litmus-go/pkg/events"
	"github.com/litmuschaos/litmus-go/pkg/telemetry"
	"github.com/palantir/stacktrace"
	"go.opentelemetry.io/otel"
	"os"
	"os/exec"
	"os/signal"
	"strconv"
	"strings"
	"syscall"
	"time"

	clients "github.com/litmuschaos/litmus-go/pkg/clients"
	experimentTypes "github.com/litmuschaos/litmus-go/pkg/generic/network-chaos/types"
	"github.com/litmuschaos/litmus-go/pkg/log"
	"github.com/litmuschaos/litmus-go/pkg/result"
	"github.com/litmuschaos/litmus-go/pkg/types"
	"github.com/litmuschaos/litmus-go/pkg/utils/common"
	clientTypes "k8s.io/apimachinery/pkg/types"
)

const (
	qdiscNotFound    = "Cannot delete qdisc with handle of zero"
	qdiscNoFileFound = "RTNETLINK answers: No such file or directory"
)

var (
	err                                              error
	inject, abort                                    chan os.Signal
	sPorts, dPorts, whitelistDPorts, whitelistSPorts []string
)

// Helper injects the network chaos
func Helper(ctx context.Context, clients clients.ClientSets) {
	ctx, span := otel.Tracer(telemetry.TracerName).Start(ctx, "SimulatePodNetworkFault")
	defer span.End()

	experimentsDetails := experimentTypes.ExperimentDetails{}
	eventsDetails := types.EventDetails{}
	chaosDetails := types.ChaosDetails{}
	resultDetails := types.ResultDetails{}

	// inject channel is used to transmit signal notifications.
	inject = make(chan os.Signal, 1)
	// Catch and relay certain signal(s) to inject channel.
	signal.Notify(inject, os.Interrupt, syscall.SIGTERM)

	// abort channel is used to transmit signal notifications.
	abort = make(chan os.Signal, 1)
	// Catch and relay certain signal(s) to abort channel.
	signal.Notify(abort, os.Interrupt, syscall.SIGTERM)

	//Fetching all the ENV passed for the helper pod
	log.Info("[PreReq]: Getting the ENV variables")
	getENV(&experimentsDetails)

	// Initialise the chaos attributes
	types.InitialiseChaosVariables(&chaosDetails)
	chaosDetails.Phase = types.ChaosInjectPhase

	// Initialise Chaos Result Parameters
	types.SetResultAttributes(&resultDetails, chaosDetails)

	// Set the chaos result uid
	result.SetResultUID(&resultDetails, clients, &chaosDetails)

	err := preparePodNetworkChaos(&experimentsDetails, clients, &eventsDetails, &chaosDetails, &resultDetails)
	if err != nil {
		// update failstep inside chaosresult
		if resultErr := result.UpdateFailedStepFromHelper(&resultDetails, &chaosDetails, clients, err); resultErr != nil {
			log.Fatalf("helper pod failed, err: %v, resultErr: %v", err, resultErr)
		}
		log.Fatalf("helper pod failed, err: %v", err)
	}

}

// Retrieve ID of the network namespace of the target container
func GetNetNS(pid int) (string, error) {

	cmd := exec.Command("sudo", "ip", "netns", "identify", fmt.Sprintf("%d", pid))

	var out, stdErr bytes.Buffer
	cmd.Stdout = &out
	cmd.Stderr = &stdErr
	if err := cmd.Run(); err != nil {
		return "", err
	}

	netns := out.String()
	// Removing trailing newline character
	netnstrim := netns[:len(netns)-1]
	log.Infof("[Info]: Process PID=%d has netns ID=%s", pid, netnstrim)

	return netnstrim, nil
}

// preparePodNetworkChaos contains the prepration steps before chaos injection
func preparePodNetworkChaos(experimentsDetails *experimentTypes.ExperimentDetails, clients clients.ClientSets, eventsDetails *types.EventDetails, chaosDetails *types.ChaosDetails, resultDetails *types.ResultDetails) error {

	targetEnv := os.Getenv("TARGETS")
	if targetEnv == "" {
		return cerrors.Error{ErrorCode: cerrors.ErrorTypeHelper, Source: chaosDetails.ChaosPodName, Reason: "no target found, provide atleast one target"}
	}

	var targets []targetDetails

	for _, t := range strings.Split(targetEnv, ";") {
		target := strings.Split(t, ":")
		if len(target) != 4 {
			return cerrors.Error{ErrorCode: cerrors.ErrorTypeHelper, Source: chaosDetails.ChaosPodName, Reason: fmt.Sprintf("unsupported target format: '%v'", targets)}
		}
		td := targetDetails{
			Name:            target[0],
			Namespace:       target[1],
			TargetContainer: target[2],
			DestinationIps:  getDestIps(target[3]),
			Source:          chaosDetails.ChaosPodName,
		}

		td.ContainerId, err = common.GetRuntimeBasedContainerID(experimentsDetails.ContainerRuntime, experimentsDetails.SocketPath, td.Name, td.Namespace, td.TargetContainer, clients, td.Source)
		if err != nil {
			return stacktrace.Propagate(err, "could not get container id")
		}

		// extract out the pid of the target container
		td.Pid, err = common.GetPauseAndSandboxPID(experimentsDetails.ContainerRuntime, td.ContainerId, experimentsDetails.SocketPath, td.Source)
		if err != nil {
			return stacktrace.Propagate(err, "could not get container pid")
		}

		td.NetNS, err = GetNetNS(td.Pid)
		if err != nil {
			return stacktrace.Propagate(err, "could not get netns id")
		}

		targets = append(targets, td)
	}

	// watching for the abort signal and revert the chaos
	go abortWatcher(targets, experimentsDetails.NetworkInterface, resultDetails.Name, chaosDetails.ChaosNamespace)

	select {
	case <-inject:
		// stopping the chaos execution, if abort signal received
		os.Exit(1)
	default:
	}

	for _, t := range targets {
		// injecting network chaos inside target container
		if err = injectChaos(experimentsDetails.NetworkInterface, t); err != nil {
			return stacktrace.Propagate(err, "could not inject chaos")
		}
		log.Infof("successfully injected chaos on target: {name: %s, namespace: %v, container: %v}", t.Name, t.Namespace, t.TargetContainer)
		if err = result.AnnotateChaosResult(resultDetails.Name, chaosDetails.ChaosNamespace, "injected", "pod", t.Name); err != nil {
			if _, revertErr := killnetem(t, experimentsDetails.NetworkInterface); revertErr != nil {
				return cerrors.PreserveError{ErrString: fmt.Sprintf("[%s,%s]", stacktrace.RootCause(err).Error(), stacktrace.RootCause(revertErr).Error())}
			}
			return stacktrace.Propagate(err, "could not annotate chaosresult")
		}
	}

	if experimentsDetails.EngineName != "" {
		msg := "Injected " + experimentsDetails.ExperimentName + " chaos on application pods"
		types.SetEngineEventAttributes(eventsDetails, types.ChaosInject, msg, "Normal", chaosDetails)
		events.GenerateEvents(eventsDetails, clients, chaosDetails, "ChaosEngine")
	}

	log.Infof("[Chaos]: Waiting for %vs", experimentsDetails.ChaosDuration)

	common.WaitForDuration(experimentsDetails.ChaosDuration)

	log.Info("[Chaos]: duration is over, reverting chaos")

	var errList []string
	for _, t := range targets {
		// cleaning the netem process after chaos injection
		killed, err := killnetem(t, experimentsDetails.NetworkInterface)
		if !killed && err != nil {
			errList = append(errList, err.Error())
			continue
		}
		if killed && err == nil {
			if err = result.AnnotateChaosResult(resultDetails.Name, chaosDetails.ChaosNamespace, "reverted", "pod", t.Name); err != nil {
				errList = append(errList, err.Error())
			}
		}
	}

	if len(errList) != 0 {
		return cerrors.PreserveError{ErrString: fmt.Sprintf("[%s]", strings.Join(errList, ","))}
	}
	return nil
}

// injectChaos inject the network chaos in target container
// it is using ip netns command to enter into network namespace of target container
// and execute the netem command inside it.
func injectChaos(netInterface string, target targetDetails) error {

	netemCommands := os.Getenv("NETEM_COMMAND")

	if len(target.DestinationIps) == 0 && len(sPorts) == 0 && len(dPorts) == 0 && len(whitelistDPorts) == 0 && len(whitelistSPorts) == 0 {
		tc := fmt.Sprintf("sudo ip netns exec %s tc qdisc replace dev %s root netem %v", target.NetNS, netInterface, netemCommands)
		log.Info(tc)
		if err := common.RunBashCommand(tc, "failed to create tc rules", target.Source); err != nil {
			return err
		}
	} else {

		// Create a priority-based queue
		// This instantly creates classes 1:1, 1:2, 1:3
		priority := fmt.Sprintf("sudo ip netns exec %s tc qdisc replace dev %v root handle 1: prio", target.NetNS, netInterface)
		log.Info(priority)
		if err := common.RunBashCommand(priority, "failed to create priority-based queue", target.Source); err != nil {
			return err
		}

		// Add queueing discipline for 1:3 class.
		// No traffic is going through 1:3 yet
		traffic := fmt.Sprintf("sudo ip netns exec %s tc qdisc replace dev %v parent 1:3 netem %v", target.NetNS, netInterface, netemCommands)
		log.Info(traffic)
		if err := common.RunBashCommand(traffic, "failed to create netem queueing discipline", target.Source); err != nil {
			return err
		}

		if len(whitelistDPorts) != 0 || len(whitelistSPorts) != 0 {
			for _, port := range whitelistDPorts {
				//redirect traffic to specific dport through band 2
				tc := fmt.Sprintf("sudo ip netns exec %s tc filter add dev %v protocol ip parent 1:0 prio 2 u32 match ip dport %v 0xffff flowid 1:2", target.NetNS, netInterface, port)
				log.Info(tc)
				if err := common.RunBashCommand(tc, "failed to create whitelist dport match filters", target.Source); err != nil {
					return err
				}
			}

			for _, port := range whitelistSPorts {
				//redirect traffic to specific sport through band 2
				tc := fmt.Sprintf("sudo ip netns exec %s tc filter add dev %v protocol ip parent 1:0 prio 2 u32 match ip sport %v 0xffff flowid 1:2", target.NetNS, netInterface, port)
				log.Info(tc)
				if err := common.RunBashCommand(tc, "failed to create whitelist sport match filters", target.Source); err != nil {
					return err
				}
			}

			tc := fmt.Sprintf("sudo ip netns exec %s tc filter add dev %v protocol ip parent 1:0 prio 3 u32 match ip dst 0.0.0.0/0 flowid 1:3", target.NetNS, netInterface)
			log.Info(tc)
			if err := common.RunBashCommand(tc, "failed to create rule for all ports match filters", target.Source); err != nil {
				return err
			}
		} else {

			for _, ip := range target.DestinationIps {
				// redirect traffic to specific IP through band 3
				tc := fmt.Sprintf("sudo ip netns exec %s tc filter add dev %v protocol ip parent 1:0 prio 3 u32 match ip dst %v flowid 1:3", target.NetNS, netInterface, ip)
				if strings.Contains(ip, ":") {
					tc = fmt.Sprintf("sudo ip netns exec %s tc filter add dev %v protocol ip parent 1:0 prio 3 u32 match ip6 dst %v flowid 1:3", target.NetNS, netInterface, ip)
				}
				log.Info(tc)
				if err := common.RunBashCommand(tc, "failed to create destination ips match filters", target.Source); err != nil {
					return err
				}
			}

			for _, port := range sPorts {
				//redirect traffic to specific sport through band 3
				tc := fmt.Sprintf("sudo ip netns exec %s tc filter add dev %v protocol ip parent 1:0 prio 3 u32 match ip sport %v 0xffff flowid 1:3", target.NetNS, netInterface, port)
				log.Info(tc)
				if err := common.RunBashCommand(tc, "failed to create source ports match filters", target.Source); err != nil {
					return err
				}
			}

			for _, port := range dPorts {
				//redirect traffic to specific dport through band 3
				tc := fmt.Sprintf("sudo ip netns exec %s tc filter add dev %v protocol ip parent 1:0 prio 3 u32 match ip dport %v 0xffff flowid 1:3", target.NetNS, netInterface, port)
				log.Info(tc)
				if err := common.RunBashCommand(tc, "failed to create destination ports match filters", target.Source); err != nil {
					return err
				}
			}
		}
	}

	log.Infof("chaos injected successfully on {pod: %v, container: %v}", target.Name, target.TargetContainer)
	return nil
}

// killnetem kill the netem process for all the target containers
func killnetem(target targetDetails, networkInterface string) (bool, error) {

	tc := fmt.Sprintf("sudo ip netns exec %s tc qdisc delete dev %s root", target.NetNS, networkInterface)
	cmd := exec.Command("/bin/bash", "-c", tc)
	out, err := cmd.CombinedOutput()

	if err != nil {
		log.Info(cmd.String())
		// ignoring err if qdisc process doesn't exist inside the target container
		if strings.Contains(string(out), qdiscNotFound) || strings.Contains(string(out), qdiscNoFileFound) {
			log.Warn("The network chaos process has already been removed")
			return true, err
		}
		log.Error(err.Error())
		return false, cerrors.Error{ErrorCode: cerrors.ErrorTypeChaosRevert, Source: target.Source, Target: fmt.Sprintf("{podName: %s, namespace: %s, container: %s}", target.Name, target.Namespace, target.TargetContainer), Reason: fmt.Sprintf("failed to revert network faults: %s", string(out))}
	}
	log.Infof("successfully reverted chaos on target: {name: %s, namespace: %v, container: %v}", target.Name, target.Namespace, target.TargetContainer)
	return true, nil
}

type targetDetails struct {
	Name            string
	Namespace       string
	ServiceMesh     string
	DestinationIps  []string
	TargetContainer string
	ContainerId     string
	Pid             int
	NetNS           string
	Source          string
}

// getENV fetches all the env variables from the runner pod
func getENV(experimentDetails *experimentTypes.ExperimentDetails) {
	experimentDetails.ExperimentName = types.Getenv("EXPERIMENT_NAME", "")
	experimentDetails.InstanceID = types.Getenv("INSTANCE_ID", "")
	experimentDetails.ChaosDuration, _ = strconv.Atoi(types.Getenv("TOTAL_CHAOS_DURATION", ""))
	experimentDetails.ChaosNamespace = types.Getenv("CHAOS_NAMESPACE", "litmus")
	experimentDetails.EngineName = types.Getenv("CHAOSENGINE", "")
	experimentDetails.ChaosUID = clientTypes.UID(types.Getenv("CHAOS_UID", ""))
	experimentDetails.ChaosPodName = types.Getenv("POD_NAME", "")
	experimentDetails.ContainerRuntime = types.Getenv("CONTAINER_RUNTIME", "")
	experimentDetails.NetworkInterface = types.Getenv("NETWORK_INTERFACE", "")
	experimentDetails.SocketPath = types.Getenv("SOCKET_PATH", "")
	experimentDetails.DestinationIPs = types.Getenv("DESTINATION_IPS", "")
	experimentDetails.SourcePorts = types.Getenv("SOURCE_PORTS", "")
	experimentDetails.DestinationPorts = types.Getenv("DESTINATION_PORTS", "")

	if strings.TrimSpace(experimentDetails.DestinationPorts) != "" {
		if strings.Contains(experimentDetails.DestinationPorts, "!") {
			whitelistDPorts = strings.Split(strings.TrimPrefix(strings.TrimSpace(experimentDetails.DestinationPorts), "!"), ",")
		} else {
			dPorts = strings.Split(strings.TrimSpace(experimentDetails.DestinationPorts), ",")
		}
	}
	if strings.TrimSpace(experimentDetails.SourcePorts) != "" {
		if strings.Contains(experimentDetails.SourcePorts, "!") {
			whitelistSPorts = strings.Split(strings.TrimPrefix(strings.TrimSpace(experimentDetails.SourcePorts), "!"), ",")
		} else {
			sPorts = strings.Split(strings.TrimSpace(experimentDetails.SourcePorts), ",")
		}
	}
}

// abortWatcher continuously watch for the abort signals
func abortWatcher(targets []targetDetails, networkInterface, resultName, chaosNS string) {

	<-abort
	log.Info("[Chaos]: Killing process started because of terminated signal received")
	log.Info("Chaos Revert Started")
	// retry thrice for the chaos revert
	retry := 3
	for retry > 0 {
		for _, t := range targets {
			killed, err := killnetem(t, networkInterface)
			if err != nil && !killed {
				log.Errorf("unable to kill netem process, err :%v", err)
				continue
			}
			if killed && err == nil {
				if err = result.AnnotateChaosResult(resultName, chaosNS, "reverted", "pod", t.Name); err != nil {
					log.Errorf("unable to annotate the chaosresult, err :%v", err)
				}
			}
		}
		retry--
		time.Sleep(1 * time.Second)
	}
	log.Info("Chaos Revert Completed")
	os.Exit(1)
}
func getDestIps(serviceMesh string) []string {
	var (
		destIps   = os.Getenv("DESTINATION_IPS")
		uniqueIps []string
	)

	if serviceMesh == "true" {
		destIps = os.Getenv("DESTINATION_IPS_SERVICE_MESH")
	}

	if strings.TrimSpace(destIps) == "" {
		return nil
	}

	ips := strings.Split(strings.TrimSpace(destIps), ",")

	// removing duplicates ips from the list, if any
	for i := range ips {
		if !common.Contains(ips[i], uniqueIps) {
			uniqueIps = append(uniqueIps, ips[i])
		}
	}

	return uniqueIps
}<|MERGE_RESOLUTION|>--- conflicted
+++ resolved
@@ -1,11 +1,8 @@
 package helper
 
 import (
-<<<<<<< HEAD
 	"bytes"
-=======
 	"context"
->>>>>>> 07de11ee
 	"fmt"
 	"github.com/litmuschaos/litmus-go/pkg/cerrors"
 	"github.com/litmuschaos/litmus-go/pkg/events"
