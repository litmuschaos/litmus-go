--- conflicted
+++ resolved
@@ -219,11 +219,7 @@
 	netemCommands := os.Getenv("NETEM_COMMAND")
 
 	if len(target.DestinationIps) == 0 && len(sPorts) == 0 && len(dPorts) == 0 && len(whitelistDPorts) == 0 && len(whitelistSPorts) == 0 {
-<<<<<<< HEAD
 		tc := fmt.Sprintf("sudo ip netns exec %s tc qdisc replace dev %s root netem %v", target.NetNS, netInterface, netemCommands)
-=======
-		tc := fmt.Sprintf("sudo nsenter --net=%s tc qdisc replace dev %s root %v", target.NetworkNsPath, netInterface, netemCommands)
->>>>>>> e7b4e7db
 		log.Info(tc)
 		if err := common.RunBashCommand(tc, "failed to create tc rules", target.Source); err != nil {
 			return err
@@ -231,11 +227,7 @@
 	} else {
 		// Create a priority-based queue
 		// This instantly creates classes 1:1, 1:2, 1:3
-<<<<<<< HEAD
 		priority := fmt.Sprintf("sudo ip netns exec %s tc qdisc replace dev %v root handle 1: prio", target.NetNS, netInterface)
-=======
-		priority := fmt.Sprintf("sudo nsenter --net=%s tc qdisc replace dev %v root handle 1: prio", target.NetworkNsPath, netInterface)
->>>>>>> e7b4e7db
 		log.Info(priority)
 		if err := common.RunBashCommand(priority, "failed to create priority-based queue", target.Source); err != nil {
 			return err
@@ -243,11 +235,7 @@
 
 		// Add queueing discipline for 1:3 class.
 		// No traffic is going through 1:3 yet
-<<<<<<< HEAD
 		traffic := fmt.Sprintf("sudo ip netns exec %s tc qdisc replace dev %v parent 1:3 netem %v", target.NetNS, netInterface, netemCommands)
-=======
-		traffic := fmt.Sprintf("sudo nsenter --net=%s tc qdisc replace dev %v parent 1:3 %v", target.NetworkNsPath, netInterface, netemCommands)
->>>>>>> e7b4e7db
 		log.Info(traffic)
 		if err := common.RunBashCommand(traffic, "failed to create netem queueing discipline", target.Source); err != nil {
 			return err
@@ -256,11 +244,7 @@
 		if len(whitelistDPorts) != 0 || len(whitelistSPorts) != 0 {
 			for _, port := range whitelistDPorts {
 				//redirect traffic to specific dport through band 2
-<<<<<<< HEAD
 				tc := fmt.Sprintf("sudo ip netns exec %s tc filter add dev %v protocol ip parent 1:0 prio 2 u32 match ip dport %v 0xffff flowid 1:2", target.NetNS, netInterface, port)
-=======
-				tc := fmt.Sprintf("sudo nsenter --net=%s tc filter add dev %v protocol ip parent 1:0 prio 2 u32 match ip dport %v 0xffff flowid 1:2", target.NetworkNsPath, netInterface, port)
->>>>>>> e7b4e7db
 				log.Info(tc)
 				if err := common.RunBashCommand(tc, "failed to create whitelist dport match filters", target.Source); err != nil {
 					return err
@@ -269,22 +253,14 @@
 
 			for _, port := range whitelistSPorts {
 				//redirect traffic to specific sport through band 2
-<<<<<<< HEAD
 				tc := fmt.Sprintf("sudo ip netns exec %s tc filter add dev %v protocol ip parent 1:0 prio 2 u32 match ip sport %v 0xffff flowid 1:2", target.NetNS, netInterface, port)
-=======
-				tc := fmt.Sprintf("sudo nsenter --net=%s tc filter add dev %v protocol ip parent 1:0 prio 2 u32 match ip sport %v 0xffff flowid 1:2", target.NetworkNsPath, netInterface, port)
->>>>>>> e7b4e7db
 				log.Info(tc)
 				if err := common.RunBashCommand(tc, "failed to create whitelist sport match filters", target.Source); err != nil {
 					return err
 				}
 			}
 
-<<<<<<< HEAD
 			tc := fmt.Sprintf("sudo ip netns exec %s tc filter add dev %v protocol ip parent 1:0 prio 3 u32 match ip dst 0.0.0.0/0 flowid 1:3", target.NetNS, netInterface)
-=======
-			tc := fmt.Sprintf("sudo nsenter --net=%s tc filter add dev %v protocol ip parent 1:0 prio 3 u32 match ip dst 0.0.0.0/0 flowid 1:3", target.NetworkNsPath, netInterface)
->>>>>>> e7b4e7db
 			log.Info(tc)
 			if err := common.RunBashCommand(tc, "failed to create rule for all ports match filters", target.Source); err != nil {
 				return err
@@ -304,11 +280,6 @@
 				}
 
 				// redirect traffic to specific IP through band 3
-<<<<<<< HEAD
-				tc := fmt.Sprintf("sudo ip netns exec %s tc filter add dev %v protocol ip parent 1:0 prio 3 u32 match ip dst %v flowid 1:3", target.NetNS, netInterface, ip)
-				if strings.Contains(ip, ":") {
-					tc = fmt.Sprintf("sudo ip netns exec %s tc filter add dev %v protocol ip parent 1:0 prio 3 u32 match ip6 dst %v flowid 1:3", target.NetNS, netInterface, ip)
-=======
 				filter := fmt.Sprintf("match ip dst %v", ip)
 				if isIPV6 {
 					filter = fmt.Sprintf("match ip6 dst %v", ip)
@@ -320,7 +291,7 @@
 						if isIPV6 {
 							portFilter = fmt.Sprintf("%s match ip6 dport %v 0xffff", filter, port)
 						}
-
+    				tc := fmt.Sprintf("sudo ip netns exec %s tc filter add dev %v protocol ip parent 1:0 prio 3 u32 %s flowid 1:3", target.NetNS, netInterface, portFilter)
 						tc := fmt.Sprintf("sudo nsenter --net=%s tc filter add dev %v protocol ip parent 1:0 prio 3 u32 %s flowid 1:3", target.NetworkNsPath, netInterface, portFilter)
 						log.Info(tc)
 						if err := common.RunBashCommand(tc, "failed to create destination ips match filters", target.Source); err != nil {
@@ -328,7 +299,6 @@
 						}
 					}
 					continue
->>>>>>> e7b4e7db
 				}
 
 				tc := fmt.Sprintf("sudo nsenter --net=%s tc filter add dev %v protocol ip parent 1:0 prio 3 u32 %s flowid 1:3", target.NetworkNsPath, netInterface, filter)
@@ -340,11 +310,9 @@
 
 			for _, port := range sPorts {
 				//redirect traffic to specific sport through band 3
-<<<<<<< HEAD
+
 				tc := fmt.Sprintf("sudo ip netns exec %s tc filter add dev %v protocol ip parent 1:0 prio 3 u32 match ip sport %v 0xffff flowid 1:3", target.NetNS, netInterface, port)
-=======
-				tc := fmt.Sprintf("sudo nsenter --net=%s tc filter add dev %v protocol ip parent 1:0 prio 3 u32 match ip sport %v 0xffff flowid 1:3", target.NetworkNsPath, netInterface, port)
->>>>>>> e7b4e7db
+
 				log.Info(tc)
 				if err := common.RunBashCommand(tc, "failed to create source ports match filters", target.Source); err != nil {
 					return err
@@ -353,11 +321,7 @@
 
 			for _, port := range dPorts {
 				//redirect traffic to specific dport through band 3
-<<<<<<< HEAD
 				tc := fmt.Sprintf("sudo ip netns exec %s tc filter add dev %v protocol ip parent 1:0 prio 3 u32 match ip dport %v 0xffff flowid 1:3", target.NetNS, netInterface, port)
-=======
-				tc := fmt.Sprintf("sudo nsenter --net=%s tc filter add dev %v protocol ip parent 1:0 prio 3 u32 match ip dport %v 0xffff flowid 1:3", target.NetworkNsPath, netInterface, port)
->>>>>>> e7b4e7db
 				log.Info(tc)
 				if err := common.RunBashCommand(tc, "failed to create destination ports match filters", target.Source); err != nil {
 					return err
@@ -372,12 +336,8 @@
 
 // killnetem kill the netem process for all the target containers
 func killnetem(target targetDetails, networkInterface string) (bool, error) {
-<<<<<<< HEAD
-
 	tc := fmt.Sprintf("sudo ip netns exec %s tc qdisc delete dev %s root", target.NetNS, networkInterface)
-=======
 	tc := fmt.Sprintf("sudo nsenter --net=%s tc qdisc delete dev %s root", target.NetworkNsPath, networkInterface)
->>>>>>> e7b4e7db
 	cmd := exec.Command("/bin/bash", "-c", tc)
 	out, err := cmd.CombinedOutput()
 
@@ -402,11 +362,8 @@
 	DestinationIps  []string
 	TargetContainer string
 	ContainerId     string
-<<<<<<< HEAD
 	Pid             int
 	NetNS           string
-=======
->>>>>>> e7b4e7db
 	Source          string
 	NetworkNsPath   string
 }
