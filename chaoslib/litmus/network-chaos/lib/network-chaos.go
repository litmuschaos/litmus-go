package lib

import (
	"net"
	"strconv"
	"strings"

	clients "github.com/litmuschaos/litmus-go/pkg/clients"
	experimentTypes "github.com/litmuschaos/litmus-go/pkg/generic/network-chaos/types"
	"github.com/litmuschaos/litmus-go/pkg/log"
	"github.com/litmuschaos/litmus-go/pkg/status"
	"github.com/litmuschaos/litmus-go/pkg/types"
	"github.com/litmuschaos/litmus-go/pkg/utils/common"
	"github.com/pkg/errors"
	apiv1 "k8s.io/api/core/v1"
	v1 "k8s.io/apimachinery/pkg/apis/meta/v1"
)

var err error

//PrepareAndInjectChaos contains the prepration & injection steps
func PrepareAndInjectChaos(experimentsDetails *experimentTypes.ExperimentDetails, clients clients.ClientSets, resultDetails *types.ResultDetails, eventsDetails *types.EventDetails, chaosDetails *types.ChaosDetails, args string) error {

	// Get the target pod details for the chaos execution
	// if the target pod is not defined it will derive the random target pod list using pod affected percentage
	targetPodList, err := common.GetPodList(experimentsDetails.AppNS, experimentsDetails.TargetPod, experimentsDetails.AppLabel, experimentsDetails.PodsAffectedPerc, clients)
	if err != nil {
		return errors.Errorf("Unable to get the target pod list, err: %v", err)
	}

	//Waiting for the ramp time before chaos injection
	if experimentsDetails.RampTime != 0 {
		log.Infof("[Ramp]: Waiting for the %vs ramp time before injecting chaos", experimentsDetails.RampTime)
		common.WaitForDuration(experimentsDetails.RampTime)
	}

	// Getting the serviceAccountName, need permission inside helper pod to create the events
	if experimentsDetails.ChaosServiceAccount == "" {
		err = GetServiceAccount(experimentsDetails, clients)
		if err != nil {
			return errors.Errorf("Unable to get the serviceAccountName, err: %v", err)
		}
	}

	//Get the target container name of the application pod
	if experimentsDetails.TargetContainer == "" {
		experimentsDetails.TargetContainer, err = GetTargetContainer(experimentsDetails, targetPodList.Items[0].Name, clients)
		if err != nil {
			return errors.Errorf("Unable to get the target container name, err: %v", err)
		}
	}

	// Get Chaos Pod Annotation
	experimentsDetails.Annotations, err = common.GetChaosPodAnnotation(experimentsDetails.ChaosPodName, experimentsDetails.ChaosNamespace, clients)
	if err != nil {
		return errors.Errorf("unable to get annotations, err: %v", err)
	}

	// creating the helper pod to perform network chaos
	for _, pod := range targetPodList.Items {
		runID := common.GetRunID()
		err = CreateHelperPod(experimentsDetails, clients, pod.Name, pod.Spec.NodeName, runID, args)
		if err != nil {
			return errors.Errorf("Unable to create the helper pod, err: %v", err)
		}
	}

	//checking the status of the helper pods, wait till the pod comes to running state else fail the experiment
	log.Info("[Status]: Checking the status of the helper pods")
	err = status.CheckApplicationStatus(experimentsDetails.ChaosNamespace, "app="+experimentsDetails.ExperimentName+"-helper", experimentsDetails.Timeout, experimentsDetails.Delay, clients)
	if err != nil {
		return errors.Errorf("helper pods are not in running state, err: %v", err)
	}

	// Wait till the completion of the helper pod
	// set an upper limit for the waiting time
	log.Info("[Wait]: waiting till the completion of the helper pod")
	podStatus, err := status.WaitForCompletion(experimentsDetails.ChaosNamespace, "app="+experimentsDetails.ExperimentName+"-helper", clients, experimentsDetails.ChaosDuration+60, experimentsDetails.ExperimentName)
	if err != nil || podStatus == "Failed" {
		return errors.Errorf("helper pod failed due to, err: %v", err)
	}

	//Deleting all the helper pod for container-kill chaos
	log.Info("[Cleanup]: Deleting all the helper pod")
	err = common.DeleteAllPod("app="+experimentsDetails.ExperimentName+"-helper", experimentsDetails.ChaosNamespace, chaosDetails.Timeout, chaosDetails.Delay, clients)
	if err != nil {
		return errors.Errorf("Unable to delete the helper pods, err: %v", err)
	}

	return nil
}

// GetServiceAccount find the serviceAccountName for the helper pod
func GetServiceAccount(experimentsDetails *experimentTypes.ExperimentDetails, clients clients.ClientSets) error {
	pod, err := clients.KubeClient.CoreV1().Pods(experimentsDetails.ChaosNamespace).Get(experimentsDetails.ChaosPodName, v1.GetOptions{})
	if err != nil {
		return err
	}
	experimentsDetails.ChaosServiceAccount = pod.Spec.ServiceAccountName
	return nil
}

//GetTargetContainer will fetch the container name from application pod
//This container will be used as target container
func GetTargetContainer(experimentsDetails *experimentTypes.ExperimentDetails, appName string, clients clients.ClientSets) (string, error) {
	pod, err := clients.KubeClient.CoreV1().Pods(experimentsDetails.AppNS).Get(appName, v1.GetOptions{})
	if err != nil {
		return "", err
	}

	return pod.Spec.Containers[0].Name, nil
}

// CreateHelperPod derive the attributes for helper pod and create the helper pod
func CreateHelperPod(experimentsDetails *experimentTypes.ExperimentDetails, clients clients.ClientSets, podName, nodeName, runID string, args string) error {

	privilegedEnable := false
	if experimentsDetails.ContainerRuntime == "crio" {
		privilegedEnable = true
	}

	helperPod := &apiv1.Pod{
		ObjectMeta: v1.ObjectMeta{
			Name:      experimentsDetails.ExperimentName + "-" + runID,
			Namespace: experimentsDetails.ChaosNamespace,
			Labels: map[string]string{
				"app":      experimentsDetails.ExperimentName + "-helper",
				"name":     experimentsDetails.ExperimentName + "-" + runID,
				"chaosUID": string(experimentsDetails.ChaosUID),
			},
			Annotations: experimentsDetails.Annotations,
		},
		Spec: apiv1.PodSpec{
			HostPID:            true,
			ServiceAccountName: experimentsDetails.ChaosServiceAccount,
			RestartPolicy:      apiv1.RestartPolicyNever,
			NodeName:           nodeName,
			Volumes: []apiv1.Volume{
				{
					Name: "cri-socket",
					VolumeSource: apiv1.VolumeSource{
						HostPath: &apiv1.HostPathVolumeSource{
							Path: experimentsDetails.SocketPath,
						},
					},
				},
				{
					Name: "cri-config",
					VolumeSource: apiv1.VolumeSource{
						HostPath: &apiv1.HostPathVolumeSource{
							Path: "/etc/crictl.yaml",
						},
					},
				},
			},

			Containers: []apiv1.Container{
				{
					Name:            experimentsDetails.ExperimentName,
					Image:           experimentsDetails.LIBImage,
					ImagePullPolicy: apiv1.PullAlways,
					Command: []string{
						"/bin/bash",
					},
					Args: []string{
						"-c",
						"./experiments/network-chaos",
					},
					Env: GetPodEnv(experimentsDetails, podName, args),
					VolumeMounts: []apiv1.VolumeMount{
						{
							Name:      "cri-socket",
							MountPath: experimentsDetails.SocketPath,
						},
						{
							Name:      "cri-config",
							MountPath: "/etc/crictl.yaml",
						},
					},
					SecurityContext: &apiv1.SecurityContext{
						Privileged: &privilegedEnable,
						Capabilities: &apiv1.Capabilities{
							Add: []apiv1.Capability{
								"NET_ADMIN",
								"SYS_ADMIN",
							},
						},
					},
				},
			},
		},
	}

	_, err := clients.KubeClient.CoreV1().Pods(experimentsDetails.ChaosNamespace).Create(helperPod)
	return err

}

// GetPodEnv derive all the env required for the helper pod
func GetPodEnv(experimentsDetails *experimentTypes.ExperimentDetails, podName, args string) []apiv1.EnvVar {

	var envVar []apiv1.EnvVar
	ENVList := map[string]string{
		"APP_NS":               experimentsDetails.AppNS,
		"APP_POD":              podName,
		"APP_CONTAINER":        experimentsDetails.TargetContainer,
		"TOTAL_CHAOS_DURATION": strconv.Itoa(experimentsDetails.ChaosDuration),
		"CHAOS_NAMESPACE":      experimentsDetails.ChaosNamespace,
		"CHAOS_ENGINE":         experimentsDetails.EngineName,
		"CHAOS_UID":            string(experimentsDetails.ChaosUID),
		"CONTAINER_RUNTIME":    experimentsDetails.ContainerRuntime,
		"NETEM_COMMAND":        args,
		"NETWORK_INTERFACE":    experimentsDetails.NetworkInterface,
		"EXPERIMENT_NAME":      experimentsDetails.ExperimentName,
		"TARGET_IPs":           GetTargetIpsArgs(experimentsDetails.TargetIPs, experimentsDetails.TargetHosts),
	}
	for key, value := range ENVList {
		var perEnv apiv1.EnvVar
		perEnv.Name = key
		perEnv.Value = value
		envVar = append(envVar, perEnv)
	}
	// Getting experiment pod name from downward API
	experimentPodName := GetValueFromDownwardAPI("v1", "metadata.name")
	var downwardEnv apiv1.EnvVar
	downwardEnv.Name = "POD_NAME"
	downwardEnv.ValueFrom = &experimentPodName
	envVar = append(envVar, downwardEnv)

	return envVar
}

// GetValueFromDownwardAPI returns the value from downwardApi
func GetValueFromDownwardAPI(apiVersion string, fieldPath string) apiv1.EnvVarSource {
	downwardENV := apiv1.EnvVarSource{
		FieldRef: &apiv1.ObjectFieldSelector{
			APIVersion: apiVersion,
			FieldPath:  fieldPath,
		},
	}
	return downwardENV
}

// GetTargetIpsArgs return the comma separated target ips
// It fetch the ips from the target ips (if defined by users)
// it append the ips from the host, if target host is provided
func GetTargetIpsArgs(targetIPs, targetHosts string) string {

	ipsFromHost := GetIpsForTargetHosts(targetHosts)
	if targetIPs == "" {
<<<<<<< HEAD
		targetIPs = targetHosts
=======
		targetIPs = ipsFromHost
>>>>>>> 680a4b68
	} else if ipsFromHost != "" {
		targetIPs = targetIPs + "," + ipsFromHost
	}
	return targetIPs
}

// GetIpsForTargetHosts resolves IP addresses for comma-separated list of target hosts and returns comma-separated ips
func GetIpsForTargetHosts(targetHosts string) string {
	if targetHosts == "" {
		return ""
	}
	hosts := strings.Split(targetHosts, ",")
	var commaSeparatedIPs []string
	for i := range hosts {
		ips, err := net.LookupIP(hosts[i])
		if err != nil {
			log.Infof("Unknown host")
		} else {
			for j := range ips {
				log.Infof("IP address: %v", ips[j])
				commaSeparatedIPs = append(commaSeparatedIPs, ips[j].String())
			}
		}
	}
	return strings.Join(commaSeparatedIPs, ",")
}<|MERGE_RESOLUTION|>--- conflicted
+++ resolved
@@ -248,11 +248,7 @@
 
 	ipsFromHost := GetIpsForTargetHosts(targetHosts)
 	if targetIPs == "" {
-<<<<<<< HEAD
-		targetIPs = targetHosts
-=======
 		targetIPs = ipsFromHost
->>>>>>> 680a4b68
 	} else if ipsFromHost != "" {
 		targetIPs = targetIPs + "," + ipsFromHost
 	}
