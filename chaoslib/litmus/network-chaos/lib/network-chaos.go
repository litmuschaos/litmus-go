package lib

import (
	"net"
	"strconv"
	"strings"
	"time"

	clients "github.com/litmuschaos/litmus-go/pkg/clients"
	experimentTypes "github.com/litmuschaos/litmus-go/pkg/generic/network-chaos/types"
	"github.com/litmuschaos/litmus-go/pkg/log"
	"github.com/litmuschaos/litmus-go/pkg/probe"
	"github.com/litmuschaos/litmus-go/pkg/status"
	"github.com/litmuschaos/litmus-go/pkg/types"
	"github.com/litmuschaos/litmus-go/pkg/utils/common"
	"github.com/pkg/errors"
	"github.com/sirupsen/logrus"
	apiv1 "k8s.io/api/core/v1"
	v1 "k8s.io/apimachinery/pkg/apis/meta/v1"
)

var err error

//PrepareAndInjectChaos contains the prepration & injection steps
func PrepareAndInjectChaos(experimentsDetails *experimentTypes.ExperimentDetails, clients clients.ClientSets, resultDetails *types.ResultDetails, eventsDetails *types.EventDetails, chaosDetails *types.ChaosDetails, args string) error {

	// Get the target pod details for the chaos execution
	// if the target pod is not defined it will derive the random target pod list using pod affected percentage
	if experimentsDetails.TargetPods == "" && chaosDetails.AppDetail.Label == "" {
		return errors.Errorf("Please provide one of the appLabel or TARGET_PODS")
	}
	targetPodList, err := common.GetPodList(experimentsDetails.TargetPods, experimentsDetails.PodsAffectedPerc, clients, chaosDetails)
	if err != nil {
		return err
	}

	podNames := []string{}
	for _, pod := range targetPodList.Items {
		podNames = append(podNames, pod.Name)
	}
	log.Infof("Target pods list for chaos, %v", podNames)

	//Waiting for the ramp time before chaos injection
	if experimentsDetails.RampTime != 0 {
		log.Infof("[Ramp]: Waiting for the %vs ramp time before injecting chaos", experimentsDetails.RampTime)
		common.WaitForDuration(experimentsDetails.RampTime)
	}

	// Getting the serviceAccountName, need permission inside helper pod to create the events
	if experimentsDetails.ChaosServiceAccount == "" {
		err = GetServiceAccount(experimentsDetails, clients)
		if err != nil {
			return errors.Errorf("Unable to get the serviceAccountName, err: %v", err)
		}
	}

	//Get the target container name of the application pod
	if experimentsDetails.TargetContainer == "" {
		experimentsDetails.TargetContainer, err = GetTargetContainer(experimentsDetails, targetPodList.Items[0].Name, clients)
		if err != nil {
			return errors.Errorf("Unable to get the target container name, err: %v", err)
		}
	}

	experimentsDetails.DestinationIPs, err = GetTargetIps(experimentsDetails.DestinationIPs, experimentsDetails.DestinationHosts)
	if err != nil {
		return err
	}

	if experimentsDetails.EngineName != "" {
		// Get Chaos Pod Annotation
		experimentsDetails.Annotations, err = common.GetChaosPodAnnotation(experimentsDetails.ChaosPodName, experimentsDetails.ChaosNamespace, clients)
		if err != nil {
			return errors.Errorf("unable to get annotations, err: %v", err)
		}
		// Get Resource Requirements
		experimentsDetails.Resources, err = common.GetChaosPodResourceRequirements(experimentsDetails.ChaosPodName, experimentsDetails.ExperimentName, experimentsDetails.ChaosNamespace, clients)
		if err != nil {
			return errors.Errorf("Unable to get resource requirements, err: %v", err)
		}
		// Get ImagePullSecrets
		experimentsDetails.ImagePullSecrets, err = common.GetImagePullSecrets(experimentsDetails.ChaosPodName, experimentsDetails.ChaosNamespace, clients)
		if err != nil {
			return errors.Errorf("Unable to get imagePullSecrets, err: %v", err)
		}
	}

	if experimentsDetails.Sequence == "serial" {
		if err = InjectChaosInSerialMode(experimentsDetails, targetPodList, clients, chaosDetails, args, resultDetails, eventsDetails); err != nil {
			return err
		}
	} else {
		if err = InjectChaosInParallelMode(experimentsDetails, targetPodList, clients, chaosDetails, args, resultDetails, eventsDetails); err != nil {
			return err
		}
	}
	return nil
}

// InjectChaosInSerialMode inject the network chaos in all target application serially (one by one)
func InjectChaosInSerialMode(experimentsDetails *experimentTypes.ExperimentDetails, targetPodList apiv1.PodList, clients clients.ClientSets, chaosDetails *types.ChaosDetails, args string, resultDetails *types.ResultDetails, eventsDetails *types.EventDetails) error {

	labelSuffix := common.GetRunID()

	// run the probes during chaos
	if len(resultDetails.ProbeDetails) != 0 {
		if err := probe.RunProbes(chaosDetails, clients, resultDetails, "DuringChaos", eventsDetails); err != nil {
			return err
		}
	}

	// creating the helper pod to perform network chaos
	for _, pod := range targetPodList.Items {

		log.InfoWithValues("[Info]: Details of application under chaos injection", logrus.Fields{
			"PodName":       pod.Name,
			"NodeName":      pod.Spec.NodeName,
			"ContainerName": experimentsDetails.TargetContainer,
		})

		//ChaosStartTimeStamp contains the start timestamp, when the chaos injection begin
		ChaosStartTimeStamp := time.Now()
		duration := int(time.Since(ChaosStartTimeStamp).Seconds())

<<<<<<< HEAD
		for duration < experimentsDetails.ChaosDuration {
			runID := common.GetRunID()
			err = CreateHelperPod(experimentsDetails, clients, pod.Name, pod.Spec.NodeName, runID, args, labelSuffix)
			if err != nil {
				return errors.Errorf("Unable to create the helper pod, err: %v", err)
			}
=======
		//checking the status of the helper pods, wait till the pod comes to running state else fail the experiment
		log.Info("[Status]: Checking the status of the helper pods")
		err = status.CheckHelperStatus(experimentsDetails.ChaosNamespace, appLabel, experimentsDetails.Timeout, experimentsDetails.Delay, clients)
		if err != nil {
			common.DeleteHelperPodBasedOnJobCleanupPolicy(experimentsDetails.ExperimentName+"-helper-"+runID, appLabel, chaosDetails, clients)
			return errors.Errorf("helper pods are not in running state, err: %v", err)
		}
>>>>>>> 3a9997e2

			appLabel := "name=" + experimentsDetails.ExperimentName + "-helper-" + runID

			//checking the status of the helper pods, wait till the pod comes to running state else fail the experiment
			log.Info("[Status]: Checking the status of the helper pods")
			err = status.CheckApplicationStatus(experimentsDetails.ChaosNamespace, appLabel, experimentsDetails.Timeout, experimentsDetails.Delay, clients)
			if err != nil {
				common.DeleteHelperPodBasedOnJobCleanupPolicy(experimentsDetails.ExperimentName+"-"+runID, appLabel, chaosDetails, clients)
				return errors.Errorf("helper pods are not in running state, err: %v", err)
			}

			// Wait till the completion of the helper pod
			// set an upper limit for the waiting time
			log.Info("[Wait]: waiting till the completion of the helper pod")
			podStatus, err := status.WaitForCompletion(experimentsDetails.ChaosNamespace, appLabel, clients, experimentsDetails.ChaosDuration+60, experimentsDetails.ExperimentName)
			if err != nil || podStatus == "Failed" {
				common.DeleteHelperPodBasedOnJobCleanupPolicy(experimentsDetails.ExperimentName+"-"+runID, appLabel, chaosDetails, clients)
				return errors.Errorf("helper pod failed due to, err: %v", err)
			}

			//Deleting all the helper pod for container-kill chaos
			log.Info("[Cleanup]: Deleting the the helper pod")
			err = common.DeletePod(experimentsDetails.ExperimentName+"-"+runID, appLabel, experimentsDetails.ChaosNamespace, chaosDetails.Timeout, chaosDetails.Delay, clients)
			if err != nil {
				return errors.Errorf("unable to delete the helper pods, err: %v", err)
			}

			switch chaosDetails.Randomness {
			case true:
				switch experimentsDetails.ChaosInterval {
				case "":
					log.Warn("[Wait]: No Chaos Interval Provided")
				default:
					if err := common.RandomInterval(experimentsDetails.ChaosInterval); err != nil {
						return err
					}
				}
			default:
				//Waiting for the chaos interval after chaos injection
				if experimentsDetails.ChaosInterval != "" {
					log.Infof("[Wait]: Wait for the chaos interval %vs", experimentsDetails.ChaosInterval)
					waitTime, _ := strconv.Atoi(experimentsDetails.ChaosInterval)
					common.WaitForDuration(waitTime)
				}
			}
			duration = int(time.Since(ChaosStartTimeStamp).Seconds())
		}
	}

	return nil
}

// InjectChaosInParallelMode inject the network chaos in all target application in parallel mode (all at once)
func InjectChaosInParallelMode(experimentsDetails *experimentTypes.ExperimentDetails, targetPodList apiv1.PodList, clients clients.ClientSets, chaosDetails *types.ChaosDetails, args string, resultDetails *types.ResultDetails, eventsDetails *types.EventDetails) error {

	labelSuffix := common.GetRunID()

	// run the probes during chaos
	if len(resultDetails.ProbeDetails) != 0 {
		if err := probe.RunProbes(chaosDetails, clients, resultDetails, "DuringChaos", eventsDetails); err != nil {
			return err
		}
	}

	//ChaosStartTimeStamp contains the start timestamp, when the chaos injection begin
	ChaosStartTimeStamp := time.Now()
	duration := int(time.Since(ChaosStartTimeStamp).Seconds())

	for duration < experimentsDetails.ChaosDuration {

		// creating the helper pod to perform network chaos
		for _, pod := range targetPodList.Items {

			log.InfoWithValues("[Info]: Details of application under chaos injection", logrus.Fields{
				"PodName":       pod.Name,
				"NodeName":      pod.Spec.NodeName,
				"ContainerName": experimentsDetails.TargetContainer,
			})
			runID := common.GetRunID()
			err = CreateHelperPod(experimentsDetails, clients, pod.Name, pod.Spec.NodeName, runID, args, labelSuffix)
			if err != nil {
				return errors.Errorf("Unable to create the helper pod, err: %v", err)
			}
		}

		appLabel := "app=" + experimentsDetails.ExperimentName + "-helper-" + labelSuffix

<<<<<<< HEAD
		//checking the status of the helper pods, wait till the pod comes to running state else fail the experiment
		log.Info("[Status]: Checking the status of the helper pods")
		err = status.CheckApplicationStatus(experimentsDetails.ChaosNamespace, appLabel, experimentsDetails.Timeout, experimentsDetails.Delay, clients)
		if err != nil {
			common.DeleteAllHelperPodBasedOnJobCleanupPolicy(appLabel, chaosDetails, clients)
			return errors.Errorf("helper pods are not in running state, err: %v", err)
		}
=======
	//checking the status of the helper pods, wait till the pod comes to running state else fail the experiment
	log.Info("[Status]: Checking the status of the helper pods")
	err = status.CheckHelperStatus(experimentsDetails.ChaosNamespace, appLabel, experimentsDetails.Timeout, experimentsDetails.Delay, clients)
	if err != nil {
		common.DeleteAllHelperPodBasedOnJobCleanupPolicy(appLabel, chaosDetails, clients)
		return errors.Errorf("helper pods are not in running state, err: %v", err)
	}
>>>>>>> 3a9997e2

		// Wait till the completion of the helper pod
		// set an upper limit for the waiting time
		log.Info("[Wait]: waiting till the completion of the helper pod")
		podStatus, err := status.WaitForCompletion(experimentsDetails.ChaosNamespace, appLabel, clients, experimentsDetails.ChaosDuration+60, experimentsDetails.ExperimentName)
		if err != nil || podStatus == "Failed" {
			common.DeleteAllHelperPodBasedOnJobCleanupPolicy(appLabel, chaosDetails, clients)
			return errors.Errorf("helper pod failed due to, err: %v", err)
		}

		//Deleting all the helper pod for container-kill chaos
		log.Info("[Cleanup]: Deleting all the helper pod")
		err = common.DeleteAllPod(appLabel, experimentsDetails.ChaosNamespace, chaosDetails.Timeout, chaosDetails.Delay, clients)
		if err != nil {
			return errors.Errorf("Unable to delete the helper pods, err: %v", err)
		}

		switch chaosDetails.Randomness {
		case true:
			switch experimentsDetails.ChaosInterval {
			case "":
				log.Warn("[Wait]: No Chaos Interval Provided")
			default:
				if err := common.RandomInterval(experimentsDetails.ChaosInterval); err != nil {
					return err
				}
			}
		default:
			//Waiting for the chaos interval after chaos injection
			if experimentsDetails.ChaosInterval != "" {
				log.Infof("[Wait]: Wait for the chaos interval %vs", experimentsDetails.ChaosInterval)
				waitTime, _ := strconv.Atoi(experimentsDetails.ChaosInterval)
				common.WaitForDuration(waitTime)
			}
		}
		duration = int(time.Since(ChaosStartTimeStamp).Seconds())
	}

	return nil
}

// GetServiceAccount find the serviceAccountName for the helper pod
func GetServiceAccount(experimentsDetails *experimentTypes.ExperimentDetails, clients clients.ClientSets) error {
	pod, err := clients.KubeClient.CoreV1().Pods(experimentsDetails.ChaosNamespace).Get(experimentsDetails.ChaosPodName, v1.GetOptions{})
	if err != nil {
		return err
	}
	experimentsDetails.ChaosServiceAccount = pod.Spec.ServiceAccountName
	return nil
}

//GetTargetContainer will fetch the container name from application pod
//This container will be used as target container
func GetTargetContainer(experimentsDetails *experimentTypes.ExperimentDetails, appName string, clients clients.ClientSets) (string, error) {
	pod, err := clients.KubeClient.CoreV1().Pods(experimentsDetails.AppNS).Get(appName, v1.GetOptions{})
	if err != nil {
		return "", err
	}

	return pod.Spec.Containers[0].Name, nil
}

// CreateHelperPod derive the attributes for helper pod and create the helper pod
func CreateHelperPod(experimentsDetails *experimentTypes.ExperimentDetails, clients clients.ClientSets, podName, nodeName, runID, args, labelSuffix string) error {

	privilegedEnable := true
	terminationGracePeriodSeconds := int64(experimentsDetails.TerminationGracePeriodSeconds)

	helperPod := &apiv1.Pod{
		ObjectMeta: v1.ObjectMeta{
			Name:      experimentsDetails.ExperimentName + "-helper-" + runID,
			Namespace: experimentsDetails.ChaosNamespace,
			Labels: map[string]string{
				"app":                       experimentsDetails.ExperimentName + "-helper-" + labelSuffix,
				"name":                      experimentsDetails.ExperimentName + "-helper-" + runID,
				"chaosUID":                  string(experimentsDetails.ChaosUID),
				"app.kubernetes.io/part-of": "litmus",
			},
			Annotations: experimentsDetails.Annotations,
		},
		Spec: apiv1.PodSpec{
			HostPID:                       true,
			TerminationGracePeriodSeconds: &terminationGracePeriodSeconds,
			ImagePullSecrets:              experimentsDetails.ImagePullSecrets,
			ServiceAccountName:            experimentsDetails.ChaosServiceAccount,
			RestartPolicy:                 apiv1.RestartPolicyNever,
			NodeName:                      nodeName,
			Volumes: []apiv1.Volume{
				{
					Name: "cri-socket",
					VolumeSource: apiv1.VolumeSource{
						HostPath: &apiv1.HostPathVolumeSource{
							Path: experimentsDetails.SocketPath,
						},
					},
				},
			},

			Containers: []apiv1.Container{
				{
					Name:            experimentsDetails.ExperimentName,
					Image:           experimentsDetails.LIBImage,
					ImagePullPolicy: apiv1.PullPolicy(experimentsDetails.LIBImagePullPolicy),
					Command: []string{
						"/bin/bash",
					},
					Args: []string{
						"-c",
						"./helper/network-chaos",
					},
					Resources: experimentsDetails.Resources,
					Env:       GetPodEnv(experimentsDetails, podName, args),
					VolumeMounts: []apiv1.VolumeMount{
						{
							Name:      "cri-socket",
							MountPath: experimentsDetails.SocketPath,
						},
					},
					SecurityContext: &apiv1.SecurityContext{
						Privileged: &privilegedEnable,
						Capabilities: &apiv1.Capabilities{
							Add: []apiv1.Capability{
								"NET_ADMIN",
								"SYS_ADMIN",
							},
						},
					},
				},
			},
		},
	}

	_, err := clients.KubeClient.CoreV1().Pods(experimentsDetails.ChaosNamespace).Create(helperPod)
	return err

}

// GetPodEnv derive all the env required for the helper pod
func GetPodEnv(experimentsDetails *experimentTypes.ExperimentDetails, podName, args string) []apiv1.EnvVar {

	var envVar []apiv1.EnvVar
	ENVList := map[string]string{
		"APP_NS":               experimentsDetails.AppNS,
		"APP_POD":              podName,
		"APP_CONTAINER":        experimentsDetails.TargetContainer,
		"TOTAL_CHAOS_DURATION": strconv.Itoa(experimentsDetails.NetworkFaultWindow),
		"CHAOS_NAMESPACE":      experimentsDetails.ChaosNamespace,
		"CHAOS_ENGINE":         experimentsDetails.EngineName,
		"CHAOS_UID":            string(experimentsDetails.ChaosUID),
		"CONTAINER_RUNTIME":    experimentsDetails.ContainerRuntime,
		"NETEM_COMMAND":        args,
		"NETWORK_INTERFACE":    experimentsDetails.NetworkInterface,
		"EXPERIMENT_NAME":      experimentsDetails.ExperimentName,
		"SOCKET_PATH":          experimentsDetails.SocketPath,
		"DESTINATION_IPS":      experimentsDetails.DestinationIPs,
	}
	for key, value := range ENVList {
		var perEnv apiv1.EnvVar
		perEnv.Name = key
		perEnv.Value = value
		envVar = append(envVar, perEnv)
	}
	// Getting experiment pod name from downward API
	experimentPodName := GetValueFromDownwardAPI("v1", "metadata.name")
	var downwardEnv apiv1.EnvVar
	downwardEnv.Name = "POD_NAME"
	downwardEnv.ValueFrom = &experimentPodName
	envVar = append(envVar, downwardEnv)

	return envVar
}

// GetValueFromDownwardAPI returns the value from downwardApi
func GetValueFromDownwardAPI(apiVersion string, fieldPath string) apiv1.EnvVarSource {
	downwardENV := apiv1.EnvVarSource{
		FieldRef: &apiv1.ObjectFieldSelector{
			APIVersion: apiVersion,
			FieldPath:  fieldPath,
		},
	}
	return downwardENV
}

// GetTargetIps return the comma separated target ips
// It fetch the ips from the target ips (if defined by users)
// it append the ips from the host, if target host is provided
func GetTargetIps(targetIPs, targetHosts string) (string, error) {

	ipsFromHost, err := GetIpsForTargetHosts(targetHosts)
	if err != nil {
		return "", err
	}
	if targetIPs == "" {
		targetIPs = ipsFromHost
	} else if ipsFromHost != "" {
		targetIPs = targetIPs + "," + ipsFromHost
	}
	return targetIPs, nil
}

// GetIpsForTargetHosts resolves IP addresses for comma-separated list of target hosts and returns comma-separated ips
func GetIpsForTargetHosts(targetHosts string) (string, error) {
	if targetHosts == "" {
		return "", nil
	}
	hosts := strings.Split(targetHosts, ",")
	finalHosts := ""
	var commaSeparatedIPs []string
	for i := range hosts {
		ips, err := net.LookupIP(hosts[i])
		if err != nil {
			log.Warnf("Unknown host: {%v}, it won't be included in the scope of chaos", hosts[i])
		} else {
			for j := range ips {
				log.Infof("Host: {%v}, IP address: {%v}", hosts[i], ips[j])
				commaSeparatedIPs = append(commaSeparatedIPs, ips[j].String())
			}
			if finalHosts == "" {
				finalHosts = hosts[i]
			} else {
				finalHosts = finalHosts + "," + hosts[i]
			}
		}
	}
	if len(commaSeparatedIPs) == 0 {
		return "", errors.Errorf("Provided hosts: {%v} are invalid, unable to resolve", targetHosts)
	}
	log.Infof("Injecting chaos on {%v} hosts", finalHosts)
	return strings.Join(commaSeparatedIPs, ","), nil
}<|MERGE_RESOLUTION|>--- conflicted
+++ resolved
@@ -122,30 +122,20 @@
 		ChaosStartTimeStamp := time.Now()
 		duration := int(time.Since(ChaosStartTimeStamp).Seconds())
 
-<<<<<<< HEAD
 		for duration < experimentsDetails.ChaosDuration {
 			runID := common.GetRunID()
 			err = CreateHelperPod(experimentsDetails, clients, pod.Name, pod.Spec.NodeName, runID, args, labelSuffix)
 			if err != nil {
 				return errors.Errorf("Unable to create the helper pod, err: %v", err)
 			}
-=======
-		//checking the status of the helper pods, wait till the pod comes to running state else fail the experiment
-		log.Info("[Status]: Checking the status of the helper pods")
-		err = status.CheckHelperStatus(experimentsDetails.ChaosNamespace, appLabel, experimentsDetails.Timeout, experimentsDetails.Delay, clients)
-		if err != nil {
-			common.DeleteHelperPodBasedOnJobCleanupPolicy(experimentsDetails.ExperimentName+"-helper-"+runID, appLabel, chaosDetails, clients)
-			return errors.Errorf("helper pods are not in running state, err: %v", err)
-		}
->>>>>>> 3a9997e2
 
 			appLabel := "name=" + experimentsDetails.ExperimentName + "-helper-" + runID
 
 			//checking the status of the helper pods, wait till the pod comes to running state else fail the experiment
 			log.Info("[Status]: Checking the status of the helper pods")
-			err = status.CheckApplicationStatus(experimentsDetails.ChaosNamespace, appLabel, experimentsDetails.Timeout, experimentsDetails.Delay, clients)
+			err = status.CheckHelperStatus(experimentsDetails.ChaosNamespace, appLabel, experimentsDetails.Timeout, experimentsDetails.Delay, clients)
 			if err != nil {
-				common.DeleteHelperPodBasedOnJobCleanupPolicy(experimentsDetails.ExperimentName+"-"+runID, appLabel, chaosDetails, clients)
+				common.DeleteHelperPodBasedOnJobCleanupPolicy(experimentsDetails.ExperimentName+"-helper-"+runID, appLabel, chaosDetails, clients)
 				return errors.Errorf("helper pods are not in running state, err: %v", err)
 			}
 
@@ -225,23 +215,13 @@
 
 		appLabel := "app=" + experimentsDetails.ExperimentName + "-helper-" + labelSuffix
 
-<<<<<<< HEAD
 		//checking the status of the helper pods, wait till the pod comes to running state else fail the experiment
 		log.Info("[Status]: Checking the status of the helper pods")
-		err = status.CheckApplicationStatus(experimentsDetails.ChaosNamespace, appLabel, experimentsDetails.Timeout, experimentsDetails.Delay, clients)
+		err = status.CheckHelperStatus(experimentsDetails.ChaosNamespace, appLabel, experimentsDetails.Timeout, experimentsDetails.Delay, clients)
 		if err != nil {
 			common.DeleteAllHelperPodBasedOnJobCleanupPolicy(appLabel, chaosDetails, clients)
 			return errors.Errorf("helper pods are not in running state, err: %v", err)
 		}
-=======
-	//checking the status of the helper pods, wait till the pod comes to running state else fail the experiment
-	log.Info("[Status]: Checking the status of the helper pods")
-	err = status.CheckHelperStatus(experimentsDetails.ChaosNamespace, appLabel, experimentsDetails.Timeout, experimentsDetails.Delay, clients)
-	if err != nil {
-		common.DeleteAllHelperPodBasedOnJobCleanupPolicy(appLabel, chaosDetails, clients)
-		return errors.Errorf("helper pods are not in running state, err: %v", err)
-	}
->>>>>>> 3a9997e2
 
 		// Wait till the completion of the helper pod
 		// set an upper limit for the waiting time
@@ -252,7 +232,7 @@
 			return errors.Errorf("helper pod failed due to, err: %v", err)
 		}
 
-		//Deleting all the helper pod for container-kill chaos
+		//Deleting all the helper pod for network-chaos
 		log.Info("[Cleanup]: Deleting all the helper pod")
 		err = common.DeleteAllPod(appLabel, experimentsDetails.ChaosNamespace, chaosDetails.Timeout, chaosDetails.Delay, clients)
 		if err != nil {
