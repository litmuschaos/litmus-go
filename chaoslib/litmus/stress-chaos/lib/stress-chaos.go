--- conflicted
+++ resolved
@@ -20,10 +20,9 @@
 //PrepareAndInjectStressChaos contains the prepration & injection steps for the stress experiments.
 func PrepareAndInjectStressChaos(experimentsDetails *experimentTypes.ExperimentDetails, clients clients.ClientSets, resultDetails *types.ResultDetails, eventsDetails *types.EventDetails, chaosDetails *types.ChaosDetails) error {
 
-<<<<<<< HEAD
 	targetPodList := apiv1.PodList{}
 	var err error
-=======
+	var podsAffectedPerc int
 	//Setup the tunables if provided in range
 	SetChaosTunables(experimentsDetails)
 
@@ -54,37 +53,30 @@
 		})
 	}
 
->>>>>>> 8a637011
 	// Get the target pod details for the chaos execution
 	// if the target pod is not defined it will derive the random target pod list using pod affected percentage
 	if experimentsDetails.TargetPods == "" && chaosDetails.AppDetail.Label == "" {
 		return errors.Errorf("Please provide one of the appLabel or TARGET_PODS")
 	}
-<<<<<<< HEAD
+	podsAffectedPerc, _ = strconv.Atoi(experimentsDetails.PodsAffectedPerc)
 	if experimentsDetails.NodeLabel == "" {
-		targetPodList, err = common.GetPodList(experimentsDetails.TargetPods, experimentsDetails.PodsAffectedPerc, clients, chaosDetails)
+		targetPodList, err = common.GetPodList(experimentsDetails.TargetPods, podsAffectedPerc, clients, chaosDetails)
 		if err != nil {
 			return err
 		}
 	} else {
 		if experimentsDetails.TargetPods == "" {
-			targetPodList, err = common.GetPodListFromSpecifiedNodes(experimentsDetails.TargetPods, experimentsDetails.PodsAffectedPerc, experimentsDetails.NodeLabel, clients, chaosDetails)
+			targetPodList, err = common.GetPodListFromSpecifiedNodes(experimentsDetails.TargetPods, podsAffectedPerc, experimentsDetails.NodeLabel, clients, chaosDetails)
 			if err != nil {
 				return err
 			}
 		} else {
 			log.Infof("TARGET_PODS env is provided, overriding the NODE_LABEL input")
-			targetPodList, err = common.GetPodList(experimentsDetails.TargetPods, experimentsDetails.PodsAffectedPerc, clients, chaosDetails)
+			targetPodList, err = common.GetPodList(experimentsDetails.TargetPods, podsAffectedPerc, clients, chaosDetails)
 			if err != nil {
 				return err
 			}
 		}
-=======
-	PodsAffectedPerc, _ := strconv.Atoi(experimentsDetails.PodsAffectedPerc)
-	targetPodList, err := common.GetPodList(experimentsDetails.TargetPods, PodsAffectedPerc, clients, chaosDetails)
-	if err != nil {
-		return err
->>>>>>> 8a637011
 	}
 
 	podNames := []string{}
