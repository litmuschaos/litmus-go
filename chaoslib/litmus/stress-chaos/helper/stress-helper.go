package helper

import (
	"bufio"
	"bytes"
	"fmt"
	"io"
	"os"
	"os/exec"
	"os/signal"
	"path/filepath"
	"strconv"
	"strings"
	"syscall"
	"time"

	"github.com/containerd/cgroups"
	cgroupsv2 "github.com/containerd/cgroups/v2"
	clients "github.com/litmuschaos/litmus-go/pkg/clients"
	"github.com/litmuschaos/litmus-go/pkg/events"
	experimentTypes "github.com/litmuschaos/litmus-go/pkg/generic/stress-chaos/types"
	"github.com/litmuschaos/litmus-go/pkg/log"
	"github.com/litmuschaos/litmus-go/pkg/result"
	"github.com/litmuschaos/litmus-go/pkg/types"
	"github.com/litmuschaos/litmus-go/pkg/utils/common"
	"github.com/pkg/errors"
	"github.com/sirupsen/logrus"
	clientTypes "k8s.io/apimachinery/pkg/types"
)

//list of cgroups in a container
var (
	cgroupSubsystemList = []string{"cpu", "memory", "systemd", "net_cls",
		"net_prio", "freezer", "blkio", "perf_event", "devices", "cpuset",
		"cpuacct", "pids", "hugetlb",
	}
)

var (
	err           error
	inject, abort chan os.Signal
)

const (
	// ProcessAlreadyFinished contains error code when process is finished
	ProcessAlreadyFinished = "os: process already finished"
	// ProcessAlreadyKilled contains error code when process is already killed
	ProcessAlreadyKilled = "no such process"
)

// Helper injects the stress chaos
func Helper(clients clients.ClientSets) {

	experimentsDetails := experimentTypes.ExperimentDetails{}
	eventsDetails := types.EventDetails{}
	chaosDetails := types.ChaosDetails{}
	resultDetails := types.ResultDetails{}

	// inject channel is used to transmit signal notifications.
	inject = make(chan os.Signal, 1)
	// Catch and relay certain signal(s) to inject channel.
	signal.Notify(inject, os.Interrupt, syscall.SIGTERM)

	// abort channel is used to transmit signal notifications.
	abort = make(chan os.Signal, 1)
	// Catch and relay certain signal(s) to abort channel.
	signal.Notify(abort, os.Interrupt, syscall.SIGTERM)

	//Fetching all the ENV passed for the helper pod
	log.Info("[PreReq]: Getting the ENV variables")
	getENV(&experimentsDetails)

	// Intialise the chaos attributes
	types.InitialiseChaosVariables(&chaosDetails)

	// Intialise Chaos Result Parameters
	types.SetResultAttributes(&resultDetails, chaosDetails)

	// Set the chaos result uid
	result.SetResultUID(&resultDetails, clients, &chaosDetails)

	if err := prepareStressChaos(&experimentsDetails, clients, &eventsDetails, &chaosDetails, &resultDetails); err != nil {
		log.Fatalf("helper pod failed, err: %v", err)
	}
}

//prepareStressChaos contains the chaos preparation and injection steps
func prepareStressChaos(experimentsDetails *experimentTypes.ExperimentDetails, clients clients.ClientSets, eventsDetails *types.EventDetails, chaosDetails *types.ChaosDetails, resultDetails *types.ResultDetails) error {
	// get stressors in list format
	stressorList := prepareStressor(experimentsDetails)
	if len(stressorList) == 0 {
		return errors.Errorf("fail to prepare stressor for %v experiment", experimentsDetails.ExperimentName)
	}
	stressors := strings.Join(stressorList, " ")

	targetList, err := common.ParseTargets()
	if err != nil {
		return err
	}

	var targets []targetDetails

	for _, t := range targetList.Target {
		td := targetDetails{
			Name:            t.Name,
			Namespace:       t.Namespace,
			TargetContainer: t.TargetContainer,
		}

		td.ContainerId, err = common.GetContainerID(td.Namespace, td.Name, td.TargetContainer, clients)
		if err != nil {
			return err
		}

		// extract out the pid of the target container
<<<<<<< HEAD
		td.Pid, err = getPID(experimentsDetails, td.ContainerId)
=======
		targetPID, err := common.GetPID(experimentsDetails.ContainerRuntime, containerID, experimentsDetails.SocketPath)
>>>>>>> f8041363
		if err != nil {
			return err
		}

		td.CGroupManager, err = getCGroupManager(td.Pid, td.ContainerId)
		if err != nil {
			return errors.Errorf("fail to get the cgroup manager, err: %v", err)
		}
		targets = append(targets, td)
	}

	// watching for the abort signal and revert the chaos if an abort signal is received
	go abortWatcher(targets, resultDetails.Name, chaosDetails.ChaosNamespace)

	select {
	case <-inject:
		// stopping the chaos execution, if abort signal received
		os.Exit(1)
	default:
	}

	done := make(chan error, 1)

	for index, t := range targets {
		targets[index].Cmd, err = injectChaos(t, stressors)
		if err != nil {
			return err
		}
		if err = result.AnnotateChaosResult(resultDetails.Name, chaosDetails.ChaosNamespace, "injected", "pod", t.Name); err != nil {
			if revertErr := terminateProcess(t.Cmd.Process.Pid); revertErr != nil {
				return fmt.Errorf("failed to revert and annotate the result, err: %v", fmt.Sprintf("%s, %s", err.Error(), revertErr.Error()))
			}
			return err
		}
	}

	// record the event inside chaosengine
	if experimentsDetails.EngineName != "" {
		msg := "Injecting " + experimentsDetails.ExperimentName + " chaos on application pod"
		types.SetEngineEventAttributes(eventsDetails, types.ChaosInject, msg, "Normal", chaosDetails)
		events.GenerateEvents(eventsDetails, clients, chaosDetails, "ChaosEngine")
	}

	log.Info("[Wait]: Waiting for chaos completion")
	// channel to check the completion of the stress process
	go func() {
		var errList []string
		var exitErr error
		for _, t := range targets {
			if err := t.Cmd.Wait(); err != nil {
				if _, ok := err.(*exec.ExitError); ok {
					exitErr = err
					continue
				}
				errList = append(errList, err.Error())
			}
		}
		if exitErr != nil {
			done <- exitErr
		} else if len(errList) != 0 {
			done <- fmt.Errorf("err: %v", strings.Join(errList, ", "))
		} else {
			done <- nil
		}
	}()

	// check the timeout for the command
	// Note: timeout will occur when process didn't complete even after 10s of chaos duration
	timeout := time.After((time.Duration(experimentsDetails.ChaosDuration) + 30) * time.Second)

	select {
	case <-timeout:
		// the stress process gets timeout before completion
		log.Infof("[Chaos] The stress process is not yet completed after the chaos duration of %vs", experimentsDetails.ChaosDuration+30)
		log.Info("[Timeout]: Killing the stress process")
		var errList []string
		for _, t := range targets {
			if err = terminateProcess(t.Cmd.Process.Pid); err != nil {
				errList = append(errList, err.Error())
				continue
			}
			if err = result.AnnotateChaosResult(resultDetails.Name, chaosDetails.ChaosNamespace, "reverted", "pod", t.Name); err != nil {
				errList = append(errList, err.Error())
			}
		}
		if len(errList) != 0 {
			return fmt.Errorf("err: %v", strings.Join(errList, ", "))
		}
	case err := <-done:
		if err != nil {
			exitErr, ok := err.(*exec.ExitError)
			if ok {
				status := exitErr.Sys().(syscall.WaitStatus)
				if status.Signaled() && status.Signal() == syscall.SIGKILL {
					// wait for the completion of abort handler
					time.Sleep(10 * time.Second)
					return errors.Errorf("process stopped with SIGTERM signal")
				}
			}
			return errors.Errorf("process exited before the actual cleanup, err: %v", err)
		}
		log.Info("[Info]: Reverting Chaos")
		var errList []string
		for _, t := range targets {
			if err := terminateProcess(t.Cmd.Process.Pid); err != nil {
				errList = append(errList, err.Error())
				continue
			}
			if err = result.AnnotateChaosResult(resultDetails.Name, chaosDetails.ChaosNamespace, "reverted", "pod", t.Name); err != nil {
				errList = append(errList, err.Error())
			}
		}
		if len(errList) != 0 {
			return fmt.Errorf("err: %v", strings.Join(errList, ", "))
		}
	}

	return nil
}

//terminateProcess will remove the stress process from the target container after chaos completion
func terminateProcess(pid int) error {
	if err := syscall.Kill(-pid, syscall.SIGKILL); err != nil {
		if strings.Contains(err.Error(), ProcessAlreadyKilled) || strings.Contains(err.Error(), ProcessAlreadyFinished) {
			return nil
		}
		return err
	}
	log.Info("[Info]: Stress process removed successfully")
	return nil
}

//prepareStressor will set the required stressors for the given experiment
func prepareStressor(experimentDetails *experimentTypes.ExperimentDetails) []string {

	stressArgs := []string{
		"stress-ng",
		"--timeout",
		strconv.Itoa(experimentDetails.ChaosDuration) + "s",
	}

	switch experimentDetails.StressType {
	case "pod-cpu-stress":

		log.InfoWithValues("[Info]: Details of Stressor:", logrus.Fields{
			"CPU Core": experimentDetails.CPUcores,
			"CPU Load": experimentDetails.CPULoad,
			"Timeout":  experimentDetails.ChaosDuration,
		})
		stressArgs = append(stressArgs, "--cpu "+experimentDetails.CPUcores)
		stressArgs = append(stressArgs, " --cpu-load "+experimentDetails.CPULoad)

	case "pod-memory-stress":

		log.InfoWithValues("[Info]: Details of Stressor:", logrus.Fields{
			"Number of Workers":  experimentDetails.NumberOfWorkers,
			"Memory Consumption": experimentDetails.MemoryConsumption,
			"Timeout":            experimentDetails.ChaosDuration,
		})
		stressArgs = append(stressArgs, "--vm "+experimentDetails.NumberOfWorkers+" --vm-bytes "+experimentDetails.MemoryConsumption+"M")

	case "pod-io-stress":
		var hddbytes string
		if experimentDetails.FilesystemUtilizationBytes == "0" {
			if experimentDetails.FilesystemUtilizationPercentage == "0" {
				hddbytes = "10%"
				log.Info("Neither of FilesystemUtilizationPercentage or FilesystemUtilizationBytes provided, proceeding with a default FilesystemUtilizationPercentage value of 10%")
			} else {
				hddbytes = experimentDetails.FilesystemUtilizationPercentage + "%"
			}
		} else {
			if experimentDetails.FilesystemUtilizationPercentage == "0" {
				hddbytes = experimentDetails.FilesystemUtilizationBytes + "G"
			} else {
				hddbytes = experimentDetails.FilesystemUtilizationPercentage + "%"
				log.Warn("Both FsUtilPercentage & FsUtilBytes provided as inputs, using the FsUtilPercentage value to proceed with stress exp")
			}
		}
		log.InfoWithValues("[Info]: Details of Stressor:", logrus.Fields{
			"io":                experimentDetails.NumberOfWorkers,
			"hdd":               experimentDetails.NumberOfWorkers,
			"hdd-bytes":         hddbytes,
			"Timeout":           experimentDetails.ChaosDuration,
			"Volume Mount Path": experimentDetails.VolumeMountPath,
		})
		if experimentDetails.VolumeMountPath == "" {
			stressArgs = append(stressArgs, "--io "+experimentDetails.NumberOfWorkers+" --hdd "+experimentDetails.NumberOfWorkers+" --hdd-bytes "+hddbytes)
		} else {
			stressArgs = append(stressArgs, "--io "+experimentDetails.NumberOfWorkers+" --hdd "+experimentDetails.NumberOfWorkers+" --hdd-bytes "+hddbytes+" --temp-path "+experimentDetails.VolumeMountPath)
		}
		if experimentDetails.CPUcores != "0" {
			stressArgs = append(stressArgs, "--cpu %v", experimentDetails.CPUcores)
		}

	default:
		log.Fatalf("stressor for %v experiment is not suported", experimentDetails.ExperimentName)
	}
	return stressArgs
}

//pidPath will get the pid path of the container
func pidPath(pid int) cgroups.Path {
	processPath := "/proc/" + strconv.Itoa(pid) + "/cgroup"
	paths, err := parseCgroupFile(processPath)
	if err != nil {
		return getErrorPath(errors.Wrapf(err, "parse cgroup file %s", processPath))
	}
	return getExistingPath(paths, pid, "")
}

//parseCgroupFile will read and verify the cgroup file entry of a container
func parseCgroupFile(path string) (map[string]string, error) {
	file, err := os.Open(path)
	if err != nil {
		return nil, errors.Errorf("unable to parse cgroup file: %v", err)
	}
	defer file.Close()
	return parseCgroupFromReader(file)
}

//parseCgroupFromReader will parse the cgroup file from the reader
func parseCgroupFromReader(r io.Reader) (map[string]string, error) {
	var (
		cgroups = make(map[string]string)
		s       = bufio.NewScanner(r)
	)
	for s.Scan() {
		var (
			text  = s.Text()
			parts = strings.SplitN(text, ":", 3)
		)
		if len(parts) < 3 {
			return nil, errors.Errorf("invalid cgroup entry: %q", text)
		}
		for _, subs := range strings.Split(parts[1], ",") {
			if subs != "" {
				cgroups[subs] = parts[2]
			}
		}
	}
	if err := s.Err(); err != nil {
		return nil, errors.Errorf("buffer scanner failed: %v", err)
	}

	return cgroups, nil
}

//getExistingPath will be used to get the existing valid cgroup path
func getExistingPath(paths map[string]string, pid int, suffix string) cgroups.Path {
	for n, p := range paths {
		dest, err := getCgroupDestination(pid, n)
		if err != nil {
			return getErrorPath(err)
		}
		rel, err := filepath.Rel(dest, p)
		if err != nil {
			return getErrorPath(err)
		}
		if rel == "." {
			rel = dest
		}
		paths[n] = filepath.Join("/", rel)
	}
	return func(name cgroups.Name) (string, error) {
		root, ok := paths[string(name)]
		if !ok {
			if root, ok = paths[fmt.Sprintf("name=%s", name)]; !ok {
				return "", cgroups.ErrControllerNotActive
			}
		}
		if suffix != "" {
			return filepath.Join(root, suffix), nil
		}
		return root, nil
	}
}

//getErrorPath will give the invalid cgroup path
func getErrorPath(err error) cgroups.Path {
	return func(_ cgroups.Name) (string, error) {
		return "", err
	}
}

//getCgroupDestination will validate the subsystem with the mountpath in container mountinfo file.
func getCgroupDestination(pid int, subsystem string) (string, error) {
	mountinfoPath := fmt.Sprintf("/proc/%d/mountinfo", pid)
	file, err := os.Open(mountinfoPath)
	if err != nil {
		return "", err
	}
	defer file.Close()
	s := bufio.NewScanner(file)
	for s.Scan() {
		fields := strings.Fields(s.Text())
		for _, opt := range strings.Split(fields[len(fields)-1], ",") {
			if opt == subsystem {
				return fields[3], nil
			}
		}
	}
	if err := s.Err(); err != nil {
		return "", err
	}
	return "", errors.Errorf("no destination found for %v ", subsystem)
}

//findValidCgroup will be used to get a valid cgroup path
func findValidCgroup(path cgroups.Path, target string) (string, error) {
	for _, subsystem := range cgroupSubsystemList {
		path, err := path(cgroups.Name(subsystem))
		if err != nil {
			log.Errorf("fail to retrieve the cgroup path, subsystem: %v, target: %v, err: %v", subsystem, target, err)
			continue
		}
		if strings.Contains(path, target) {
			return path, nil
		}
	}
	return "", errors.Errorf("never found valid cgroup for %s", target)
}

//getENV fetches all the env variables from the runner pod
func getENV(experimentDetails *experimentTypes.ExperimentDetails) {
	experimentDetails.ExperimentName = types.Getenv("EXPERIMENT_NAME", "")
	experimentDetails.InstanceID = types.Getenv("INSTANCE_ID", "")
	experimentDetails.ChaosDuration, _ = strconv.Atoi(types.Getenv("TOTAL_CHAOS_DURATION", "30"))
	experimentDetails.ChaosNamespace = types.Getenv("CHAOS_NAMESPACE", "litmus")
	experimentDetails.EngineName = types.Getenv("CHAOSENGINE", "")
	experimentDetails.ChaosUID = clientTypes.UID(types.Getenv("CHAOS_UID", ""))
	experimentDetails.ChaosPodName = types.Getenv("POD_NAME", "")
	experimentDetails.ContainerRuntime = types.Getenv("CONTAINER_RUNTIME", "")
	experimentDetails.SocketPath = types.Getenv("SOCKET_PATH", "")
	experimentDetails.CPUcores = types.Getenv("CPU_CORES", "")
	experimentDetails.CPULoad = types.Getenv("CPU_LOAD", "")
	experimentDetails.FilesystemUtilizationPercentage = types.Getenv("FILESYSTEM_UTILIZATION_PERCENTAGE", "")
	experimentDetails.FilesystemUtilizationBytes = types.Getenv("FILESYSTEM_UTILIZATION_BYTES", "")
	experimentDetails.NumberOfWorkers = types.Getenv("NUMBER_OF_WORKERS", "")
	experimentDetails.MemoryConsumption = types.Getenv("MEMORY_CONSUMPTION", "")
	experimentDetails.VolumeMountPath = types.Getenv("VOLUME_MOUNT_PATH", "")
	experimentDetails.StressType = types.Getenv("STRESS_TYPE", "")
}

// abortWatcher continuously watch for the abort signals
func abortWatcher(targets []targetDetails, resultName, chaosNS string) {

	<-abort

	log.Info("[Chaos]: Killing process started because of terminated signal received")
	log.Info("[Abort]: Chaos Revert Started")
	// retry thrice for the chaos revert
	retry := 3
	for retry > 0 {
		for _, t := range targets {
			if err = terminateProcess(t.Cmd.Process.Pid); err != nil {
				log.Errorf("[Abort]: unable to revert for %v pod, err :%v", t.Name, err)
				continue
			}
			if err = result.AnnotateChaosResult(resultName, chaosNS, "reverted", "pod", t.Name); err != nil {
				log.Errorf("[Abort]: Unable to annotate the chaosresult for %v pod, err :%v", t.Name, err)
			}
		}
		retry--
		time.Sleep(1 * time.Second)
	}
	log.Info("[Abort]: Chaos Revert Completed")
	os.Exit(1)
}

// getCGroupManager will return the cgroup for the given pid of the process
func getCGroupManager(pid int, containerID string) (interface{}, error) {
	if cgroups.Mode() == cgroups.Unified {
		groupPath, err := cgroupsv2.PidGroupPath(pid)
		if err != nil {
			return nil, errors.Errorf("Error in getting groupPath, %v", err)
		}

		cgroup2, err := cgroupsv2.LoadManager("/sys/fs/cgroup", groupPath)
		if err != nil {
			return nil, errors.Errorf("Error loading cgroup v2 manager, %v", err)
		}
		return cgroup2, nil
	}
	path := pidPath(pid)
	cgroup, err := findValidCgroup(path, containerID)
	if err != nil {
		return nil, errors.Errorf("fail to get cgroup, err: %v", err)
	}
	cgroup1, err := cgroups.Load(cgroups.V1, cgroups.StaticPath(cgroup))
	if err != nil {
		return nil, errors.Errorf("fail to load the cgroup, err: %v", err)
	}

	return cgroup1, nil
}

// addProcessToCgroup will add the process to cgroup
// By default it will add to v1 cgroup
func addProcessToCgroup(pid int, control interface{}) error {
	if cgroups.Mode() == cgroups.Unified {
		var cgroup1 = control.(*cgroupsv2.Manager)
		return cgroup1.AddProc(uint64(pid))
	}
	var cgroup1 = control.(cgroups.Cgroup)
	return cgroup1.Add(cgroups.Process{Pid: pid})
}

func injectChaos(t targetDetails, stressors string) (*exec.Cmd, error) {
	stressCommand := "pause nsutil -t " + strconv.Itoa(t.Pid) + " -p -- " + stressors
	log.Infof("[Info]: starting process: %v", stressCommand)

	// launch the stress-ng process on the target container in paused mode
	cmd := exec.Command("/bin/bash", "-c", stressCommand)
	cmd.SysProcAttr = &syscall.SysProcAttr{Setpgid: true}
	var buf bytes.Buffer
	cmd.Stdout = &buf
	err = cmd.Start()
	if err != nil {
		return nil, errors.Errorf("fail to start the stress process %v, err: %v", stressCommand, err)
	}

	// add the stress process to the cgroup of target container
	if err = addProcessToCgroup(cmd.Process.Pid, t.CGroupManager); err != nil {
		if killErr := cmd.Process.Kill(); killErr != nil {
			return nil, errors.Errorf("stressors failed killing %v process, err: %v", cmd.Process.Pid, killErr)
		}
		return nil, errors.Errorf("fail to add the stress process into target container cgroup, err: %v", err)
	}

	log.Info("[Info]: Sending signal to resume the stress process")
	// wait for the process to start before sending the resume signal
	// TODO: need a dynamic way to check the start of the process
	time.Sleep(700 * time.Millisecond)

	// remove pause and resume or start the stress process
	if err := cmd.Process.Signal(syscall.SIGCONT); err != nil {
		return nil, errors.Errorf("fail to remove pause and start the stress process: %v", err)
	}
	return cmd, nil
}

type targetDetails struct {
	Name            string
	Namespace       string
	TargetContainer string
	ContainerId     string
	Pid             int
	CGroupManager   interface{}
	Cmd             *exec.Cmd
}<|MERGE_RESOLUTION|>--- conflicted
+++ resolved
@@ -113,11 +113,7 @@
 		}
 
 		// extract out the pid of the target container
-<<<<<<< HEAD
-		td.Pid, err = getPID(experimentsDetails, td.ContainerId)
-=======
-		targetPID, err := common.GetPID(experimentsDetails.ContainerRuntime, containerID, experimentsDetails.SocketPath)
->>>>>>> f8041363
+		td.Pid, err = common.GetPID(experimentsDetails.ContainerRuntime, td.ContainerId, experimentsDetails.SocketPath)
 		if err != nil {
 			return err
 		}
