package helper

import (
	"bufio"
	"bytes"
	"context"
	"fmt"
	"github.com/litmuschaos/litmus-go/pkg/cerrors"
	"github.com/litmuschaos/litmus-go/pkg/telemetry"
	"github.com/palantir/stacktrace"
	"go.opentelemetry.io/otel"
	"io"
	"os"
	"os/exec"
	"os/signal"
	"path/filepath"
	"strconv"
	"strings"
	"syscall"
	"time"

	"github.com/containerd/cgroups"
	cgroupsv2 "github.com/containerd/cgroups/v2"
	clients "github.com/litmuschaos/litmus-go/pkg/clients"
	"github.com/litmuschaos/litmus-go/pkg/events"
	experimentTypes "github.com/litmuschaos/litmus-go/pkg/generic/stress-chaos/types"
	"github.com/litmuschaos/litmus-go/pkg/log"
	"github.com/litmuschaos/litmus-go/pkg/result"
	"github.com/litmuschaos/litmus-go/pkg/types"
	"github.com/litmuschaos/litmus-go/pkg/utils/common"
	"github.com/pkg/errors"
	"github.com/sirupsen/logrus"
	clientTypes "k8s.io/apimachinery/pkg/types"
)

// list of cgroups in a container
var (
	cgroupSubsystemList = []string{"cpu", "memory", "systemd", "net_cls",
		"net_prio", "freezer", "blkio", "perf_event", "devices", "cpuset",
		"cpuacct", "pids", "hugetlb",
	}
)

var (
	err           error
	inject, abort chan os.Signal
)

const (
	// ProcessAlreadyFinished contains error code when process is finished
	ProcessAlreadyFinished = "os: process already finished"
	// ProcessAlreadyKilled contains error code when process is already killed
	ProcessAlreadyKilled = "no such process"
)

// Helper injects the stress chaos
func Helper(ctx context.Context, clients clients.ClientSets) {
	ctx, span := otel.Tracer(telemetry.TracerName).Start(ctx, "SimulatePodStressFault")
	defer span.End()

	experimentsDetails := experimentTypes.ExperimentDetails{}
	eventsDetails := types.EventDetails{}
	chaosDetails := types.ChaosDetails{}
	resultDetails := types.ResultDetails{}

	// inject channel is used to transmit signal notifications.
	inject = make(chan os.Signal, 1)
	// Catch and relay certain signal(s) to inject channel.
	signal.Notify(inject, os.Interrupt, syscall.SIGTERM)

	// abort channel is used to transmit signal notifications.
	abort = make(chan os.Signal, 1)
	// Catch and relay certain signal(s) to abort channel.
	signal.Notify(abort, os.Interrupt, syscall.SIGTERM)

	//Fetching all the ENV passed for the helper pod
	log.Info("[PreReq]: Getting the ENV variables")
	getENV(&experimentsDetails)

	// Intialise the chaos attributes
	types.InitialiseChaosVariables(&chaosDetails)
	chaosDetails.Phase = types.ChaosInjectPhase

	// Intialise Chaos Result Parameters
	types.SetResultAttributes(&resultDetails, chaosDetails)

	// Set the chaos result uid
	result.SetResultUID(&resultDetails, clients, &chaosDetails)

	if err := prepareStressChaos(&experimentsDetails, clients, &eventsDetails, &chaosDetails, &resultDetails); err != nil {
		// update failstep inside chaosresult
		if resultErr := result.UpdateFailedStepFromHelper(&resultDetails, &chaosDetails, clients, err); resultErr != nil {
			log.Fatalf("helper pod failed, err: %v, resultErr: %v", err, resultErr)
		}
		log.Fatalf("helper pod failed, err: %v", err)
	}
}

// prepareStressChaos contains the chaos preparation and injection steps
func prepareStressChaos(experimentsDetails *experimentTypes.ExperimentDetails, clients clients.ClientSets, eventsDetails *types.EventDetails, chaosDetails *types.ChaosDetails, resultDetails *types.ResultDetails) error {
	// get stressors in list format
	stressorList := prepareStressor(experimentsDetails)
	if len(stressorList) == 0 {
		return cerrors.Error{ErrorCode: cerrors.ErrorTypeHelper, Source: chaosDetails.ChaosPodName, Reason: "fail to prepare stressors"}
	}
	stressors := strings.Join(stressorList, " ")

	targetList, err := common.ParseTargets(chaosDetails.ChaosPodName)
	if err != nil {
		return stacktrace.Propagate(err, "could not parse targets")
	}

	var (
		targets   []targetDetails
		groupPath = ""
	)

	for _, t := range targetList.Target {
		td := targetDetails{
			Name:            t.Name,
			Namespace:       t.Namespace,
			TargetContainer: t.TargetContainer,
			Source:          chaosDetails.ChaosPodName,
		}

		td.ContainerId, err = common.GetContainerID(td.Namespace, td.Name, td.TargetContainer, clients, td.Source)
		if err != nil {
			return stacktrace.Propagate(err, "could not get container id")
		}

		// extract out the pid of the target container
		td.Pid, err = common.GetPID(experimentsDetails.ContainerRuntime, td.ContainerId, experimentsDetails.SocketPath, td.Source)
		if err != nil {
			return stacktrace.Propagate(err, "could not get container pid")
		}

		td.CGroupManager, err, groupPath = getCGroupManager(td)
		if err != nil {
			return stacktrace.Propagate(err, "could not get cgroup manager")
		}
		targets = append(targets, td)
	}

	// watching for the abort signal and revert the chaos if an abort signal is received
	go abortWatcher(targets, resultDetails.Name, chaosDetails.ChaosNamespace)

	select {
	case <-inject:
		// stopping the chaos execution, if abort signal received
		os.Exit(1)
	default:
	}

	done := make(chan error, 1)

	for index, t := range targets {
<<<<<<< HEAD
		targets[index].Cmd, err = injectChaos(t, stressors, groupPath)
=======
		targets[index].Cmd, err = injectChaos(t, stressors, experimentsDetails.StressType)
>>>>>>> 8246ff89
		if err != nil {
			return stacktrace.Propagate(err, "could not inject chaos")
		}
		log.Infof("successfully injected chaos on target: {name: %s, namespace: %v, container: %v}", t.Name, t.Namespace, t.TargetContainer)
		if err = result.AnnotateChaosResult(resultDetails.Name, chaosDetails.ChaosNamespace, "injected", "pod", t.Name); err != nil {
			if revertErr := terminateProcess(t); revertErr != nil {
				return cerrors.PreserveError{ErrString: fmt.Sprintf("[%s,%s]", stacktrace.RootCause(err).Error(), stacktrace.RootCause(revertErr).Error())}
			}
			return stacktrace.Propagate(err, "could not annotate chaosresult")
		}
	}

	// record the event inside chaosengine
	if experimentsDetails.EngineName != "" {
		msg := "Injecting " + experimentsDetails.ExperimentName + " chaos on application pod"
		types.SetEngineEventAttributes(eventsDetails, types.ChaosInject, msg, "Normal", chaosDetails)
		events.GenerateEvents(eventsDetails, clients, chaosDetails, "ChaosEngine")
	}

	log.Info("[Wait]: Waiting for chaos completion")
	// channel to check the completion of the stress process
	go func() {
		var errList []string
		var exitErr error
		for _, t := range targets {
			if err := t.Cmd.Wait(); err != nil {
				if _, ok := err.(*exec.ExitError); ok {
					exitErr = err
					continue
				}
				errList = append(errList, err.Error())
			}
		}
		if exitErr != nil {
			done <- exitErr
		} else if len(errList) != 0 {
			done <- fmt.Errorf("err: %v", strings.Join(errList, ", "))
		} else {
			done <- nil
		}
	}()

	// check the timeout for the command
	// Note: timeout will occur when process didn't complete even after 10s of chaos duration
	timeout := time.After((time.Duration(experimentsDetails.ChaosDuration) + 30) * time.Second)

	select {
	case <-timeout:
		// the stress process gets timeout before completion
		log.Infof("[Chaos] The stress process is not yet completed after the chaos duration of %vs", experimentsDetails.ChaosDuration+30)
		log.Info("[Timeout]: Killing the stress process")
		var errList []string
		for _, t := range targets {
			if err = terminateProcess(t); err != nil {
				errList = append(errList, err.Error())
				continue
			}
			if err = result.AnnotateChaosResult(resultDetails.Name, chaosDetails.ChaosNamespace, "reverted", "pod", t.Name); err != nil {
				errList = append(errList, err.Error())
			}
		}
		if len(errList) != 0 {
			return cerrors.PreserveError{ErrString: fmt.Sprintf("[%s]", strings.Join(errList, ","))}
		}
	case err := <-done:
		if err != nil {
			exitErr, ok := err.(*exec.ExitError)
			if ok {
				status := exitErr.Sys().(syscall.WaitStatus)
				if status.Signaled() && status.Signal() == syscall.SIGKILL {
					// wait for the completion of abort handler
					time.Sleep(10 * time.Second)
					return cerrors.Error{ErrorCode: cerrors.ErrorTypeExperimentAborted, Source: chaosDetails.ChaosPodName, Reason: fmt.Sprintf("process stopped with SIGTERM signal")}
				}
			}
			return cerrors.Error{ErrorCode: cerrors.ErrorTypeChaosInject, Source: chaosDetails.ChaosPodName, Reason: err.Error()}
		}
		log.Info("[Info]: Reverting Chaos")
		var errList []string
		for _, t := range targets {
			if err := terminateProcess(t); err != nil {
				errList = append(errList, err.Error())
				continue
			}
			log.Infof("successfully reverted chaos on target: {name: %s, namespace: %v, container: %v}", t.Name, t.Namespace, t.TargetContainer)
			if err = result.AnnotateChaosResult(resultDetails.Name, chaosDetails.ChaosNamespace, "reverted", "pod", t.Name); err != nil {
				errList = append(errList, err.Error())
			}
		}
		if len(errList) != 0 {
			return cerrors.PreserveError{ErrString: fmt.Sprintf("[%s]", strings.Join(errList, ","))}
		}
	}

	return nil
}

// terminateProcess will remove the stress process from the target container after chaos completion
func terminateProcess(t targetDetails) error {
	if err := syscall.Kill(-t.Cmd.Process.Pid, syscall.SIGKILL); err != nil {
		if strings.Contains(err.Error(), ProcessAlreadyKilled) || strings.Contains(err.Error(), ProcessAlreadyFinished) {
			return nil
		}
		return cerrors.Error{ErrorCode: cerrors.ErrorTypeChaosRevert, Source: t.Source, Target: fmt.Sprintf("{podName: %s, namespace: %s, container: %s}", t.Name, t.Namespace, t.TargetContainer), Reason: fmt.Sprintf("failed to revert chaos: %s", err.Error())}
	}
	log.Infof("successfully reverted chaos on target: {name: %s, namespace: %v, container: %v}", t.Name, t.Namespace, t.TargetContainer)
	return nil
}

// prepareStressor will set the required stressors for the given experiment
func prepareStressor(experimentDetails *experimentTypes.ExperimentDetails) []string {

	stressArgs := []string{
		"stress-ng",
		"--timeout",
		strconv.Itoa(experimentDetails.ChaosDuration) + "s",
	}

	switch experimentDetails.StressType {
	case "pod-cpu-stress":

		log.InfoWithValues("[Info]: Details of Stressor:", logrus.Fields{
			"CPU Core": experimentDetails.CPUcores,
			"CPU Load": experimentDetails.CPULoad,
			"Timeout":  experimentDetails.ChaosDuration,
		})
		stressArgs = append(stressArgs, "--cpu "+experimentDetails.CPUcores)
		stressArgs = append(stressArgs, " --cpu-load "+experimentDetails.CPULoad)

	case "pod-memory-stress":

		log.InfoWithValues("[Info]: Details of Stressor:", logrus.Fields{
			"Number of Workers":  experimentDetails.NumberOfWorkers,
			"Memory Consumption": experimentDetails.MemoryConsumption,
			"Timeout":            experimentDetails.ChaosDuration,
		})
		stressArgs = append(stressArgs, "--vm "+experimentDetails.NumberOfWorkers+" --vm-bytes "+experimentDetails.MemoryConsumption+"M")

	case "pod-io-stress":
		var hddbytes string
		if experimentDetails.FilesystemUtilizationBytes == "0" {
			if experimentDetails.FilesystemUtilizationPercentage == "0" {
				hddbytes = "10%"
				log.Info("Neither of FilesystemUtilizationPercentage or FilesystemUtilizationBytes provided, proceeding with a default FilesystemUtilizationPercentage value of 10%")
			} else {
				hddbytes = experimentDetails.FilesystemUtilizationPercentage + "%"
			}
		} else {
			if experimentDetails.FilesystemUtilizationPercentage == "0" {
				hddbytes = experimentDetails.FilesystemUtilizationBytes + "G"
			} else {
				hddbytes = experimentDetails.FilesystemUtilizationPercentage + "%"
				log.Warn("Both FsUtilPercentage & FsUtilBytes provided as inputs, using the FsUtilPercentage value to proceed with stress exp")
			}
		}
		log.InfoWithValues("[Info]: Details of Stressor:", logrus.Fields{
			"io":                experimentDetails.NumberOfWorkers,
			"hdd":               experimentDetails.NumberOfWorkers,
			"hdd-bytes":         hddbytes,
			"Timeout":           experimentDetails.ChaosDuration,
			"Volume Mount Path": experimentDetails.VolumeMountPath,
		})
		if experimentDetails.VolumeMountPath == "" {
			stressArgs = append(stressArgs, "--io "+experimentDetails.NumberOfWorkers+" --hdd "+experimentDetails.NumberOfWorkers+" --hdd-bytes "+hddbytes)
		} else {
			stressArgs = append(stressArgs, "--io "+experimentDetails.NumberOfWorkers+" --hdd "+experimentDetails.NumberOfWorkers+" --hdd-bytes "+hddbytes+" --temp-path "+experimentDetails.VolumeMountPath)
		}
		if experimentDetails.CPUcores != "0" {
			stressArgs = append(stressArgs, "--cpu %v", experimentDetails.CPUcores)
		}

	default:
		log.Fatalf("stressor for %v experiment is not suported", experimentDetails.ExperimentName)
	}
	return stressArgs
}

// pidPath will get the pid path of the container
func pidPath(t targetDetails) cgroups.Path {
	processPath := "/proc/" + strconv.Itoa(t.Pid) + "/cgroup"
	paths, err := parseCgroupFile(processPath, t)
	if err != nil {
		return getErrorPath(errors.Wrapf(err, "parse cgroup file %s", processPath))
	}
	return getExistingPath(paths, t.Pid, "")
}

// parseCgroupFile will read and verify the cgroup file entry of a container
func parseCgroupFile(path string, t targetDetails) (map[string]string, error) {
	file, err := os.Open(path)
	if err != nil {
		return nil, cerrors.Error{ErrorCode: cerrors.ErrorTypeHelper, Source: t.Source, Target: fmt.Sprintf("{podName: %s, namespace: %s, container: %s}", t.Name, t.Namespace, t.TargetContainer), Reason: fmt.Sprintf("fail to parse cgroup: %s", err.Error())}
	}
	defer file.Close()
	return parseCgroupFromReader(file, t)
}

// parseCgroupFromReader will parse the cgroup file from the reader
func parseCgroupFromReader(r io.Reader, t targetDetails) (map[string]string, error) {
	var (
		cgroups = make(map[string]string)
		s       = bufio.NewScanner(r)
	)
	for s.Scan() {
		var (
			text  = s.Text()
			parts = strings.SplitN(text, ":", 3)
		)
		if len(parts) < 3 {
			return nil, cerrors.Error{ErrorCode: cerrors.ErrorTypeHelper, Source: t.Source, Target: fmt.Sprintf("{podName: %s, namespace: %s, container: %s}", t.Name, t.Namespace, t.TargetContainer), Reason: fmt.Sprintf("invalid cgroup entry: %q", text)}
		}
		for _, subs := range strings.Split(parts[1], ",") {
			if subs != "" {
				cgroups[subs] = parts[2]
			}
		}
	}
	if err := s.Err(); err != nil {
		return nil, cerrors.Error{ErrorCode: cerrors.ErrorTypeHelper, Source: t.Source, Target: fmt.Sprintf("{podName: %s, namespace: %s, container: %s}", t.Name, t.Namespace, t.TargetContainer), Reason: fmt.Sprintf("buffer scanner failed: %s", err.Error())}
	}

	return cgroups, nil
}

// getExistingPath will be used to get the existing valid cgroup path
func getExistingPath(paths map[string]string, pid int, suffix string) cgroups.Path {
	for n, p := range paths {
		dest, err := getCgroupDestination(pid, n)
		if err != nil {
			return getErrorPath(err)
		}
		rel, err := filepath.Rel(dest, p)
		if err != nil {
			return getErrorPath(err)
		}
		if rel == "." {
			rel = dest
		}
		paths[n] = filepath.Join("/", rel)
	}
	return func(name cgroups.Name) (string, error) {
		root, ok := paths[string(name)]
		if !ok {
			if root, ok = paths[fmt.Sprintf("name=%s", name)]; !ok {
				return "", cgroups.ErrControllerNotActive
			}
		}
		if suffix != "" {
			return filepath.Join(root, suffix), nil
		}
		return root, nil
	}
}

// getErrorPath will give the invalid cgroup path
func getErrorPath(err error) cgroups.Path {
	return func(_ cgroups.Name) (string, error) {
		return "", err
	}
}

// getCgroupDestination will validate the subsystem with the mountpath in container mountinfo file.
func getCgroupDestination(pid int, subsystem string) (string, error) {
	mountinfoPath := fmt.Sprintf("/proc/%d/mountinfo", pid)
	file, err := os.Open(mountinfoPath)
	if err != nil {
		return "", err
	}
	defer file.Close()
	s := bufio.NewScanner(file)
	for s.Scan() {
		fields := strings.Fields(s.Text())
		for _, opt := range strings.Split(fields[len(fields)-1], ",") {
			if opt == subsystem {
				return fields[3], nil
			}
		}
	}
	if err := s.Err(); err != nil {
		return "", err
	}
	return "", errors.Errorf("no destination found for %v ", subsystem)
}

// findValidCgroup will be used to get a valid cgroup path
func findValidCgroup(path cgroups.Path, t targetDetails) (string, error) {
	for _, subsystem := range cgroupSubsystemList {
		path, err := path(cgroups.Name(subsystem))
		if err != nil {
			log.Errorf("fail to retrieve the cgroup path, subsystem: %v, target: %v, err: %v", subsystem, t.ContainerId, err)
			continue
		}
		if strings.Contains(path, t.ContainerId) {
			return path, nil
		}
	}
	return "", cerrors.Error{ErrorCode: cerrors.ErrorTypeHelper, Source: t.Source, Target: fmt.Sprintf("{podName: %s, namespace: %s, container: %s}", t.Name, t.Namespace, t.TargetContainer), Reason: "could not find valid cgroup"}
}

// getENV fetches all the env variables from the runner pod
func getENV(experimentDetails *experimentTypes.ExperimentDetails) {
	experimentDetails.ExperimentName = types.Getenv("EXPERIMENT_NAME", "")
	experimentDetails.InstanceID = types.Getenv("INSTANCE_ID", "")
	experimentDetails.ChaosDuration, _ = strconv.Atoi(types.Getenv("TOTAL_CHAOS_DURATION", "30"))
	experimentDetails.ChaosNamespace = types.Getenv("CHAOS_NAMESPACE", "litmus")
	experimentDetails.EngineName = types.Getenv("CHAOSENGINE", "")
	experimentDetails.ChaosUID = clientTypes.UID(types.Getenv("CHAOS_UID", ""))
	experimentDetails.ChaosPodName = types.Getenv("POD_NAME", "")
	experimentDetails.ContainerRuntime = types.Getenv("CONTAINER_RUNTIME", "")
	experimentDetails.SocketPath = types.Getenv("SOCKET_PATH", "")
	experimentDetails.CPUcores = types.Getenv("CPU_CORES", "")
	experimentDetails.CPULoad = types.Getenv("CPU_LOAD", "")
	experimentDetails.FilesystemUtilizationPercentage = types.Getenv("FILESYSTEM_UTILIZATION_PERCENTAGE", "")
	experimentDetails.FilesystemUtilizationBytes = types.Getenv("FILESYSTEM_UTILIZATION_BYTES", "")
	experimentDetails.NumberOfWorkers = types.Getenv("NUMBER_OF_WORKERS", "")
	experimentDetails.MemoryConsumption = types.Getenv("MEMORY_CONSUMPTION", "")
	experimentDetails.VolumeMountPath = types.Getenv("VOLUME_MOUNT_PATH", "")
	experimentDetails.StressType = types.Getenv("STRESS_TYPE", "")
}

// abortWatcher continuously watch for the abort signals
func abortWatcher(targets []targetDetails, resultName, chaosNS string) {

	<-abort

	log.Info("[Chaos]: Killing process started because of terminated signal received")
	log.Info("[Abort]: Chaos Revert Started")
	// retry thrice for the chaos revert
	retry := 3
	for retry > 0 {
		for _, t := range targets {
			if err = terminateProcess(t); err != nil {
				log.Errorf("[Abort]: unable to revert for %v pod, err :%v", t.Name, err)
				continue
			}
			if err = result.AnnotateChaosResult(resultName, chaosNS, "reverted", "pod", t.Name); err != nil {
				log.Errorf("[Abort]: Unable to annotate the chaosresult for %v pod, err :%v", t.Name, err)
			}
		}
		retry--
		time.Sleep(1 * time.Second)
	}
	log.Info("[Abort]: Chaos Revert Completed")
	os.Exit(1)
}

// getCGroupManager will return the cgroup for the given pid of the process
func getCGroupManager(t targetDetails) (interface{}, error, string) {
	if cgroups.Mode() == cgroups.Unified {
		//groupPath, err := cgroupsv2.PidGroupPath(t.Pid)
		//if err != nil {
		//	return nil, cerrors.Error{ErrorCode: cerrors.ErrorTypeHelper, Source: t.Source, Target: fmt.Sprintf("{podName: %s, namespace: %s, container: %s}", t.Name, t.Namespace, t.TargetContainer), Reason: fmt.Sprintf("fail to get pid group path: %s", err.Error())}
		//}
		//
		//cgroup2, err := cgroupsv2.LoadManager("/sys/fs/cgroup", groupPath)
		//if err != nil {
		//	return nil, cerrors.Error{ErrorCode: cerrors.ErrorTypeHelper, Source: t.Source, Target: fmt.Sprintf("{podName: %s, namespace: %s, container: %s}", t.Name, t.Namespace, t.TargetContainer), Reason: fmt.Sprintf("fail to load the cgroup: %s", err.Error())}
		//}
		//return cgroup2, nil
		groupPath := ""
		output, err := exec.Command("bash", "-c", fmt.Sprintf("nsenter -t 1 -C -m -- cat /proc/%v/cgroup", t.Pid)).CombinedOutput()
		if err != nil {
			return nil, errors.Errorf("Error in getting groupPath,%s", string(output)), ""
		}
		parts := strings.SplitN(string(output), ":", 3)
		if len(parts) < 3 {
			return "", fmt.Errorf("invalid cgroup entry: %s", string(output)), ""
		}
		if parts[0] == "0" && parts[1] == "" {
			groupPath = parts[2]
		}
		log.Infof("group path: %s", groupPath)

		cgroup2, err := cgroupsv2.LoadManager("/sys/fs/cgroup", string(groupPath))
		if err != nil {
			return nil, errors.Errorf("Error loading cgroup v2 manager, %v", err), ""
		}
		return cgroup2, nil, groupPath
	}
	path := pidPath(t)
	cgroup, err := findValidCgroup(path, t)
	if err != nil {
		return nil, stacktrace.Propagate(err, "could not find valid cgroup"), ""
	}
	cgroup1, err := cgroups.Load(cgroups.V1, cgroups.StaticPath(cgroup))
	if err != nil {
		return nil, cerrors.Error{ErrorCode: cerrors.ErrorTypeHelper, Source: t.Source, Target: fmt.Sprintf("{podName: %s, namespace: %s, container: %s}", t.Name, t.Namespace, t.TargetContainer), Reason: fmt.Sprintf("fail to load the cgroup: %s", err.Error())}, ""
	}

	return cgroup1, nil, ""
}

// addProcessToCgroup will add the process to cgroup
// By default it will add to v1 cgroup
func addProcessToCgroup(pid int, control interface{}, groupPath string) error {
	if cgroups.Mode() == cgroups.Unified {
		//var cgroup1 = control.(*cgroupsv2.Manager)
		//return cgroup1.AddProc(uint64(pid))
		args := []string{"-t", "1", "-C", "--", "sudo", "sh", "-c",
			fmt.Sprintf("echo %d >> /sys/fs/cgroup%s/cgroup.procs", pid, strings.ReplaceAll(groupPath, "\n", ""))}
		output, err := exec.Command("nsenter", args...).CombinedOutput()
		if err != nil {
			logrus.Error(string(output))
			return err
		}
		return nil
	}
	var cgroup1 = control.(cgroups.Cgroup)
	return cgroup1.Add(cgroups.Process{Pid: pid})
}

<<<<<<< HEAD
func injectChaos(t targetDetails, stressors, groupPath string) (*exec.Cmd, error) {
	stressCommand := "pause nsutil -t " + strconv.Itoa(t.Pid) + " -p -- " + stressors
=======
func injectChaos(t targetDetails, stressors, stressType string) (*exec.Cmd, error) {
	stressCommand := fmt.Sprintf("pause nsutil -t %v -p -- %v", strconv.Itoa(t.Pid), stressors)
	// for io stress,we need to enter into mount ns of the target container
	// enabling it by passing -m flag
	if stressType == "pod-io-stress" {
		stressCommand = fmt.Sprintf("pause nsutil -t %v -p -m -- %v", strconv.Itoa(t.Pid), stressors)
	}
>>>>>>> 8246ff89
	log.Infof("[Info]: starting process: %v", stressCommand)

	// launch the stress-ng process on the target container in paused mode
	cmd := exec.Command("/bin/bash", "-c", stressCommand)
	cmd.SysProcAttr = &syscall.SysProcAttr{Setpgid: true}
	var buf bytes.Buffer
	cmd.Stdout = &buf
	err = cmd.Start()
	if err != nil {
		return nil, cerrors.Error{ErrorCode: cerrors.ErrorTypeChaosInject, Source: t.Source, Target: fmt.Sprintf("{podName: %s, namespace: %s, container: %s}", t.Name, t.Namespace, t.TargetContainer), Reason: fmt.Sprintf("failed to start stress process: %s", err.Error())}
	}

	// add the stress process to the cgroup of target container
	if err = addProcessToCgroup(cmd.Process.Pid, t.CGroupManager, groupPath); err != nil {
		if killErr := cmd.Process.Kill(); killErr != nil {
			return nil, cerrors.Error{ErrorCode: cerrors.ErrorTypeChaosInject, Source: t.Source, Target: fmt.Sprintf("{podName: %s, namespace: %s, container: %s}", t.Name, t.Namespace, t.TargetContainer), Reason: fmt.Sprintf("fail to add the stress process to cgroup %s and kill stress process: %s", err.Error(), killErr.Error())}
		}
		return nil, cerrors.Error{ErrorCode: cerrors.ErrorTypeChaosInject, Source: t.Source, Target: fmt.Sprintf("{podName: %s, namespace: %s, container: %s}", t.Name, t.Namespace, t.TargetContainer), Reason: fmt.Sprintf("fail to add the stress process to cgroup: %s", err.Error())}
	}

	log.Info("[Info]: Sending signal to resume the stress process")
	// wait for the process to start before sending the resume signal
	// TODO: need a dynamic way to check the start of the process
	time.Sleep(700 * time.Millisecond)

	// remove pause and resume or start the stress process
	if err := cmd.Process.Signal(syscall.SIGCONT); err != nil {
		return nil, cerrors.Error{ErrorCode: cerrors.ErrorTypeChaosInject, Source: t.Source, Target: fmt.Sprintf("{podName: %s, namespace: %s, container: %s}", t.Name, t.Namespace, t.TargetContainer), Reason: fmt.Sprintf("fail to remove pause and start the stress process: %s", err.Error())}
	}
	return cmd, nil
}

type targetDetails struct {
	Name            string
	Namespace       string
	TargetContainer string
	ContainerId     string
	Pid             int
	CGroupManager   interface{}
	Cmd             *exec.Cmd
	Source          string
}<|MERGE_RESOLUTION|>--- conflicted
+++ resolved
@@ -112,7 +112,6 @@
 
 	var (
 		targets   []targetDetails
-		groupPath = ""
 	)
 
 	for _, t := range targetList.Target {
@@ -134,7 +133,7 @@
 			return stacktrace.Propagate(err, "could not get container pid")
 		}
 
-		td.CGroupManager, err, groupPath = getCGroupManager(td)
+		td.CGroupManager, err, td.GroupPath = getCGroupManager(td)
 		if err != nil {
 			return stacktrace.Propagate(err, "could not get cgroup manager")
 		}
@@ -154,11 +153,7 @@
 	done := make(chan error, 1)
 
 	for index, t := range targets {
-<<<<<<< HEAD
-		targets[index].Cmd, err = injectChaos(t, stressors, groupPath)
-=======
 		targets[index].Cmd, err = injectChaos(t, stressors, experimentsDetails.StressType)
->>>>>>> 8246ff89
 		if err != nil {
 			return stacktrace.Propagate(err, "could not inject chaos")
 		}
@@ -508,18 +503,8 @@
 // getCGroupManager will return the cgroup for the given pid of the process
 func getCGroupManager(t targetDetails) (interface{}, error, string) {
 	if cgroups.Mode() == cgroups.Unified {
-		//groupPath, err := cgroupsv2.PidGroupPath(t.Pid)
-		//if err != nil {
-		//	return nil, cerrors.Error{ErrorCode: cerrors.ErrorTypeHelper, Source: t.Source, Target: fmt.Sprintf("{podName: %s, namespace: %s, container: %s}", t.Name, t.Namespace, t.TargetContainer), Reason: fmt.Sprintf("fail to get pid group path: %s", err.Error())}
-		//}
-		//
-		//cgroup2, err := cgroupsv2.LoadManager("/sys/fs/cgroup", groupPath)
-		//if err != nil {
-		//	return nil, cerrors.Error{ErrorCode: cerrors.ErrorTypeHelper, Source: t.Source, Target: fmt.Sprintf("{podName: %s, namespace: %s, container: %s}", t.Name, t.Namespace, t.TargetContainer), Reason: fmt.Sprintf("fail to load the cgroup: %s", err.Error())}
-		//}
-		//return cgroup2, nil
 		groupPath := ""
-		output, err := exec.Command("bash", "-c", fmt.Sprintf("nsenter -t 1 -C -m -- cat /proc/%v/cgroup", t.Pid)).CombinedOutput()
+		output, err := exec.Command("bash", "-c", fmt.Sprintf("nsenter -t 1 -C -m -- cat /proc/%v/cgroup", t.Pids[index])).CombinedOutput()
 		if err != nil {
 			return nil, errors.Errorf("Error in getting groupPath,%s", string(output)), ""
 		}
@@ -530,6 +515,7 @@
 		if parts[0] == "0" && parts[1] == "" {
 			groupPath = parts[2]
 		}
+
 		log.Infof("group path: %s", groupPath)
 
 		cgroup2, err := cgroupsv2.LoadManager("/sys/fs/cgroup", string(groupPath))
@@ -555,14 +541,13 @@
 // By default it will add to v1 cgroup
 func addProcessToCgroup(pid int, control interface{}, groupPath string) error {
 	if cgroups.Mode() == cgroups.Unified {
-		//var cgroup1 = control.(*cgroupsv2.Manager)
-		//return cgroup1.AddProc(uint64(pid))
-		args := []string{"-t", "1", "-C", "--", "sudo", "sh", "-c",
-			fmt.Sprintf("echo %d >> /sys/fs/cgroup%s/cgroup.procs", pid, strings.ReplaceAll(groupPath, "\n", ""))}
+	  args := []string{"-t", "1", "-C", "--", "sudo", "sh", "-c", fmt.Sprintf("echo %d >> /sys/fs/cgroup%s/cgroup.procs", pid, strings.ReplaceAll(groupPath, "\n", ""))}
 		output, err := exec.Command("nsenter", args...).CombinedOutput()
 		if err != nil {
-			logrus.Error(string(output))
-			return err
+			return cerrors.Error{
+				ErrorCode: cerrors.ErrorTypeChaosInject,
+				Reason:    fmt.Sprintf("failed to add process to cgroup %s: %v", string(output), err),
+			}
 		}
 		return nil
 	}
@@ -570,10 +555,7 @@
 	return cgroup1.Add(cgroups.Process{Pid: pid})
 }
 
-<<<<<<< HEAD
-func injectChaos(t targetDetails, stressors, groupPath string) (*exec.Cmd, error) {
-	stressCommand := "pause nsutil -t " + strconv.Itoa(t.Pid) + " -p -- " + stressors
-=======
+
 func injectChaos(t targetDetails, stressors, stressType string) (*exec.Cmd, error) {
 	stressCommand := fmt.Sprintf("pause nsutil -t %v -p -- %v", strconv.Itoa(t.Pid), stressors)
 	// for io stress,we need to enter into mount ns of the target container
@@ -581,7 +563,7 @@
 	if stressType == "pod-io-stress" {
 		stressCommand = fmt.Sprintf("pause nsutil -t %v -p -m -- %v", strconv.Itoa(t.Pid), stressors)
 	}
->>>>>>> 8246ff89
+
 	log.Infof("[Info]: starting process: %v", stressCommand)
 
 	// launch the stress-ng process on the target container in paused mode
@@ -595,7 +577,7 @@
 	}
 
 	// add the stress process to the cgroup of target container
-	if err = addProcessToCgroup(cmd.Process.Pid, t.CGroupManager, groupPath); err != nil {
+	if err = addProcessToCgroup(cmd.Process.Pid, t.CGroupManager, t.GroupPath); err != nil {
 		if killErr := cmd.Process.Kill(); killErr != nil {
 			return nil, cerrors.Error{ErrorCode: cerrors.ErrorTypeChaosInject, Source: t.Source, Target: fmt.Sprintf("{podName: %s, namespace: %s, container: %s}", t.Name, t.Namespace, t.TargetContainer), Reason: fmt.Sprintf("fail to add the stress process to cgroup %s and kill stress process: %s", err.Error(), killErr.Error())}
 		}
@@ -623,4 +605,5 @@
 	CGroupManager   interface{}
 	Cmd             *exec.Cmd
 	Source          string
+  GroupPath       string
 }