package helper

import (
	"bufio"
	"bytes"
	"encoding/json"
	"fmt"
	"io"
	"os"
	"os/exec"
	"os/signal"
	"path/filepath"
	"strconv"
	"strings"
	"syscall"
	"time"

	"github.com/containerd/cgroups"
	cgroupsv2 "github.com/containerd/cgroups/v2"
	clients "github.com/litmuschaos/litmus-go/pkg/clients"
	"github.com/litmuschaos/litmus-go/pkg/events"
	experimentTypes "github.com/litmuschaos/litmus-go/pkg/generic/stress-chaos/types"
	"github.com/litmuschaos/litmus-go/pkg/log"
	"github.com/litmuschaos/litmus-go/pkg/result"
	"github.com/litmuschaos/litmus-go/pkg/types"
	"github.com/litmuschaos/litmus-go/pkg/utils/common"
	"github.com/pkg/errors"
	"github.com/sirupsen/logrus"
	clientTypes "k8s.io/apimachinery/pkg/types"
)

//list of cgroups in a container
var (
	cgroupSubsystemList = []string{"cpu", "memory", "systemd", "net_cls",
		"net_prio", "freezer", "blkio", "perf_event", "devices", "cpuset",
		"cpuacct", "pids", "hugetlb",
	}
)

var (
	err           error
	inject, abort chan os.Signal
)

const (
	// ProcessAlreadyFinished contains error code when process is finished
	ProcessAlreadyFinished = "os: process already finished"
	// ProcessAlreadyKilled contains error code when process is already killed
	ProcessAlreadyKilled = "no such process"
)

// Helper injects the stress chaos
func Helper(clients clients.ClientSets) {

	experimentsDetails := experimentTypes.ExperimentDetails{}
	eventsDetails := types.EventDetails{}
	chaosDetails := types.ChaosDetails{}
	resultDetails := types.ResultDetails{}

	// inject channel is used to transmit signal notifications.
	inject = make(chan os.Signal, 1)
	// Catch and relay certain signal(s) to inject channel.
	signal.Notify(inject, os.Interrupt, syscall.SIGTERM)

	// abort channel is used to transmit signal notifications.
	abort = make(chan os.Signal, 1)
	// Catch and relay certain signal(s) to abort channel.
	signal.Notify(abort, os.Interrupt, syscall.SIGTERM)

	//Fetching all the ENV passed for the helper pod
	log.Info("[PreReq]: Getting the ENV variables")
	getENV(&experimentsDetails)

	// Intialise the chaos attributes
	types.InitialiseChaosVariables(&chaosDetails)

	// Intialise Chaos Result Parameters
	types.SetResultAttributes(&resultDetails, chaosDetails)

	// Set the chaos result uid
	result.SetResultUID(&resultDetails, clients, &chaosDetails)

	if err := prepareStressChaos(&experimentsDetails, clients, &eventsDetails, &chaosDetails, &resultDetails); err != nil {
		log.Fatalf("helper pod failed, err: %v", err)
	}
}

//prepareStressChaos contains the chaos preparation and injection steps
func prepareStressChaos(experimentsDetails *experimentTypes.ExperimentDetails, clients clients.ClientSets, eventsDetails *types.EventDetails, chaosDetails *types.ChaosDetails, resultDetails *types.ResultDetails) error {
	// get stressors in list format
	stressorList := prepareStressor(experimentsDetails)
	if len(stressorList) == 0 {
		return errors.Errorf("fail to prepare stressor for %v experiment", experimentsDetails.ExperimentName)
	}
	stressors := strings.Join(stressorList, " ")

	targetEnv := os.Getenv("TARGETS")
	if targetEnv == "" {
		return fmt.Errorf("no target found, provide atleast one target")
	}

	var targets []targetDetails

	for _, t := range strings.Split(targetEnv, ";") {
		target := strings.Split(t, ":")
		if len(target) != 3 {
			return fmt.Errorf("unsupported target: '%v', provide target in '<name>:<namespace>:<containerName>", target)
		}
		td := targetDetails{
			Name:            target[0],
			Namespace:       target[1],
			TargetContainer: target[2],
		}

		td.ContainerId, err = common.GetContainerID(td.Namespace, td.Name, td.TargetContainer, clients)
		if err != nil {
			return err
		}

		// extract out the pid of the target container
		td.Pid, err = getPID(experimentsDetails, td.ContainerId)
		if err != nil {
			return err
		}

		td.CGroupManager, err = getCGroupManager(td.Pid, td.ContainerId)
		if err != nil {
			return errors.Errorf("fail to get the cgroup manager, err: %v", err)
		}
		targets = append(targets, td)
	}

	// watching for the abort signal and revert the chaos if an abort signal is received
	go abortWatcher(targets, resultDetails.Name, chaosDetails.ChaosNamespace)

<<<<<<< HEAD
	select {
	case <-inject:
		// stopping the chaos execution, if abort signal received
		os.Exit(1)
	default:
	}
=======
		// launch the stress-ng process on the target container in paused mode
		cmd := exec.Command("/bin/bash", "-c", stressCommand)
		// enables the process group id
		cmd.SysProcAttr = &syscall.SysProcAttr{Setpgid: true}
		var buf bytes.Buffer
		cmd.Stdout = &buf
		err = cmd.Start()
		if err != nil {
			return errors.Errorf("fail to start the stress process %v, err: %v", stressCommand, err)
		}
>>>>>>> a83f346e

	done := make(chan error, 1)

	for index, t := range targets {
		targets[index].Cmd, err = injectChaos(t, stressors)
		if err != nil {
			return err
		}
		if err = result.AnnotateChaosResult(resultDetails.Name, chaosDetails.ChaosNamespace, "injected", "pod", t.Name); err != nil {
			if revertErr := terminateProcess(t.Cmd.Process.Pid); revertErr != nil {
				return fmt.Errorf("failed to revert and annotate the result, err: %v", fmt.Sprintf("%s, %s", err.Error(), revertErr.Error()))
			}
			return err
		}
	}

	// record the event inside chaosengine
	if experimentsDetails.EngineName != "" {
		msg := "Injecting " + experimentsDetails.ExperimentName + " chaos on application pod"
		types.SetEngineEventAttributes(eventsDetails, types.ChaosInject, msg, "Normal", chaosDetails)
		events.GenerateEvents(eventsDetails, clients, chaosDetails, "ChaosEngine")
	}

	log.Info("[Wait]: Waiting for chaos completion")
	// channel to check the completion of the stress process
	go func() {
		var errList []string
		var exitErr error
		for _, t := range targets {
			if err := t.Cmd.Wait(); err != nil {
				log.Errorf("err -- %v", err.Error())
				if _, ok := err.(*exec.ExitError); ok {
					exitErr = err
					continue
				}
				errList = append(errList, err.Error())
			}
		}
		if exitErr != nil {
			done <- exitErr
		} else if len(errList) != 0 {
			done <- fmt.Errorf("err: %v", strings.Join(errList, ", "))
		} else {
			done <- nil
		}
	}()

	// check the timeout for the command
	// Note: timeout will occur when process didn't complete even after 10s of chaos duration
	timeout := time.After((time.Duration(experimentsDetails.ChaosDuration) + 30) * time.Second)

	select {
	case <-timeout:
		// the stress process gets timeout before completion
		log.Infof("[Chaos] The stress process is not yet completed after the chaos duration of %vs", experimentsDetails.ChaosDuration+30)
		log.Info("[Timeout]: Killing the stress process")
		var errList []string
		for _, t := range targets {
			if err = terminateProcess(t.Cmd.Process.Pid); err != nil {
				errList = append(errList, err.Error())
				continue
			}
			if err = result.AnnotateChaosResult(resultDetails.Name, chaosDetails.ChaosNamespace, "reverted", "pod", t.Name); err != nil {
				errList = append(errList, err.Error())
			}
<<<<<<< HEAD
		}
		if len(errList) != 0 {
			return fmt.Errorf("err: %v", strings.Join(errList, ", "))
		}
	case err := <-done:
		if err != nil {
			exitErr, ok := err.(*exec.ExitError)
			if ok {
				status := exitErr.Sys().(syscall.WaitStatus)
				if status.Signaled() && status.Signal() == syscall.SIGKILL {
					// wait for the completion of abort handler
					time.Sleep(10 * time.Second)
					return errors.Errorf("process stopped with SIGTERM signal")
=======
			return nil
		case err := <-done:
			if err != nil {
				err, ok := err.(*exec.ExitError)
				if ok {
					status := err.Sys().(syscall.WaitStatus)
					if status.Signaled() && status.Signal() == syscall.SIGKILL {
						// wait for the completion of abort handler
						time.Sleep(10 * time.Second)
						return errors.Errorf("process stopped with SIGKILL signal")
					}
>>>>>>> a83f346e
				}
			}
<<<<<<< HEAD
			return errors.Errorf("process exited before the actual cleanup, err: %v", err)
		}
		log.Info("[Info]: Reverting Chaos")
		var errList []string
		for _, t := range targets {
			if err := terminateProcess(t.Cmd.Process.Pid); err != nil {
				errList = append(errList, err.Error())
				continue
			}
			if err = result.AnnotateChaosResult(resultDetails.Name, chaosDetails.ChaosNamespace, "reverted", "pod", t.Name); err != nil {
				errList = append(errList, err.Error())
=======
			log.Info("[Info]: Chaos injection completed")
			if err := terminateProcess(cmd.Process.Pid); err != nil {
				return err
			}
			if err = result.AnnotateChaosResult(resultDetails.Name, chaosDetails.ChaosNamespace, "reverted", "pod", experimentsDetails.TargetPods); err != nil {
				return err
>>>>>>> a83f346e
			}
		}
		if len(errList) != 0 {
			return fmt.Errorf("err: %v", strings.Join(errList, ", "))
		}
	}

	return nil
}

//terminateProcess will remove the stress process from the target container after chaos completion
func terminateProcess(pid int) error {
<<<<<<< HEAD
	process, err := os.FindProcess(pid)
	if err != nil {
		return errors.Errorf("unreachable path, err: %v", err)
	}
	if err = process.Signal(syscall.SIGKILL); err != nil && err.Error() != ProcessAlreadyFinished {
		return errors.Errorf("error while killing process, err: %v", err)
=======
	if err := syscall.Kill(-pid, syscall.SIGKILL); err != nil {
		if strings.Contains(err.Error(), ProcessAlreadyKilled) || strings.Contains(err.Error(), ProcessAlreadyFinished) {
			return nil
		}
		return err
>>>>>>> a83f346e
	}
	log.Info("[Info]: Stress process removed successfully")
	return nil
}

func kill(pid int) error {
	//killTemplate := fmt.Sprintf("sudo kill %d", pid)
	//kill := exec.Command("/bin/bash", "-c", killTemplate)
	//if err = kill.Run(); err != nil {
	//	log.Errorf("unable to kill dns interceptor process cry, err :%v", err)
	//	return err
	//} else {
	//	log.Errorf("dns interceptor process stopped")
	//}

	return syscall.Kill(-pid, syscall.SIGKILL)
}

//prepareStressor will set the required stressors for the given experiment
func prepareStressor(experimentDetails *experimentTypes.ExperimentDetails) []string {

	stressArgs := []string{
		"stress-ng",
		"--timeout",
		strconv.Itoa(experimentDetails.ChaosDuration) + "s",
	}

	switch experimentDetails.StressType {
	case "pod-cpu-stress":

		log.InfoWithValues("[Info]: Details of Stressor:", logrus.Fields{
			"CPU Core": experimentDetails.CPUcores,
			"CPU Load": experimentDetails.CPULoad,
			"Timeout":  experimentDetails.ChaosDuration,
		})
		stressArgs = append(stressArgs, "--cpu "+experimentDetails.CPUcores)
		stressArgs = append(stressArgs, " --cpu-load "+experimentDetails.CPULoad)

	case "pod-memory-stress":

		log.InfoWithValues("[Info]: Details of Stressor:", logrus.Fields{
			"Number of Workers":  experimentDetails.NumberOfWorkers,
			"Memory Consumption": experimentDetails.MemoryConsumption,
			"Timeout":            experimentDetails.ChaosDuration,
		})
		stressArgs = append(stressArgs, "--vm "+experimentDetails.NumberOfWorkers+" --vm-bytes "+experimentDetails.MemoryConsumption+"M")

	case "pod-io-stress":
		var hddbytes string
		if experimentDetails.FilesystemUtilizationBytes == "0" {
			if experimentDetails.FilesystemUtilizationPercentage == "0" {
				hddbytes = "10%"
				log.Info("Neither of FilesystemUtilizationPercentage or FilesystemUtilizationBytes provided, proceeding with a default FilesystemUtilizationPercentage value of 10%")
			} else {
				hddbytes = experimentDetails.FilesystemUtilizationPercentage + "%"
			}
		} else {
			if experimentDetails.FilesystemUtilizationPercentage == "0" {
				hddbytes = experimentDetails.FilesystemUtilizationBytes + "G"
			} else {
				hddbytes = experimentDetails.FilesystemUtilizationPercentage + "%"
				log.Warn("Both FsUtilPercentage & FsUtilBytes provided as inputs, using the FsUtilPercentage value to proceed with stress exp")
			}
		}
		log.InfoWithValues("[Info]: Details of Stressor:", logrus.Fields{
			"io":                experimentDetails.NumberOfWorkers,
			"hdd":               experimentDetails.NumberOfWorkers,
			"hdd-bytes":         hddbytes,
			"Timeout":           experimentDetails.ChaosDuration,
			"Volume Mount Path": experimentDetails.VolumeMountPath,
		})
		if experimentDetails.VolumeMountPath == "" {
			stressArgs = append(stressArgs, "--io "+experimentDetails.NumberOfWorkers+" --hdd "+experimentDetails.NumberOfWorkers+" --hdd-bytes "+hddbytes)
		} else {
			stressArgs = append(stressArgs, "--io "+experimentDetails.NumberOfWorkers+" --hdd "+experimentDetails.NumberOfWorkers+" --hdd-bytes "+hddbytes+" --temp-path "+experimentDetails.VolumeMountPath)
		}
		if experimentDetails.CPUcores != "0" {
			stressArgs = append(stressArgs, "--cpu %v", experimentDetails.CPUcores)
		}

	default:
		log.Fatalf("stressor for %v experiment is not suported", experimentDetails.ExperimentName)
	}
	return stressArgs
}

//getPID extract out the PID of the target container
func getPID(experimentDetails *experimentTypes.ExperimentDetails, containerID string) (int, error) {
	var PID int

	switch experimentDetails.ContainerRuntime {
	case "docker":
		host := "unix://" + experimentDetails.SocketPath
		// deriving pid from the inspect out of target container
		out, err := exec.Command("sudo", "docker", "--host", host, "inspect", containerID).CombinedOutput()
		if err != nil {
			log.Error(fmt.Sprintf("[docker]: Failed to run docker inspect: %s", string(out)))
			return 0, err
		}

		// parsing data from the json output of inspect command
		PID, err = parsePIDFromJSON(out, experimentDetails.ContainerRuntime)
		if err != nil {
			log.Error(fmt.Sprintf("[docker]: Failed to parse json from docker inspect output: %s", string(out)))
			return 0, err
		}

	case "containerd", "crio":
		// deriving pid from the inspect out of target container
		endpoint := "unix://" + experimentDetails.SocketPath
		out, err := exec.Command("sudo", "crictl", "-i", endpoint, "-r", endpoint, "inspect", containerID).CombinedOutput()
		if err != nil {
			log.Error(fmt.Sprintf("[cri]: Failed to run crictl: %s", string(out)))
			return 0, err
		}

		// parsing data from the json output of inspect command
		PID, err = parsePIDFromJSON(out, experimentDetails.ContainerRuntime)
		if err != nil {
			log.Errorf(fmt.Sprintf("[cri]: Failed to parse json from crictl output: %s", string(out)))
			return 0, err
		}
	default:
		return 0, errors.Errorf("%v container runtime not suported", experimentDetails.ContainerRuntime)
	}

	log.Info(fmt.Sprintf("[Info]: Container ID=%s has process PID=%d", containerID, PID))

	return PID, nil
}

//pidPath will get the pid path of the container
func pidPath(pid int) cgroups.Path {
	processPath := "/proc/" + strconv.Itoa(pid) + "/cgroup"
	paths, err := parseCgroupFile(processPath)
	if err != nil {
		return getErrorPath(errors.Wrapf(err, "parse cgroup file %s", processPath))
	}
	return getExistingPath(paths, pid, "")
}

//parseCgroupFile will read and verify the cgroup file entry of a container
func parseCgroupFile(path string) (map[string]string, error) {
	file, err := os.Open(path)
	if err != nil {
		return nil, errors.Errorf("unable to parse cgroup file: %v", err)
	}
	defer file.Close()
	return parseCgroupFromReader(file)
}

//parseCgroupFromReader will parse the cgroup file from the reader
func parseCgroupFromReader(r io.Reader) (map[string]string, error) {
	var (
		cgroups = make(map[string]string)
		s       = bufio.NewScanner(r)
	)
	for s.Scan() {
		var (
			text  = s.Text()
			parts = strings.SplitN(text, ":", 3)
		)
		if len(parts) < 3 {
			return nil, errors.Errorf("invalid cgroup entry: %q", text)
		}
		for _, subs := range strings.Split(parts[1], ",") {
			if subs != "" {
				cgroups[subs] = parts[2]
			}
		}
	}
	if err := s.Err(); err != nil {
		return nil, errors.Errorf("buffer scanner failed: %v", err)
	}

	return cgroups, nil
}

//getExistingPath will be used to get the existing valid cgroup path
func getExistingPath(paths map[string]string, pid int, suffix string) cgroups.Path {
	for n, p := range paths {
		dest, err := getCgroupDestination(pid, n)
		if err != nil {
			return getErrorPath(err)
		}
		rel, err := filepath.Rel(dest, p)
		if err != nil {
			return getErrorPath(err)
		}
		if rel == "." {
			rel = dest
		}
		paths[n] = filepath.Join("/", rel)
	}
	return func(name cgroups.Name) (string, error) {
		root, ok := paths[string(name)]
		if !ok {
			if root, ok = paths[fmt.Sprintf("name=%s", name)]; !ok {
				return "", cgroups.ErrControllerNotActive
			}
		}
		if suffix != "" {
			return filepath.Join(root, suffix), nil
		}
		return root, nil
	}
}

//getErrorPath will give the invalid cgroup path
func getErrorPath(err error) cgroups.Path {
	return func(_ cgroups.Name) (string, error) {
		return "", err
	}
}

//getCgroupDestination will validate the subsystem with the mountpath in container mountinfo file.
func getCgroupDestination(pid int, subsystem string) (string, error) {
	mountinfoPath := fmt.Sprintf("/proc/%d/mountinfo", pid)
	file, err := os.Open(mountinfoPath)
	if err != nil {
		return "", err
	}
	defer file.Close()
	s := bufio.NewScanner(file)
	for s.Scan() {
		fields := strings.Fields(s.Text())
		for _, opt := range strings.Split(fields[len(fields)-1], ",") {
			if opt == subsystem {
				return fields[3], nil
			}
		}
	}
	if err := s.Err(); err != nil {
		return "", err
	}
	return "", errors.Errorf("no destination found for %v ", subsystem)
}

//findValidCgroup will be used to get a valid cgroup path
func findValidCgroup(path cgroups.Path, target string) (string, error) {
	for _, subsystem := range cgroupSubsystemList {
		path, err := path(cgroups.Name(subsystem))
		if err != nil {
			log.Errorf("fail to retrieve the cgroup path, subsystem: %v, target: %v, err: %v", subsystem, target, err)
			continue
		}
		if strings.Contains(path, target) {
			return path, nil
		}
	}
	return "", errors.Errorf("never found valid cgroup for %s", target)
}

//parsePIDFromJSON extract the pid from the json output
func parsePIDFromJSON(j []byte, runtime string) (int, error) {
	var pid int
	switch runtime {
	case "docker":
		// in docker, pid is present inside state.pid attribute of inspect output
		var resp []common.DockerInspectResponse
		if err := json.Unmarshal(j, &resp); err != nil {
			return 0, err
		}
		pid = resp[0].State.PID
	case "containerd":
		var resp common.CrictlInspectResponse
		if err := json.Unmarshal(j, &resp); err != nil {
			return 0, err
		}
		pid = resp.Info.PID

	case "crio":
		var info common.InfoDetails
		if err := json.Unmarshal(j, &info); err != nil {
			return 0, err
		}
		pid = info.PID
		if pid == 0 {
			var resp common.CrictlInspectResponse
			if err := json.Unmarshal(j, &resp); err != nil {
				return 0, err
			}
			pid = resp.Info.PID
		}
	default:
		return 0, errors.Errorf("[cri]: No supported container runtime, runtime: %v", runtime)
	}
	if pid == 0 {
		return 0, errors.Errorf("[cri]: No running target container found, pid: %d", pid)
	}

	return pid, nil
}

//getENV fetches all the env variables from the runner pod
func getENV(experimentDetails *experimentTypes.ExperimentDetails) {
	experimentDetails.ExperimentName = types.Getenv("EXPERIMENT_NAME", "")
	experimentDetails.InstanceID = types.Getenv("INSTANCE_ID", "")
	experimentDetails.ChaosDuration, _ = strconv.Atoi(types.Getenv("TOTAL_CHAOS_DURATION", "30"))
	experimentDetails.ChaosNamespace = types.Getenv("CHAOS_NAMESPACE", "litmus")
	experimentDetails.EngineName = types.Getenv("CHAOSENGINE", "")
	experimentDetails.ChaosUID = clientTypes.UID(types.Getenv("CHAOS_UID", ""))
	experimentDetails.ChaosPodName = types.Getenv("POD_NAME", "")
	experimentDetails.ContainerRuntime = types.Getenv("CONTAINER_RUNTIME", "")
	experimentDetails.SocketPath = types.Getenv("SOCKET_PATH", "")
	experimentDetails.CPUcores = types.Getenv("CPU_CORES", "")
	experimentDetails.CPULoad = types.Getenv("CPU_LOAD", "")
	experimentDetails.FilesystemUtilizationPercentage = types.Getenv("FILESYSTEM_UTILIZATION_PERCENTAGE", "")
	experimentDetails.FilesystemUtilizationBytes = types.Getenv("FILESYSTEM_UTILIZATION_BYTES", "")
	experimentDetails.NumberOfWorkers = types.Getenv("NUMBER_OF_WORKERS", "")
	experimentDetails.MemoryConsumption = types.Getenv("MEMORY_CONSUMPTION", "")
	experimentDetails.VolumeMountPath = types.Getenv("VOLUME_MOUNT_PATH", "")
	experimentDetails.StressType = types.Getenv("STRESS_TYPE", "")
}

// abortWatcher continuously watch for the abort signals
func abortWatcher(targets []targetDetails, resultName, chaosNS string) {

	<-abort

	log.Info("[Chaos]: Killing process started because of terminated signal received")
	log.Info("[Abort]: Chaos Revert Started")
	// retry thrice for the chaos revert
	retry := 3
	for retry > 0 {
		for _, t := range targets {
			if err = kill(t.Cmd.Process.Pid); err != nil {
				log.Errorf("unable to revert for %v pod, err :%v", t.Name, err)
				continue
			}
			if err = result.AnnotateChaosResult(resultName, chaosNS, "reverted", "pod", t.Name); err != nil {
				log.Errorf("unable to annotate the chaosresult for %v pod, err :%v", t.Name, err)
			}
		}
		retry--
		time.Sleep(1 * time.Second)
	}
	log.Info("[Abort]: Chaos Revert Completed")
	os.Exit(1)
}

// getCGroupManager will return the cgroup for the given pid of the process
func getCGroupManager(pid int, containerID string) (interface{}, error) {
	if cgroups.Mode() == cgroups.Unified {
		groupPath, err := cgroupsv2.PidGroupPath(pid)
		if err != nil {
			return nil, errors.Errorf("Error in getting groupPath, %v", err)
		}

		cgroup2, err := cgroupsv2.LoadManager("/sys/fs/cgroup", groupPath)
		if err != nil {
			return nil, errors.Errorf("Error loading cgroup v2 manager, %v", err)
		}
		return cgroup2, nil
	}
	path := pidPath(pid)
	cgroup, err := findValidCgroup(path, containerID)
	if err != nil {
		return nil, errors.Errorf("fail to get cgroup, err: %v", err)
	}
	cgroup1, err := cgroups.Load(cgroups.V1, cgroups.StaticPath(cgroup))
	if err != nil {
		return nil, errors.Errorf("fail to load the cgroup, err: %v", err)
	}

	return cgroup1, nil
}

// addProcessToCgroup will add the process to cgroup
// By default it will add to v1 cgroup
func addProcessToCgroup(pid int, control interface{}) error {
	if cgroups.Mode() == cgroups.Unified {
		var cgroup1 = control.(*cgroupsv2.Manager)
		return cgroup1.AddProc(uint64(pid))
	}
	var cgroup1 = control.(cgroups.Cgroup)
	return cgroup1.Add(cgroups.Process{Pid: pid})
}

func injectChaos(t targetDetails, stressors string) (*exec.Cmd, error) {
	stressCommand := "pause nsutil -t " + strconv.Itoa(t.Pid) + " -p -- " + stressors
	log.Infof("[Info]: starting process: %v", stressCommand)

	// launch the stress-ng process on the target container in paused mode
	cmd := exec.Command("/bin/bash", "-c", stressCommand)
	cmd.SysProcAttr = &syscall.SysProcAttr{Setpgid: true}
	var buf bytes.Buffer
	cmd.Stdout = &buf
	err = cmd.Start()
	if err != nil {
		return nil, errors.Errorf("fail to start the stress process %v, err: %v", stressCommand, err)
	}

	// add the stress process to the cgroup of target container
	if err = addProcessToCgroup(cmd.Process.Pid, t.CGroupManager); err != nil {
		if killErr := cmd.Process.Kill(); killErr != nil {
			return nil, errors.Errorf("stressors failed killing %v process, err: %v", cmd.Process.Pid, killErr)
		}
		return nil, errors.Errorf("fail to add the stress process into target container cgroup, err: %v", err)
	}

	log.Info("[Info]: Sending signal to resume the stress process")
	// wait for the process to start before sending the resume signal
	// TODO: need a dynamic way to check the start of the process
	time.Sleep(700 * time.Millisecond)

	// remove pause and resume or start the stress process
	if err := cmd.Process.Signal(syscall.SIGCONT); err != nil {
		return nil, errors.Errorf("fail to remove pause and start the stress process: %v", err)
	}
	return cmd, nil
}

type targetDetails struct {
	Name            string
	Namespace       string
	TargetContainer string
	ContainerId     string
	Pid             int
	CGroupManager   interface{}
	Cmd             *exec.Cmd
}<|MERGE_RESOLUTION|>--- conflicted
+++ resolved
@@ -133,25 +133,12 @@
 	// watching for the abort signal and revert the chaos if an abort signal is received
 	go abortWatcher(targets, resultDetails.Name, chaosDetails.ChaosNamespace)
 
-<<<<<<< HEAD
 	select {
 	case <-inject:
 		// stopping the chaos execution, if abort signal received
 		os.Exit(1)
 	default:
 	}
-=======
-		// launch the stress-ng process on the target container in paused mode
-		cmd := exec.Command("/bin/bash", "-c", stressCommand)
-		// enables the process group id
-		cmd.SysProcAttr = &syscall.SysProcAttr{Setpgid: true}
-		var buf bytes.Buffer
-		cmd.Stdout = &buf
-		err = cmd.Start()
-		if err != nil {
-			return errors.Errorf("fail to start the stress process %v, err: %v", stressCommand, err)
-		}
->>>>>>> a83f346e
 
 	done := make(chan error, 1)
 
@@ -217,7 +204,6 @@
 			if err = result.AnnotateChaosResult(resultDetails.Name, chaosDetails.ChaosNamespace, "reverted", "pod", t.Name); err != nil {
 				errList = append(errList, err.Error())
 			}
-<<<<<<< HEAD
 		}
 		if len(errList) != 0 {
 			return fmt.Errorf("err: %v", strings.Join(errList, ", "))
@@ -231,22 +217,8 @@
 					// wait for the completion of abort handler
 					time.Sleep(10 * time.Second)
 					return errors.Errorf("process stopped with SIGTERM signal")
-=======
-			return nil
-		case err := <-done:
-			if err != nil {
-				err, ok := err.(*exec.ExitError)
-				if ok {
-					status := err.Sys().(syscall.WaitStatus)
-					if status.Signaled() && status.Signal() == syscall.SIGKILL {
-						// wait for the completion of abort handler
-						time.Sleep(10 * time.Second)
-						return errors.Errorf("process stopped with SIGKILL signal")
-					}
->>>>>>> a83f346e
 				}
 			}
-<<<<<<< HEAD
 			return errors.Errorf("process exited before the actual cleanup, err: %v", err)
 		}
 		log.Info("[Info]: Reverting Chaos")
@@ -258,14 +230,6 @@
 			}
 			if err = result.AnnotateChaosResult(resultDetails.Name, chaosDetails.ChaosNamespace, "reverted", "pod", t.Name); err != nil {
 				errList = append(errList, err.Error())
-=======
-			log.Info("[Info]: Chaos injection completed")
-			if err := terminateProcess(cmd.Process.Pid); err != nil {
-				return err
-			}
-			if err = result.AnnotateChaosResult(resultDetails.Name, chaosDetails.ChaosNamespace, "reverted", "pod", experimentsDetails.TargetPods); err != nil {
-				return err
->>>>>>> a83f346e
 			}
 		}
 		if len(errList) != 0 {
@@ -278,36 +242,14 @@
 
 //terminateProcess will remove the stress process from the target container after chaos completion
 func terminateProcess(pid int) error {
-<<<<<<< HEAD
-	process, err := os.FindProcess(pid)
-	if err != nil {
-		return errors.Errorf("unreachable path, err: %v", err)
-	}
-	if err = process.Signal(syscall.SIGKILL); err != nil && err.Error() != ProcessAlreadyFinished {
-		return errors.Errorf("error while killing process, err: %v", err)
-=======
 	if err := syscall.Kill(-pid, syscall.SIGKILL); err != nil {
 		if strings.Contains(err.Error(), ProcessAlreadyKilled) || strings.Contains(err.Error(), ProcessAlreadyFinished) {
 			return nil
 		}
 		return err
->>>>>>> a83f346e
 	}
 	log.Info("[Info]: Stress process removed successfully")
 	return nil
-}
-
-func kill(pid int) error {
-	//killTemplate := fmt.Sprintf("sudo kill %d", pid)
-	//kill := exec.Command("/bin/bash", "-c", killTemplate)
-	//if err = kill.Run(); err != nil {
-	//	log.Errorf("unable to kill dns interceptor process cry, err :%v", err)
-	//	return err
-	//} else {
-	//	log.Errorf("dns interceptor process stopped")
-	//}
-
-	return syscall.Kill(-pid, syscall.SIGKILL)
 }
 
 //prepareStressor will set the required stressors for the given experiment
@@ -618,7 +560,7 @@
 	retry := 3
 	for retry > 0 {
 		for _, t := range targets {
-			if err = kill(t.Cmd.Process.Pid); err != nil {
+			if err = terminateProcess(t.Cmd.Process.Pid); err != nil {
 				log.Errorf("unable to revert for %v pod, err :%v", t.Name, err)
 				continue
 			}
