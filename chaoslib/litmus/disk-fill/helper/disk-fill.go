package main

import (
	"fmt"
	"os"
	"os/exec"
	"os/signal"
	"strconv"
	"strings"
	"syscall"
	"time"

	"github.com/litmuschaos/litmus-go/pkg/clients"
	"github.com/litmuschaos/litmus-go/pkg/events"
	experimentEnv "github.com/litmuschaos/litmus-go/pkg/generic/disk-fill/environment"
	experimentTypes "github.com/litmuschaos/litmus-go/pkg/generic/disk-fill/types"
	"github.com/litmuschaos/litmus-go/pkg/log"
	"github.com/litmuschaos/litmus-go/pkg/result"
	"github.com/litmuschaos/litmus-go/pkg/types"
	"github.com/litmuschaos/litmus-go/pkg/utils/common"
	"github.com/pkg/errors"
	"github.com/sirupsen/logrus"
	"k8s.io/apimachinery/pkg/api/resource"
	v1 "k8s.io/apimachinery/pkg/apis/meta/v1"
	clientTypes "k8s.io/apimachinery/pkg/types"
)

var inject, abort chan os.Signal

func main() {

	experimentsDetails := experimentTypes.ExperimentDetails{}
	clients := clients.ClientSets{}
	eventsDetails := types.EventDetails{}
	chaosDetails := types.ChaosDetails{}
	resultDetails := types.ResultDetails{}

	// inject channel is used to transmit signal notifications.
	inject = make(chan os.Signal, 1)
	// Catch and relay certain signal(s) to inject channel.
	signal.Notify(inject, os.Interrupt, syscall.SIGTERM)

	// abort channel is used to transmit signal notifications.
	abort = make(chan os.Signal, 1)
	// Catch and relay certain signal(s) to abort channel.
	signal.Notify(abort, os.Interrupt, syscall.SIGTERM)

	//Getting kubeConfig and Generate ClientSets
	if err := clients.GenerateClientSetFromKubeConfig(); err != nil {
		log.Fatalf("Unable to Get the kubeconfig, err: %v", err)
	}

	//Fetching all the ENV passed in the helper pod
	log.Info("[PreReq]: Getting the ENV variables")
	getENV(&experimentsDetails, "disk-fill")

	// Intialise the chaos attributes
	experimentEnv.InitialiseChaosVariables(&chaosDetails, &experimentsDetails)

	// Intialise Chaos Result Parameters
	types.SetResultAttributes(&resultDetails, chaosDetails)

	// Set the chaos result uid
	result.SetResultUID(&resultDetails, clients, &chaosDetails)

	if err := diskFill(&experimentsDetails, clients, &eventsDetails, &chaosDetails, &resultDetails); err != nil {
		log.Fatalf("helper pod failed, err: %v", err)
	}
}

//diskFill contains steps to inject disk-fill chaos
func diskFill(experimentsDetails *experimentTypes.ExperimentDetails, clients clients.ClientSets, eventsDetails *types.EventDetails, chaosDetails *types.ChaosDetails, resultDetails *types.ResultDetails) error {

	// Derive the container id of the target container
	containerID, err := common.GetContainerID(experimentsDetails.AppNS, experimentsDetails.TargetPods, experimentsDetails.TargetContainer, clients)
	if err != nil {
		return err
	}

	// derive the used ephemeral storage size from the target container
	du := fmt.Sprintf("sudo du /diskfill/%v", containerID)
	cmd := exec.Command("/bin/bash", "-c", du)
	out, err := cmd.CombinedOutput()
	if err != nil {
		log.Error(string(out))
		return err
	}
	ephemeralStorageDetails := string(out)

	// filtering out the used ephemeral storage from the output of du command
	usedEphemeralStorageSize, err := filterUsedEphemeralStorage(ephemeralStorageDetails)
	if err != nil {
		return errors.Errorf("unable to filter used ephemeral storage size, err: %v", err)
	}
	log.Infof("used ephemeral storage space: %vKB", strconv.Itoa(usedEphemeralStorageSize))

	// GetEphemeralStorageAttributes derive the ephemeral storage attributes from the target container
	ephemeralStorageLimit, err := getEphemeralStorageAttributes(experimentsDetails, clients)
	if err != nil {
		return err
	}

	if ephemeralStorageLimit == 0 && experimentsDetails.EphemeralStorageMebibytes == 0 {
		return errors.Errorf("either provide ephemeral storage limit inside target container or define EPHEMERAL_STORAGE_MEBIBYTES ENV")
	}

	// deriving the ephemeral storage size to be filled
	sizeTobeFilled := getSizeToBeFilled(experimentsDetails, usedEphemeralStorageSize, int(ephemeralStorageLimit))

	log.InfoWithValues("[Info]: Details of application under chaos injection", logrus.Fields{
		"PodName":                   experimentsDetails.TargetPods,
		"ContainerName":             experimentsDetails.TargetContainer,
		"ephemeralStorageLimit(KB)": ephemeralStorageLimit,
		"ContainerID":               containerID,
	})

	log.Infof("ephemeral storage size to be filled: %vKB", strconv.Itoa(sizeTobeFilled))

	// record the event inside chaosengine
	if experimentsDetails.EngineName != "" {
		msg := "Injecting " + experimentsDetails.ExperimentName + " chaos on application pod"
		types.SetEngineEventAttributes(eventsDetails, types.ChaosInject, msg, "Normal", chaosDetails)
		events.GenerateEvents(eventsDetails, clients, chaosDetails, "ChaosEngine")
	}

	// watching for the abort signal and revert the chaos
	go abortWatcher(experimentsDetails, clients, containerID, resultDetails.Name)

	if sizeTobeFilled > 0 {

		if err := fillDisk(containerID, sizeTobeFilled, experimentsDetails.DataBlockSize); err != nil {
			log.Error(string(out))
			return err
		}

		if err = result.AnnotateChaosResult(resultDetails.Name, chaosDetails.ChaosNamespace, "injected", "pod", experimentsDetails.TargetPods); err != nil {
			return err
		}

		log.Infof("[Chaos]: Waiting for %vs", experimentsDetails.ChaosDuration)

		common.WaitForDuration(experimentsDetails.ChaosDuration)

		log.Info("[Chaos]: Stopping the experiment")

		// It will delete the target pod if target pod is evicted
		// if target pod is still running then it will delete all the files, which was created earlier during chaos execution
		err = remedy(experimentsDetails, clients, containerID)
		if err != nil {
			return errors.Errorf("unable to perform remedy operation, err: %v", err)
		}
		if err = result.AnnotateChaosResult(resultDetails.Name, chaosDetails.ChaosNamespace, "reverted", "pod", experimentsDetails.TargetPods); err != nil {
			return err
		}
	} else {
		log.Warn("No required free space found!, It's Housefull")
	}
	return nil
}

// fillDisk fill the ephemeral disk by creating files
func fillDisk(containerID string, sizeTobeFilled, bs int) error {

	select {
	case <-inject:
		// stopping the chaos execution, if abort signal recieved
		os.Exit(1)
	default:
		// Creating files to fill the required ephemeral storage size of block size of 4K
		log.Infof("[Fill]: Filling ephemeral storage, size: %vKB", sizeTobeFilled)
		dd := fmt.Sprintf("sudo dd if=/dev/urandom of=/diskfill/%v/diskfill bs=%vK count=%v", containerID, bs, strconv.Itoa(sizeTobeFilled/bs))
		log.Infof("dd: {%v}", dd)
		cmd := exec.Command("/bin/bash", "-c", dd)
		_, err := cmd.CombinedOutput()
		return err
	}
	return nil
}

// getEphemeralStorageAttributes derive the ephemeral storage attributes from the target pod
func getEphemeralStorageAttributes(experimentsDetails *experimentTypes.ExperimentDetails, clients clients.ClientSets) (int64, error) {

	pod, err := clients.KubeClient.CoreV1().Pods(experimentsDetails.AppNS).Get(experimentsDetails.TargetPods, v1.GetOptions{})
	if err != nil {
		return 0, err
	}

	var ephemeralStorageLimit int64
	containers := pod.Spec.Containers

	// Extracting ephemeral storage limit & requested value from the target container
	// It will be in the form of Kb
	for _, container := range containers {
		if container.Name == experimentsDetails.TargetContainer {
			ephemeralStorageLimit = container.Resources.Limits.StorageEphemeral().ToDec().ScaledValue(resource.Kilo)
			break
		}
	}

	return ephemeralStorageLimit, nil
}

// filterUsedEphemeralStorage filter out the used ephemeral storage from the given string
func filterUsedEphemeralStorage(ephemeralStorageDetails string) (int, error) {

	// Filtering out the ephemeral storage size from the output of du command
	// It contains details of all subdirectories of target container
	ephemeralStorageAll := strings.Split(ephemeralStorageDetails, "\n")
	// It will return the details of main directory
	ephemeralStorageAllDiskFill := strings.Split(ephemeralStorageAll[len(ephemeralStorageAll)-2], "\t")[0]
	// type casting string to interger
	ephemeralStorageSize, err := strconv.Atoi(ephemeralStorageAllDiskFill)
	return ephemeralStorageSize, err
}

// getSizeToBeFilled generate the ephemeral storage size need to be filled
func getSizeToBeFilled(experimentsDetails *experimentTypes.ExperimentDetails, usedEphemeralStorageSize int, ephemeralStorageLimit int) int {
	var requirementToBeFill int

	switch ephemeralStorageLimit {
	case 0:
		requirementToBeFill = experimentsDetails.EphemeralStorageMebibytes * 1024
	default:
		// deriving size need to be filled from the used size & requirement size to fill
		requirementToBeFill = (ephemeralStorageLimit * experimentsDetails.FillPercentage) / 100
	}

	needToBeFilled := requirementToBeFill - usedEphemeralStorageSize
	return needToBeFilled
}

// remedy will delete the target pod if target pod is evicted
// if target pod is still running then it will delete the files, which was created during chaos execution
func remedy(experimentsDetails *experimentTypes.ExperimentDetails, clients clients.ClientSets, containerID string) error {
	pod, err := clients.KubeClient.CoreV1().Pods(experimentsDetails.AppNS).Get(experimentsDetails.TargetPods, v1.GetOptions{})
	if err != nil {
		return err
	}
	// Deleting the pod as pod is already evicted
	podReason := pod.Status.Reason
	if podReason == "Evicted" {
		log.Warn("Target pod is evicted, deleting the pod")
		if err := clients.KubeClient.CoreV1().Pods(experimentsDetails.AppNS).Delete(experimentsDetails.TargetPods, &v1.DeleteOptions{}); err != nil {
			return err
		}
	} else {
		// deleting the files after chaos execution
		rm := fmt.Sprintf("sudo rm -rf /diskfill/%v/diskfill", containerID)
		cmd := exec.Command("/bin/bash", "-c", rm)
		out, err := cmd.CombinedOutput()
		if err != nil {
			log.Error(string(out))
			return err
		}
	}
	return nil
}

//getENV fetches all the env variables from the runner pod
func getENV(experimentDetails *experimentTypes.ExperimentDetails, name string) {
	experimentDetails.ExperimentName = name
	experimentDetails.AppNS = common.Getenv("APP_NS", "")
	experimentDetails.TargetContainer = common.Getenv("APP_CONTAINER", "")
	experimentDetails.TargetPods = common.Getenv("APP_POD", "")
	experimentDetails.ChaosDuration, _ = strconv.Atoi(common.Getenv("TOTAL_CHAOS_DURATION", "30"))
	experimentDetails.ChaosNamespace = common.Getenv("CHAOS_NAMESPACE", "litmus")
	experimentDetails.EngineName = common.Getenv("CHAOS_ENGINE", "")
	experimentDetails.ChaosUID = clientTypes.UID(common.Getenv("CHAOS_UID", ""))
	experimentDetails.ChaosPodName = common.Getenv("POD_NAME", "")
	experimentDetails.FillPercentage, _ = strconv.Atoi(common.Getenv("FILL_PERCENTAGE", ""))
	experimentDetails.EphemeralStorageMebibytes, _ = strconv.Atoi(common.Getenv("EPHEMERAL_STORAGE_MEBIBYTES", ""))
	experimentDetails.DataBlockSize, _ = strconv.Atoi(common.Getenv("DATA_BLOCK_SIZE", "256"))
}

// abortWatcher continuosly watch for the abort signals
<<<<<<< HEAD
func abortWatcher(experimentsDetails *experimentTypes.ExperimentDetails, clients clients.ClientSets, containerID, resultName string) {

	for {
		select {
		case <-abort:
			log.Info("[Chaos]: Killing process started because of terminated signal received")
			log.Info("Chaos Revert Started")
			// retry thrice for the chaos revert
			retry := 3
			for retry > 0 {
				if err := Remedy(experimentsDetails, clients, containerID); err != nil {
					log.Errorf("Unable to perform remedy operation, err: %v", err)
				}
				retry--
				time.Sleep(1 * time.Second)
			}
			if err := result.AnnotateChaosResult(resultName, experimentsDetails.ChaosNamespace, "reverted", "pod", experimentsDetails.TargetPods); err != nil {
				log.Errorf("unable to annotate the chaosresult, err :%v", err)
			}

			log.Info("Chaos Revert Completed")
			os.Exit(1)
=======
func abortWatcher(experimentsDetails *experimentTypes.ExperimentDetails, clients clients.ClientSets, containerID string) {
	// waiting till the abort signal recieved
	<-abort

	log.Info("[Chaos]: Killing process started because of terminated signal received")
	log.Info("Chaos Revert Started")
	// retry thrice for the chaos revert
	retry := 3
	for retry > 0 {
		if err := remedy(experimentsDetails, clients, containerID); err != nil {
			log.Errorf("unable to perform remedy operation, err: %v", err)
>>>>>>> d6d4797d
		}
		retry--
		time.Sleep(1 * time.Second)
	}
	log.Info("Chaos Revert Completed")
	os.Exit(1)
}<|MERGE_RESOLUTION|>--- conflicted
+++ resolved
@@ -273,31 +273,7 @@
 }
 
 // abortWatcher continuosly watch for the abort signals
-<<<<<<< HEAD
 func abortWatcher(experimentsDetails *experimentTypes.ExperimentDetails, clients clients.ClientSets, containerID, resultName string) {
-
-	for {
-		select {
-		case <-abort:
-			log.Info("[Chaos]: Killing process started because of terminated signal received")
-			log.Info("Chaos Revert Started")
-			// retry thrice for the chaos revert
-			retry := 3
-			for retry > 0 {
-				if err := Remedy(experimentsDetails, clients, containerID); err != nil {
-					log.Errorf("Unable to perform remedy operation, err: %v", err)
-				}
-				retry--
-				time.Sleep(1 * time.Second)
-			}
-			if err := result.AnnotateChaosResult(resultName, experimentsDetails.ChaosNamespace, "reverted", "pod", experimentsDetails.TargetPods); err != nil {
-				log.Errorf("unable to annotate the chaosresult, err :%v", err)
-			}
-
-			log.Info("Chaos Revert Completed")
-			os.Exit(1)
-=======
-func abortWatcher(experimentsDetails *experimentTypes.ExperimentDetails, clients clients.ClientSets, containerID string) {
 	// waiting till the abort signal recieved
 	<-abort
 
@@ -308,10 +284,12 @@
 	for retry > 0 {
 		if err := remedy(experimentsDetails, clients, containerID); err != nil {
 			log.Errorf("unable to perform remedy operation, err: %v", err)
->>>>>>> d6d4797d
 		}
 		retry--
 		time.Sleep(1 * time.Second)
+	}
+	if err := result.AnnotateChaosResult(resultName, experimentsDetails.ChaosNamespace, "reverted", "pod", experimentsDetails.TargetPods); err != nil {
+		log.Errorf("unable to annotate the chaosresult, err :%v", err)
 	}
 	log.Info("Chaos Revert Completed")
 	os.Exit(1)
