--- conflicted
+++ resolved
@@ -23,6 +23,7 @@
 
 	targetPodList := apiv1.PodList{}
 	var err error
+	var podsAffectedPerc int
 	// It will contains all the pod & container details required for exec command
 	execCommandDetails := exec.PodDetails{}
 	// Get the target pod details for the chaos execution
@@ -30,27 +31,6 @@
 	if experimentsDetails.TargetPods == "" && chaosDetails.AppDetail.Label == "" {
 		return errors.Errorf("please provide one of the appLabel or TARGET_PODS")
 	}
-<<<<<<< HEAD
-	if experimentsDetails.NodeLabel == "" {
-		targetPodList, err = common.GetPodList(experimentsDetails.TargetPods, experimentsDetails.PodsAffectedPerc, clients, chaosDetails)
-		if err != nil {
-			return err
-		}
-	} else {
-		if experimentsDetails.TargetPods == "" {
-			targetPodList, err = common.GetPodListFromSpecifiedNodes(experimentsDetails.TargetPods, experimentsDetails.PodsAffectedPerc, experimentsDetails.NodeLabel, clients, chaosDetails)
-			if err != nil {
-				return err
-			}
-		} else {
-			log.Infof("TARGET_PODS env is provided, overriding the NODE_LABEL input")
-			targetPodList, err = common.GetPodList(experimentsDetails.TargetPods, experimentsDetails.PodsAffectedPerc, clients, chaosDetails)
-			if err != nil {
-				return err
-			}
-		}
-=======
-
 	//setup the tunables if provided in range
 	setChaosTunables(experimentsDetails)
 
@@ -61,11 +41,25 @@
 		"Sequence":                  experimentsDetails.Sequence,
 	})
 
-	podsAffectedPerc, _ := strconv.Atoi(experimentsDetails.PodsAffectedPerc)
-	targetPodList, err := common.GetPodList(experimentsDetails.TargetPods, podsAffectedPerc, clients, chaosDetails)
-	if err != nil {
-		return err
->>>>>>> 8a637011
+	podsAffectedPerc, _ = strconv.Atoi(experimentsDetails.PodsAffectedPerc)
+	if experimentsDetails.NodeLabel == "" {
+		targetPodList, err = common.GetPodList(experimentsDetails.TargetPods, podsAffectedPerc, clients, chaosDetails)
+		if err != nil {
+			return err
+		}
+	} else {
+		if experimentsDetails.TargetPods == "" {
+			targetPodList, err = common.GetPodListFromSpecifiedNodes(experimentsDetails.TargetPods, podsAffectedPerc, experimentsDetails.NodeLabel, clients, chaosDetails)
+			if err != nil {
+				return err
+			}
+		} else {
+			log.Infof("TARGET_PODS env is provided, overriding the NODE_LABEL input")
+			targetPodList, err = common.GetPodList(experimentsDetails.TargetPods, podsAffectedPerc, clients, chaosDetails)
+			if err != nil {
+				return err
+			}
+		}
 	}
 
 	podNames := []string{}
