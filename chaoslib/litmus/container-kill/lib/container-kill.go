--- conflicted
+++ resolved
@@ -22,44 +22,39 @@
 
 	targetPodList := apiv1.PodList{}
 	var err error
+	var podsAffectedPerc int
 	// Get the target pod details for the chaos execution
 	// if the target pod is not defined it will derive the random target pod list using pod affected percentage
 	if experimentsDetails.TargetPods == "" && chaosDetails.AppDetail.Label == "" {
 		return errors.Errorf("please provide one of the appLabel or TARGET_PODS")
 	}
-<<<<<<< HEAD
+	//Setup the tunables if provided in range
+	SetChaosTunables(experimentsDetails)
+
+	log.InfoWithValues("[Info]: The tunables are:", logrus.Fields{
+		"PodsAffectedPerc": experimentsDetails.PodsAffectedPerc,
+		"Sequence":         experimentsDetails.Sequence,
+	})
+
+	podsAffectedPerc, _ = strconv.Atoi(experimentsDetails.PodsAffectedPerc)
 	if experimentsDetails.NodeLabel == "" {
-		targetPodList, err = common.GetPodList(experimentsDetails.TargetPods, experimentsDetails.PodsAffectedPerc, clients, chaosDetails)
+		targetPodList, err = common.GetPodList(experimentsDetails.TargetPods, podsAffectedPerc, clients, chaosDetails)
 		if err != nil {
 			return err
 		}
 	} else {
 		if experimentsDetails.TargetPods == "" {
-			targetPodList, err = common.GetPodListFromSpecifiedNodes(experimentsDetails.TargetPods, experimentsDetails.PodsAffectedPerc, experimentsDetails.NodeLabel, clients, chaosDetails)
+			targetPodList, err = common.GetPodListFromSpecifiedNodes(experimentsDetails.TargetPods, podsAffectedPerc, experimentsDetails.NodeLabel, clients, chaosDetails)
 			if err != nil {
 				return err
 			}
 		} else {
 			log.Infof("TARGET_PODS env is provided, overriding the NODE_LABEL input")
-			targetPodList, err = common.GetPodList(experimentsDetails.TargetPods, experimentsDetails.PodsAffectedPerc, clients, chaosDetails)
+			targetPodList, err = common.GetPodList(experimentsDetails.TargetPods, podsAffectedPerc, clients, chaosDetails)
 			if err != nil {
 				return err
 			}
 		}
-=======
-	//Setup the tunables if provided in range
-	SetChaosTunables(experimentsDetails)
-
-	log.InfoWithValues("[Info]: The tunables are:", logrus.Fields{
-		"PodsAffectedPerc": experimentsDetails.PodsAffectedPerc,
-		"Sequence":         experimentsDetails.Sequence,
-	})
-
-	podsAffectedPerc, _ := strconv.Atoi(experimentsDetails.PodsAffectedPerc)
-	targetPodList, err := common.GetPodList(experimentsDetails.TargetPods, podsAffectedPerc, clients, chaosDetails)
-	if err != nil {
-		return err
->>>>>>> 8a637011
 	}
 
 	podNames := []string{}
