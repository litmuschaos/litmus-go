package lib

import (
	"strconv"
	"time"

	clients "github.com/litmuschaos/litmus-go/pkg/clients"
	"github.com/litmuschaos/litmus-go/pkg/events"
	experimentTypes "github.com/litmuschaos/litmus-go/pkg/generic/container-kill/types"
	"github.com/litmuschaos/litmus-go/pkg/log"
	"github.com/litmuschaos/litmus-go/pkg/math"
	"github.com/litmuschaos/litmus-go/pkg/status"
	"github.com/litmuschaos/litmus-go/pkg/types"
	"github.com/litmuschaos/litmus-go/pkg/utils/common"
	"github.com/pkg/errors"
	appsv1 "k8s.io/api/apps/v1"
	apiv1 "k8s.io/api/core/v1"
	v1 "k8s.io/apimachinery/pkg/apis/meta/v1"
)

//PrepareContainerKill contains the prepration steps before chaos injection
func PrepareContainerKill(experimentsDetails *experimentTypes.ExperimentDetails, clients clients.ClientSets, resultDetails *types.ResultDetails, eventsDetails *types.EventDetails, chaosDetails *types.ChaosDetails) error {

	// Get the target pod details for the chaos execution
	// if the target pod is not defined it will derive the random target pod list using pod affected percentage
	targetPodList, err := common.GetPodList(experimentsDetails.AppNS, experimentsDetails.TargetPod, experimentsDetails.AppLabel, experimentsDetails.PodsAffectedPerc, clients)
	if err != nil {
		return errors.Errorf("Unable to get the target pod list due to, err: %v", err)
	}

	//Waiting for the ramp time before chaos injection
	if experimentsDetails.RampTime != 0 {
		log.Infof("[Ramp]: Waiting for the %vs ramp time before injecting chaos", strconv.Itoa(experimentsDetails.RampTime))
		common.WaitForDuration(experimentsDetails.RampTime)
	}

	// generating a unique string which can be appended with the helper pod name & labels for the uniquely identification
	experimentsDetails.RunID = common.GetRunID()

	// Getting the serviceAccountName, need permission inside helper pod to create the events
	if experimentsDetails.ChaosServiceAccount == "" {
		err = GetServiceAccount(experimentsDetails, clients)
		if err != nil {
			return errors.Errorf("Unable to get the serviceAccountName, err: %v", err)
		}
	}

	//Getting the iteration count for the container-kill
	GetIterations(experimentsDetails)

<<<<<<< HEAD
	// creating the helper daemonset to perform container kill chaos
	if err = CreateHelperDaemonset(experimentsDetails, clients); err != nil {
		return errors.Errorf("Unable to create the helper daemonset, err: %v", err)
=======
	// Get Chaos Pod Annotation
	experimentsDetails.Annotations, err = common.GetChaosPodAnnotation(experimentsDetails.ChaosPodName, experimentsDetails.ChaosNamespace, clients)
	if err != nil {
		return errors.Errorf("unable to get annotation, due to %v", err)
	}

	// creating the helper pod to perform container kill chaos
	err = CreateHelperPod(experimentsDetails, clients, appName, appNodeName)
	if err != nil {
		return errors.Errorf("Unable to create the helper pod, err: %v", err)
>>>>>>> 9ea2e577
	}

	//checking the status of the helper daemonset, wait till the pod comes to running state else fail the experiment
	log.Info("[Status]: Checking the status of the helper daemonset pods")
	err = status.CheckApplicationStatus(experimentsDetails.ChaosNamespace, "name="+experimentsDetails.ExperimentName+"-"+experimentsDetails.RunID, experimentsDetails.Timeout, experimentsDetails.Delay, clients)
	if err != nil {
		return errors.Errorf("helper daemonset pods is not in running state, err: %v", err)
	}

	var endTime <-chan time.Time
	timeDelay := time.Duration(experimentsDetails.ChaosDuration) * time.Second

loop:
	for count := 0; count < experimentsDetails.Iterations; count++ {
		for _, pod := range targetPodList.Items {

			//Get the target container name of the application pod
			if experimentsDetails.TargetContainer == "" {
				experimentsDetails.TargetContainer, err = GetTargetContainer(experimentsDetails, pod.Name, clients)
				if err != nil {
					return errors.Errorf("Unable to get the target container name due to, err: %v", err)
				}
			}

			// kill the container
			if err = KillContainer(experimentsDetails, clients, chaosDetails, pod); err != nil {
				return err
			}

			// create the events for the chaos inject
			if experimentsDetails.EngineName != "" {
				msg := "Injecting " + experimentsDetails.ExperimentName + " chaos on " + pod.Name + " pod"
				types.SetEngineEventAttributes(eventsDetails, types.ChaosInject, msg, "Normal", chaosDetails)
				events.GenerateEvents(eventsDetails, clients, chaosDetails, "ChaosEngine")
			}
		}
		log.Infof("[Wait]: Waiting for the chaos interval of %v seconds", experimentsDetails.ChaosInterval)
		common.WaitForDuration(experimentsDetails.ChaosInterval)
		// terminating the chaos execution when it exceed chaos duration
		endTime = time.After(timeDelay)
		select {
		case <-endTime:
			log.Infof("[Chaos]: Time is up for experiment: %v", experimentsDetails.ExperimentName)
			break loop
		}

	}

	//Deleting the helper daemonset
	log.Info("[Cleanup]: Deleting the helper daemonset")
	err = common.DeleteHelperDaemonset(experimentsDetails.ExperimentName+"-"+experimentsDetails.RunID, "name="+experimentsDetails.ExperimentName+"-"+experimentsDetails.RunID, experimentsDetails.ChaosNamespace, chaosDetails.Timeout, chaosDetails.Delay, clients)
	if err != nil {
		return errors.Errorf("Unable to delete the helper daemonset, err: %v", err)
	}

	//Waiting for the ramp time after chaos injection
	if experimentsDetails.RampTime != 0 {
		log.Infof("[Ramp]: Waiting for the %vs ramp time after injecting chaos", strconv.Itoa(experimentsDetails.RampTime))
		common.WaitForDuration(experimentsDetails.RampTime)
	}
	return nil
}

//GetIterations derive the iterations value from given parameters
func GetIterations(experimentsDetails *experimentTypes.ExperimentDetails) {
	var Iterations int
	if experimentsDetails.ChaosInterval != 0 {
		Iterations = experimentsDetails.ChaosDuration / experimentsDetails.ChaosInterval
	}
	experimentsDetails.Iterations = math.Maximum(Iterations, 1)

}

// GetServiceAccount find the serviceAccountName for the helper pod
func GetServiceAccount(experimentsDetails *experimentTypes.ExperimentDetails, clients clients.ClientSets) error {
	pod, err := clients.KubeClient.CoreV1().Pods(experimentsDetails.ChaosNamespace).Get(experimentsDetails.ChaosPodName, v1.GetOptions{})
	if err != nil {
		return err
	}
	experimentsDetails.ChaosServiceAccount = pod.Spec.ServiceAccountName
	return nil
}

//GetTargetContainer will fetch the container name from application pod
//This container will be used as target container
func GetTargetContainer(experimentsDetails *experimentTypes.ExperimentDetails, appName string, clients clients.ClientSets) (string, error) {
	pod, err := clients.KubeClient.CoreV1().Pods(experimentsDetails.AppNS).Get(appName, v1.GetOptions{})
	if err != nil {
		return "", errors.Wrapf(err, "Fail to get the application pod status, due to:%v", err)
	}

	return pod.Spec.Containers[0].Name, nil
}

// CreateHelperDaemonset derive the attributes and create the helper daemonset
func CreateHelperDaemonset(experimentsDetails *experimentTypes.ExperimentDetails, clients clients.ClientSets) error {

	privilegedEnable := false
	if experimentsDetails.ContainerRuntime == "crio" {
		privilegedEnable = true
	}

	helperDaemonset := &appsv1.DaemonSet{
		ObjectMeta: v1.ObjectMeta{
			Name:      experimentsDetails.ExperimentName + "-" + experimentsDetails.RunID,
			Namespace: experimentsDetails.ChaosNamespace,
			Labels: map[string]string{
				"name":     experimentsDetails.ExperimentName + "-" + experimentsDetails.RunID,
				"chaosUID": string(experimentsDetails.ChaosUID),
			},
			Annotations: experimentsDetails.Annotations,
		},
		Spec: appsv1.DaemonSetSpec{
			Selector: &v1.LabelSelector{
				MatchLabels: map[string]string{
					"name":     experimentsDetails.ExperimentName + "-" + experimentsDetails.RunID,
					"chaosUID": string(experimentsDetails.ChaosUID),
				},
			},
			Template: apiv1.PodTemplateSpec{
				ObjectMeta: v1.ObjectMeta{
					Labels: map[string]string{
						"name":     experimentsDetails.ExperimentName + "-" + experimentsDetails.RunID,
						"chaosUID": string(experimentsDetails.ChaosUID),
					},
				},
				Spec: apiv1.PodSpec{
					Volumes: []apiv1.Volume{
						{
							Name: "cri-socket",
							VolumeSource: apiv1.VolumeSource{
								HostPath: &apiv1.HostPathVolumeSource{
									Path: experimentsDetails.ContainerPath,
								},
							},
						},
						{
							Name: "cri-config",
							VolumeSource: apiv1.VolumeSource{
								HostPath: &apiv1.HostPathVolumeSource{
									Path: "/etc/crictl.yaml",
								},
							},
						},
					},
					Containers: []apiv1.Container{
						{
							Name:            experimentsDetails.ExperimentName,
							Image:           experimentsDetails.LIBImage,
							ImagePullPolicy: apiv1.PullAlways,
							Command: []string{
								"/bin/sh",
							},
							Args: []string{
								"-c",
								"sleep 10000",
							},
							VolumeMounts: []apiv1.VolumeMount{
								{
									Name:      "cri-socket",
									MountPath: experimentsDetails.ContainerPath,
								},
								{
									Name:      "cri-config",
									MountPath: "/etc/crictl.yaml",
								},
							},
							SecurityContext: &apiv1.SecurityContext{
								Privileged: &privilegedEnable,
							},
						},
					},
				},
			},
		},
	}

	_, err := clients.KubeClient.AppsV1().DaemonSets(experimentsDetails.ChaosNamespace).Create(helperDaemonset)
	return err

}<|MERGE_RESOLUTION|>--- conflicted
+++ resolved
@@ -2,10 +2,8 @@
 
 import (
 	"strconv"
-	"time"
 
 	clients "github.com/litmuschaos/litmus-go/pkg/clients"
-	"github.com/litmuschaos/litmus-go/pkg/events"
 	experimentTypes "github.com/litmuschaos/litmus-go/pkg/generic/container-kill/types"
 	"github.com/litmuschaos/litmus-go/pkg/log"
 	"github.com/litmuschaos/litmus-go/pkg/math"
@@ -13,7 +11,6 @@
 	"github.com/litmuschaos/litmus-go/pkg/types"
 	"github.com/litmuschaos/litmus-go/pkg/utils/common"
 	"github.com/pkg/errors"
-	appsv1 "k8s.io/api/apps/v1"
 	apiv1 "k8s.io/api/core/v1"
 	v1 "k8s.io/apimachinery/pkg/apis/meta/v1"
 )
@@ -33,9 +30,6 @@
 		log.Infof("[Ramp]: Waiting for the %vs ramp time before injecting chaos", strconv.Itoa(experimentsDetails.RampTime))
 		common.WaitForDuration(experimentsDetails.RampTime)
 	}
-
-	// generating a unique string which can be appended with the helper pod name & labels for the uniquely identification
-	experimentsDetails.RunID = common.GetRunID()
 
 	// Getting the serviceAccountName, need permission inside helper pod to create the events
 	if experimentsDetails.ChaosServiceAccount == "" {
@@ -45,14 +39,17 @@
 		}
 	}
 
+	//Get the target container name of the application pod
+	if experimentsDetails.TargetContainer == "" {
+		experimentsDetails.TargetContainer, err = GetTargetContainer(experimentsDetails, targetPodList.Items[0].Name, clients)
+		if err != nil {
+			return errors.Errorf("Unable to get the target container name due to, err: %v", err)
+		}
+	}
+
 	//Getting the iteration count for the container-kill
 	GetIterations(experimentsDetails)
 
-<<<<<<< HEAD
-	// creating the helper daemonset to perform container kill chaos
-	if err = CreateHelperDaemonset(experimentsDetails, clients); err != nil {
-		return errors.Errorf("Unable to create the helper daemonset, err: %v", err)
-=======
 	// Get Chaos Pod Annotation
 	experimentsDetails.Annotations, err = common.GetChaosPodAnnotation(experimentsDetails.ChaosPodName, experimentsDetails.ChaosNamespace, clients)
 	if err != nil {
@@ -60,63 +57,34 @@
 	}
 
 	// creating the helper pod to perform container kill chaos
-	err = CreateHelperPod(experimentsDetails, clients, appName, appNodeName)
-	if err != nil {
-		return errors.Errorf("Unable to create the helper pod, err: %v", err)
->>>>>>> 9ea2e577
-	}
-
-	//checking the status of the helper daemonset, wait till the pod comes to running state else fail the experiment
-	log.Info("[Status]: Checking the status of the helper daemonset pods")
-	err = status.CheckApplicationStatus(experimentsDetails.ChaosNamespace, "name="+experimentsDetails.ExperimentName+"-"+experimentsDetails.RunID, experimentsDetails.Timeout, experimentsDetails.Delay, clients)
-	if err != nil {
-		return errors.Errorf("helper daemonset pods is not in running state, err: %v", err)
-	}
-
-	var endTime <-chan time.Time
-	timeDelay := time.Duration(experimentsDetails.ChaosDuration) * time.Second
-
-loop:
-	for count := 0; count < experimentsDetails.Iterations; count++ {
-		for _, pod := range targetPodList.Items {
-
-			//Get the target container name of the application pod
-			if experimentsDetails.TargetContainer == "" {
-				experimentsDetails.TargetContainer, err = GetTargetContainer(experimentsDetails, pod.Name, clients)
-				if err != nil {
-					return errors.Errorf("Unable to get the target container name due to, err: %v", err)
-				}
-			}
-
-			// kill the container
-			if err = KillContainer(experimentsDetails, clients, chaosDetails, pod); err != nil {
-				return err
-			}
-
-			// create the events for the chaos inject
-			if experimentsDetails.EngineName != "" {
-				msg := "Injecting " + experimentsDetails.ExperimentName + " chaos on " + pod.Name + " pod"
-				types.SetEngineEventAttributes(eventsDetails, types.ChaosInject, msg, "Normal", chaosDetails)
-				events.GenerateEvents(eventsDetails, clients, chaosDetails, "ChaosEngine")
-			}
+	for _, pod := range targetPodList.Items {
+		runID := common.GetRunID()
+		err = CreateHelperPod(experimentsDetails, clients, pod.Name, pod.Spec.NodeName, runID)
+		if err != nil {
+			return errors.Errorf("Unable to create the helper pod, err: %v", err)
 		}
-		log.Infof("[Wait]: Waiting for the chaos interval of %v seconds", experimentsDetails.ChaosInterval)
-		common.WaitForDuration(experimentsDetails.ChaosInterval)
-		// terminating the chaos execution when it exceed chaos duration
-		endTime = time.After(timeDelay)
-		select {
-		case <-endTime:
-			log.Infof("[Chaos]: Time is up for experiment: %v", experimentsDetails.ExperimentName)
-			break loop
-		}
-
-	}
-
-	//Deleting the helper daemonset
-	log.Info("[Cleanup]: Deleting the helper daemonset")
-	err = common.DeleteHelperDaemonset(experimentsDetails.ExperimentName+"-"+experimentsDetails.RunID, "name="+experimentsDetails.ExperimentName+"-"+experimentsDetails.RunID, experimentsDetails.ChaosNamespace, chaosDetails.Timeout, chaosDetails.Delay, clients)
-	if err != nil {
-		return errors.Errorf("Unable to delete the helper daemonset, err: %v", err)
+	}
+
+	//checking the status of the helper pods, wait till the pod comes to running state else fail the experiment
+	log.Info("[Status]: Checking the status of the helper pods")
+	err = status.CheckApplicationStatus(experimentsDetails.ChaosNamespace, "app="+experimentsDetails.ExperimentName+"-helper", experimentsDetails.Timeout, experimentsDetails.Delay, clients)
+	if err != nil {
+		return errors.Errorf("helper pods is not in running state, err: %v", err)
+	}
+
+	// Wait till the completion of the helper pod
+	// set an upper limit for the waiting time
+	log.Info("[Wait]: waiting till the completion of the helper pod")
+	podStatus, err := status.WaitForCompletion(experimentsDetails.ChaosNamespace, "app="+experimentsDetails.ExperimentName+"-helper", clients, experimentsDetails.ChaosDuration+experimentsDetails.ChaosInterval+60, experimentsDetails.ExperimentName)
+	if err != nil || podStatus == "Failed" {
+		return errors.Errorf("helper pod failed due to, err: %v", err)
+	}
+
+	//Deleting all the helper pod for container-kill chaos
+	log.Info("[Cleanup]: Deleting all the helper pod")
+	err = common.DeleteAllPod("app="+experimentsDetails.ExperimentName+"-helper", experimentsDetails.ChaosNamespace, chaosDetails.Timeout, chaosDetails.Delay, clients)
+	if err != nil {
+		return errors.Errorf("Unable to delete the helper pod, err: %v", err)
 	}
 
 	//Waiting for the ramp time after chaos injection
@@ -158,90 +126,121 @@
 	return pod.Spec.Containers[0].Name, nil
 }
 
-// CreateHelperDaemonset derive the attributes and create the helper daemonset
-func CreateHelperDaemonset(experimentsDetails *experimentTypes.ExperimentDetails, clients clients.ClientSets) error {
+// CreateHelperPod derive the attributes for helper pod and create the helper pod
+func CreateHelperPod(experimentsDetails *experimentTypes.ExperimentDetails, clients clients.ClientSets, podName, nodeName, runID string) error {
 
 	privilegedEnable := false
 	if experimentsDetails.ContainerRuntime == "crio" {
 		privilegedEnable = true
 	}
 
-	helperDaemonset := &appsv1.DaemonSet{
+	helperPod := &apiv1.Pod{
 		ObjectMeta: v1.ObjectMeta{
-			Name:      experimentsDetails.ExperimentName + "-" + experimentsDetails.RunID,
+			Name:      experimentsDetails.ExperimentName + "-" + runID,
 			Namespace: experimentsDetails.ChaosNamespace,
 			Labels: map[string]string{
-				"name":     experimentsDetails.ExperimentName + "-" + experimentsDetails.RunID,
+				"app":      experimentsDetails.ExperimentName + "-helper",
+				"name":     experimentsDetails.ExperimentName + "-" + runID,
 				"chaosUID": string(experimentsDetails.ChaosUID),
 			},
 			Annotations: experimentsDetails.Annotations,
 		},
-		Spec: appsv1.DaemonSetSpec{
-			Selector: &v1.LabelSelector{
-				MatchLabels: map[string]string{
-					"name":     experimentsDetails.ExperimentName + "-" + experimentsDetails.RunID,
-					"chaosUID": string(experimentsDetails.ChaosUID),
+		Spec: apiv1.PodSpec{
+			ServiceAccountName: experimentsDetails.ChaosServiceAccount,
+			RestartPolicy:      apiv1.RestartPolicyNever,
+			NodeName:           nodeName,
+			Volumes: []apiv1.Volume{
+				{
+					Name: "cri-socket",
+					VolumeSource: apiv1.VolumeSource{
+						HostPath: &apiv1.HostPathVolumeSource{
+							Path: experimentsDetails.ContainerPath,
+						},
+					},
+				},
+				{
+					Name: "cri-config",
+					VolumeSource: apiv1.VolumeSource{
+						HostPath: &apiv1.HostPathVolumeSource{
+							Path: "/etc/crictl.yaml",
+						},
+					},
 				},
 			},
-			Template: apiv1.PodTemplateSpec{
-				ObjectMeta: v1.ObjectMeta{
-					Labels: map[string]string{
-						"name":     experimentsDetails.ExperimentName + "-" + experimentsDetails.RunID,
-						"chaosUID": string(experimentsDetails.ChaosUID),
-					},
-				},
-				Spec: apiv1.PodSpec{
-					Volumes: []apiv1.Volume{
+			Containers: []apiv1.Container{
+				{
+					Name:            experimentsDetails.ExperimentName,
+					Image:           experimentsDetails.LIBImage,
+					ImagePullPolicy: apiv1.PullAlways,
+					Command: []string{
+						"bin/bash",
+					},
+					Args: []string{
+						"-c",
+						"./experiments/container-killer",
+					},
+					Env: GetPodEnv(experimentsDetails, podName),
+					VolumeMounts: []apiv1.VolumeMount{
 						{
-							Name: "cri-socket",
-							VolumeSource: apiv1.VolumeSource{
-								HostPath: &apiv1.HostPathVolumeSource{
-									Path: experimentsDetails.ContainerPath,
-								},
-							},
+							Name:      "cri-socket",
+							MountPath: experimentsDetails.ContainerPath,
 						},
 						{
-							Name: "cri-config",
-							VolumeSource: apiv1.VolumeSource{
-								HostPath: &apiv1.HostPathVolumeSource{
-									Path: "/etc/crictl.yaml",
-								},
-							},
-						},
-					},
-					Containers: []apiv1.Container{
-						{
-							Name:            experimentsDetails.ExperimentName,
-							Image:           experimentsDetails.LIBImage,
-							ImagePullPolicy: apiv1.PullAlways,
-							Command: []string{
-								"/bin/sh",
-							},
-							Args: []string{
-								"-c",
-								"sleep 10000",
-							},
-							VolumeMounts: []apiv1.VolumeMount{
-								{
-									Name:      "cri-socket",
-									MountPath: experimentsDetails.ContainerPath,
-								},
-								{
-									Name:      "cri-config",
-									MountPath: "/etc/crictl.yaml",
-								},
-							},
-							SecurityContext: &apiv1.SecurityContext{
-								Privileged: &privilegedEnable,
-							},
-						},
+							Name:      "cri-config",
+							MountPath: "/etc/crictl.yaml",
+						},
+					},
+					SecurityContext: &apiv1.SecurityContext{
+						Privileged: &privilegedEnable,
 					},
 				},
 			},
 		},
 	}
 
-	_, err := clients.KubeClient.AppsV1().DaemonSets(experimentsDetails.ChaosNamespace).Create(helperDaemonset)
+	_, err := clients.KubeClient.CoreV1().Pods(experimentsDetails.ChaosNamespace).Create(helperPod)
 	return err
 
+}
+
+// GetPodEnv derive all the env required for the helper pod
+func GetPodEnv(experimentsDetails *experimentTypes.ExperimentDetails, podName string) []apiv1.EnvVar {
+
+	var envVar []apiv1.EnvVar
+	ENVList := map[string]string{
+		"APP_NS":               experimentsDetails.AppNS,
+		"APP_POD":              podName,
+		"APP_CONTAINER":        experimentsDetails.TargetContainer,
+		"TOTAL_CHAOS_DURATION": strconv.Itoa(experimentsDetails.ChaosDuration),
+		"CHAOS_NAMESPACE":      experimentsDetails.ChaosNamespace,
+		"CHAOS_ENGINE":         experimentsDetails.EngineName,
+		"CHAOS_UID":            string(experimentsDetails.ChaosUID),
+		"CHAOS_INTERVAL":       strconv.Itoa(experimentsDetails.ChaosInterval),
+		"ITERATIONS":           strconv.Itoa(experimentsDetails.Iterations),
+	}
+	for key, value := range ENVList {
+		var perEnv apiv1.EnvVar
+		perEnv.Name = key
+		perEnv.Value = value
+		envVar = append(envVar, perEnv)
+	}
+	// Getting experiment pod name from downward API
+	experimentPodName := GetValueFromDownwardAPI("v1", "metadata.name")
+	var downwardEnv apiv1.EnvVar
+	downwardEnv.Name = "POD_NAME"
+	downwardEnv.ValueFrom = &experimentPodName
+	envVar = append(envVar, downwardEnv)
+
+	return envVar
+}
+
+// GetValueFromDownwardAPI returns the value from downwardApi
+func GetValueFromDownwardAPI(apiVersion string, fieldPath string) apiv1.EnvVarSource {
+	downwardENV := apiv1.EnvVarSource{
+		FieldRef: &apiv1.ObjectFieldSelector{
+			APIVersion: apiVersion,
+			FieldPath:  fieldPath,
+		},
+	}
+	return downwardENV
 }