package lib

import (
	"fmt"
	"strconv"
	"strings"

	clients "github.com/litmuschaos/litmus-go/pkg/clients"
	"github.com/litmuschaos/litmus-go/pkg/events"
	experimentTypes "github.com/litmuschaos/litmus-go/pkg/generic/node-restart/types"
	"github.com/litmuschaos/litmus-go/pkg/log"
	"github.com/litmuschaos/litmus-go/pkg/probe"
	"github.com/litmuschaos/litmus-go/pkg/status"
	"github.com/litmuschaos/litmus-go/pkg/types"
	"github.com/litmuschaos/litmus-go/pkg/utils/common"
	"github.com/pkg/errors"
	"github.com/sirupsen/logrus"
	apiv1 "k8s.io/api/core/v1"

	v1 "k8s.io/apimachinery/pkg/apis/meta/v1"
	api "k8s.io/kubernetes/pkg/apis/core"
)

var err error

const (
	secretName      string = "id-rsa"
	privateKeyMount string = "/mnt"
	privateKeyPath  string = "/mnt/ssh-privatekey"
	emptyDirMount   string = "/data"
	emptyDirPath    string = "/data/ssh-privatekey"

	privateKeySecret string = "private-key-cm-"
	emptyDirVolume   string = "empty-dir-"
)

// PrepareNodeRestart contains preparation steps before chaos injection
func PrepareNodeRestart(experimentsDetails *experimentTypes.ExperimentDetails, clients clients.ClientSets, resultDetails *types.ResultDetails, eventsDetails *types.EventDetails, chaosDetails *types.ChaosDetails) error {

	//Select the node
	if experimentsDetails.TargetNode == "" {
		//Select node for node-restart
		experimentsDetails.TargetNode, err = common.GetNodeName(experimentsDetails.AppNS, experimentsDetails.AppLabel, experimentsDetails.NodeLabel, clients)
		if err != nil {
			return err
		}
		experimentsDetails.TargetNodeIP, err = getInternalIP(experimentsDetails.TargetNode, clients)
		if err != nil {
			return err
		}
	}

	log.InfoWithValues("[Info]: Details of application under chaos injection", logrus.Fields{
		"Target Node":    experimentsDetails.TargetNode,
		"Target Node IP": experimentsDetails.TargetNodeIP,
	})

	// Checking the status of target node
	log.Info("[Status]: Getting the status of target node")
	err = status.CheckNodeStatus(experimentsDetails.TargetNode, experimentsDetails.Timeout, experimentsDetails.Delay, clients)
	if err != nil {
		return errors.Errorf("Target node is not in ready state, err: %v", err)
	}

	experimentsDetails.RunID = common.GetRunID()
	appLabel := "name=" + experimentsDetails.ExperimentName + "-helper-" + experimentsDetails.RunID

	//Waiting for the ramp time before chaos injection
	if experimentsDetails.RampTime != 0 {
		log.Infof("[Ramp]: Waiting for the %vs ramp time before injecting chaos", strconv.Itoa(experimentsDetails.RampTime))
		common.WaitForDuration(experimentsDetails.RampTime)
	}

	if experimentsDetails.EngineName != "" {
		msg := "Injecting " + experimentsDetails.ExperimentName + " chaos on " + experimentsDetails.TargetNode + " node"
		types.SetEngineEventAttributes(eventsDetails, types.ChaosInject, msg, "Normal", chaosDetails)
		events.GenerateEvents(eventsDetails, clients, chaosDetails, "ChaosEngine")
	}

	if experimentsDetails.EngineName != "" {
		// Get Chaos Pod Annotation
		experimentsDetails.Annotations, err = common.GetChaosPodAnnotation(experimentsDetails.ChaosPodName, experimentsDetails.ChaosNamespace, clients)
		if err != nil {
			return errors.Errorf("unable to get annotations, err: %v", err)
		}
		// Get Resource Requirements
		experimentsDetails.Resources, err = common.GetChaosPodResourceRequirements(experimentsDetails.ChaosPodName, experimentsDetails.ExperimentName, experimentsDetails.ChaosNamespace, clients)
		if err != nil {
			return errors.Errorf("Unable to get resource requirements, err: %v", err)
		}
		// Get ImagePullSecrets
		experimentsDetails.ImagePullSecrets, err = common.GetImagePullSecrets(experimentsDetails.ChaosPodName, experimentsDetails.ChaosNamespace, clients)
		if err != nil {
			return errors.Errorf("Unable to get imagePullSecrets, err: %v", err)
		}
	}
	// Creating the helper pod to perform node restart
	err = CreateHelperPod(experimentsDetails, clients)
	if err != nil {
		return errors.Errorf("Unable to create the helper pod, err: %v", err)
	}

	//Checking the status of helper pod
	log.Info("[Status]: Checking the status of the helper pod")
	err = status.CheckHelperStatus(experimentsDetails.ChaosNamespace, appLabel, experimentsDetails.Timeout, experimentsDetails.Delay, clients)
	if err != nil {
		common.DeleteHelperPodBasedOnJobCleanupPolicy(experimentsDetails.ExperimentName+"-helper-"+experimentsDetails.RunID, appLabel, chaosDetails, clients)
		return errors.Errorf("helper pod is not in running state, err: %v", err)
	}

	common.SetTargets(experimentsDetails.TargetNode, "targeted", "node", chaosDetails)

	// run the probes during chaos
	if len(resultDetails.ProbeDetails) != 0 {
		if err = probe.RunProbes(chaosDetails, clients, resultDetails, "DuringChaos", eventsDetails); err != nil {
			common.DeleteAllHelperPodBasedOnJobCleanupPolicy(appLabel, chaosDetails, clients)
			return err
		}
	}

	// Wait till the completion of helper pod
	log.Infof("[Wait]: Waiting for %vs till the completion of the helper pod", strconv.Itoa(experimentsDetails.ChaosDuration+30))

	podStatus, err := status.WaitForCompletion(experimentsDetails.ChaosNamespace, appLabel, clients, experimentsDetails.ChaosDuration+30, experimentsDetails.ExperimentName)
	if err != nil || podStatus == "Failed" {
		common.DeleteHelperPodBasedOnJobCleanupPolicy(experimentsDetails.ExperimentName+"-helper-"+experimentsDetails.RunID, appLabel, chaosDetails, clients)
		return errors.Errorf("helper pod failed due to, err: %v", err)
	}

	// Checking the status of application node
	log.Info("[Status]: Getting the status of application node")
	err = status.CheckNodeStatus(experimentsDetails.TargetNode, experimentsDetails.Timeout, experimentsDetails.Delay, clients)
	if err != nil {
		common.DeleteHelperPodBasedOnJobCleanupPolicy(experimentsDetails.ExperimentName+"-helper-"+experimentsDetails.RunID, appLabel, chaosDetails, clients)
		log.Warnf("Application node is not in the ready state, you may need to manually recover the node, err: %v", err)
	}

	//Deleting the helper pod
	log.Info("[Cleanup]: Deleting the helper pod")
	err = common.DeletePod(experimentsDetails.ExperimentName+"-helper-"+experimentsDetails.RunID, appLabel, experimentsDetails.ChaosNamespace, chaosDetails.Timeout, chaosDetails.Delay, clients)
	if err != nil {
		return errors.Errorf("Unable to delete the helper pod, err: %v", err)
	}

	//Waiting for the ramp time after chaos injection
	if experimentsDetails.RampTime != 0 {
		log.Infof("[Ramp]: Waiting for the %vs ramp time after injecting chaos", strconv.Itoa(experimentsDetails.RampTime))
		common.WaitForDuration(experimentsDetails.RampTime)
	}
	return nil
}

// CreateHelperPod derive the attributes for helper pod and create the helper pod
func CreateHelperPod(experimentsDetails *experimentTypes.ExperimentDetails, clients clients.ClientSets) error {
	// This method is attaching emptyDir along with secret volume, and copy data from secret
	// to the emptyDir, because secret is mounted as readonly and with 777 perms and it can't be changed
	// because of: https://github.com/kubernetes/kubernetes/issues/57923

	helperPod := &apiv1.Pod{
		ObjectMeta: v1.ObjectMeta{
			Name:      experimentsDetails.ExperimentName + "-helper-" + experimentsDetails.RunID,
			Namespace: experimentsDetails.ChaosNamespace,
			Labels: map[string]string{
				"app":                       experimentsDetails.ExperimentName + "-" + "helper",
				"name":                      experimentsDetails.ExperimentName + "-helper-" + experimentsDetails.RunID,
				"chaosUID":                  string(experimentsDetails.ChaosUID),
				"app.kubernetes.io/part-of": "litmus",
			},
			Annotations: experimentsDetails.Annotations,
		},
		Spec: apiv1.PodSpec{
			RestartPolicy:    apiv1.RestartPolicyNever,
			ImagePullSecrets: experimentsDetails.ImagePullSecrets,
			Affinity: &apiv1.Affinity{
				NodeAffinity: &apiv1.NodeAffinity{
					RequiredDuringSchedulingIgnoredDuringExecution: &apiv1.NodeSelector{
						NodeSelectorTerms: []apiv1.NodeSelectorTerm{
							{
								MatchFields: []apiv1.NodeSelectorRequirement{
									{
										Key:      api.ObjectNameField,
										Operator: apiv1.NodeSelectorOpNotIn,
										Values:   []string{experimentsDetails.TargetNode},
									},
								},
							},
						},
					},
				},
			},
			Containers: []apiv1.Container{
				{
					Name:            experimentsDetails.ExperimentName,
					Image:           experimentsDetails.LIBImage,
					ImagePullPolicy: apiv1.PullPolicy(experimentsDetails.LIBImagePullPolicy),
					Command: []string{
						"/bin/sh",
					},
					Args:      []string{"-c", fmt.Sprintf("cp %[1]s %[2]s && chmod 400 %[2]s && ssh -o \"StrictHostKeyChecking=no\" -o \"UserKnownHostsFile=/dev/null\" -i %[2]s %[3]s@%[4]s %[5]s", privateKeyPath, emptyDirPath, experimentsDetails.SSHUser, experimentsDetails.TargetNodeIP, experimentsDetails.RebootCommand)},
					Resources: experimentsDetails.Resources,
					VolumeMounts: []apiv1.VolumeMount{
						{
							Name:      privateKeySecret + experimentsDetails.RunID,
							MountPath: privateKeyMount,
						},
						{
							Name:      emptyDirVolume + experimentsDetails.RunID,
							MountPath: emptyDirMount,
						},
					},
				},
			},
			Volumes: []apiv1.Volume{
				{
					Name: privateKeySecret + experimentsDetails.RunID,
					VolumeSource: apiv1.VolumeSource{
						Secret: &apiv1.SecretVolumeSource{
							SecretName: secretName,
						},
					},
				},
				{
					Name: emptyDirVolume + experimentsDetails.RunID,
					VolumeSource: apiv1.VolumeSource{
						EmptyDir: &apiv1.EmptyDirVolumeSource{},
					},
				},
			},
		},
	}

	_, err := clients.KubeClient.CoreV1().Pods(experimentsDetails.ChaosNamespace).Create(helperPod)
	return err
}

<<<<<<< HEAD
//GetNode will select a random replica of application pod and return the node spec of that application pod
func GetNode(experimentsDetails *experimentTypes.ExperimentDetails, clients clients.ClientSets) (*apiv1.Pod, error) {
	podList, err := clients.KubeClient.CoreV1().Pods(experimentsDetails.AppNS).List(v1.ListOptions{LabelSelector: experimentsDetails.AppLabel})
	if err != nil || len(podList.Items) == 0 {
		return nil, errors.Wrapf(err, "Fail to get the application pod in %v namespace, err: %v", experimentsDetails.AppNS, err)
	}

	rand.Seed(time.Now().Unix())
	randomIndex := rand.Intn(len(podList.Items))
	podForNodeCandidate := podList.Items[randomIndex]

	return &podForNodeCandidate, nil
}

// CheckApplicationStatus checks the status of the AUT
func CheckApplicationStatus(appNs, appLabel string, timeout, delay int, clients clients.ClientSets) error {

	// Checking whether application containers are not terminated
	log.Info("[Status]: Checking whether application containers are not in terminated state")
	if err := CheckContainerStatus(appNs, appLabel, timeout, delay, clients); err != nil {
		return err
=======
// getInternalIP gets the internal ip of the given node
func getInternalIP(nodeName string, clients clients.ClientSets) (string, error) {
	node, err := clients.KubeClient.CoreV1().Nodes().Get(nodeName, v1.GetOptions{})
	if err != nil {
		return "", err
>>>>>>> 96435dd3
	}
	for _, addr := range node.Status.Addresses {
		if strings.ToLower(string(addr.Type)) == "internalip" {
			return addr.Address, nil
		}
	}
	return "", errors.Errorf("unable to find the internal ip of the %v node", nodeName)
}<|MERGE_RESOLUTION|>--- conflicted
+++ resolved
@@ -233,35 +233,11 @@
 	return err
 }
 
-<<<<<<< HEAD
-//GetNode will select a random replica of application pod and return the node spec of that application pod
-func GetNode(experimentsDetails *experimentTypes.ExperimentDetails, clients clients.ClientSets) (*apiv1.Pod, error) {
-	podList, err := clients.KubeClient.CoreV1().Pods(experimentsDetails.AppNS).List(v1.ListOptions{LabelSelector: experimentsDetails.AppLabel})
-	if err != nil || len(podList.Items) == 0 {
-		return nil, errors.Wrapf(err, "Fail to get the application pod in %v namespace, err: %v", experimentsDetails.AppNS, err)
-	}
-
-	rand.Seed(time.Now().Unix())
-	randomIndex := rand.Intn(len(podList.Items))
-	podForNodeCandidate := podList.Items[randomIndex]
-
-	return &podForNodeCandidate, nil
-}
-
-// CheckApplicationStatus checks the status of the AUT
-func CheckApplicationStatus(appNs, appLabel string, timeout, delay int, clients clients.ClientSets) error {
-
-	// Checking whether application containers are not terminated
-	log.Info("[Status]: Checking whether application containers are not in terminated state")
-	if err := CheckContainerStatus(appNs, appLabel, timeout, delay, clients); err != nil {
-		return err
-=======
 // getInternalIP gets the internal ip of the given node
 func getInternalIP(nodeName string, clients clients.ClientSets) (string, error) {
 	node, err := clients.KubeClient.CoreV1().Nodes().Get(nodeName, v1.GetOptions{})
 	if err != nil {
 		return "", err
->>>>>>> 96435dd3
 	}
 	for _, addr := range node.Status.Addresses {
 		if strings.ToLower(string(addr.Type)) == "internalip" {
