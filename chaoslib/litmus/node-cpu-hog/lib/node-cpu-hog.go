package lib

import (
	"strconv"
	"strings"

	clients "github.com/litmuschaos/litmus-go/pkg/clients"
	"github.com/litmuschaos/litmus-go/pkg/events"
	experimentTypes "github.com/litmuschaos/litmus-go/pkg/generic/node-cpu-hog/types"
	"github.com/litmuschaos/litmus-go/pkg/log"
	"github.com/litmuschaos/litmus-go/pkg/probe"
	"github.com/litmuschaos/litmus-go/pkg/status"
	"github.com/litmuschaos/litmus-go/pkg/types"
	"github.com/litmuschaos/litmus-go/pkg/utils/common"
	"github.com/pkg/errors"
	"github.com/sirupsen/logrus"
	apiv1 "k8s.io/api/core/v1"
	v1 "k8s.io/apimachinery/pkg/apis/meta/v1"
)

// PrepareNodeCPUHog contains prepration steps before chaos injection
func PrepareNodeCPUHog(experimentsDetails *experimentTypes.ExperimentDetails, clients clients.ClientSets, resultDetails *types.ResultDetails, eventsDetails *types.EventDetails, chaosDetails *types.ChaosDetails) error {

	//setup the tunables if provided in range
	setChaosTunables(experimentsDetails)

	log.InfoWithValues("[Info]: The chaos tunables are:", logrus.Fields{
		"Node CPU Cores":  experimentsDetails.NodeCPUcores,
		"CPU Load":        experimentsDetails.CPULoad,
		"Node Affce Perc": experimentsDetails.NodesAffectedPerc,
		"Sequence":        experimentsDetails.Sequence,
	})

	//Waiting for the ramp time before chaos injection
	if experimentsDetails.RampTime != 0 {
		log.Infof("[Ramp]: Waiting for the %vs ramp time before injecting chaos", experimentsDetails.RampTime)
		common.WaitForDuration(experimentsDetails.RampTime)
	}

	//Select node for node-cpu-hog
	nodesAffectedPerc, _ := strconv.Atoi(experimentsDetails.NodesAffectedPerc)
	targetNodeList, err := common.GetNodeList(experimentsDetails.TargetNodes, experimentsDetails.NodeLabel, nodesAffectedPerc, clients)
	if err != nil {
		return err
	}

	log.InfoWithValues("[Info]: Details of Nodes under chaos injection", logrus.Fields{
		"No. Of Nodes": len(targetNodeList),
		"Node Names":   targetNodeList,
	})

	if experimentsDetails.EngineName != "" {
		if err := common.SetHelperData(chaosDetails, experimentsDetails.SetHelperData, clients); err != nil {
			return err
		}
	}

	switch strings.ToLower(experimentsDetails.Sequence) {
	case "serial":
		if err = injectChaosInSerialMode(experimentsDetails, targetNodeList, clients, resultDetails, eventsDetails, chaosDetails); err != nil {
			return err
		}
	case "parallel":
		if err = injectChaosInParallelMode(experimentsDetails, targetNodeList, clients, resultDetails, eventsDetails, chaosDetails); err != nil {
			return err
		}
	default:
		return errors.Errorf("%v sequence is not supported", experimentsDetails.Sequence)
	}

	//Waiting for the ramp time after chaos injection
	if experimentsDetails.RampTime != 0 {
		log.Infof("[Ramp]: Waiting for the %vs ramp time after injecting chaos", experimentsDetails.RampTime)
		common.WaitForDuration(experimentsDetails.RampTime)
	}
	return nil
}

// injectChaosInSerialMode stress the cpu of all the target nodes serially (one by one)
func injectChaosInSerialMode(experimentsDetails *experimentTypes.ExperimentDetails, targetNodeList []string, clients clients.ClientSets, resultDetails *types.ResultDetails, eventsDetails *types.EventDetails, chaosDetails *types.ChaosDetails) error {

	nodeCPUCores := experimentsDetails.NodeCPUcores
	labelSuffix := common.GetRunID()

	// run the probes during chaos
	if len(resultDetails.ProbeDetails) != 0 {
		if err := probe.RunProbes(chaosDetails, clients, resultDetails, "DuringChaos", eventsDetails); err != nil {
			return err
		}
	}

	for _, appNode := range targetNodeList {

		if experimentsDetails.EngineName != "" {
			msg := "Injecting " + experimentsDetails.ExperimentName + " chaos on " + appNode + " node"
			types.SetEngineEventAttributes(eventsDetails, types.ChaosInject, msg, "Normal", chaosDetails)
			events.GenerateEvents(eventsDetails, clients, chaosDetails, "ChaosEngine")
		}

		// When number of cpu cores for hogging is not defined , it will take it from node capacity
		if nodeCPUCores == "0" {
			if err := setCPUCapacity(experimentsDetails, appNode, clients); err != nil {
				return err
			}
		}

		log.InfoWithValues("[Info]: Details of Node under chaos injection", logrus.Fields{
			"NodeName":     appNode,
			"NodeCPUcores": experimentsDetails.NodeCPUcores,
		})

		experimentsDetails.RunID = common.GetRunID()

		// Creating the helper pod to perform node cpu hog
		if err := createHelperPod(experimentsDetails, chaosDetails, appNode, clients, labelSuffix); err != nil {
			return errors.Errorf("unable to create the helper pod, err: %v", err)
		}

		appLabel := "name=" + experimentsDetails.ExperimentName + "-helper-" + experimentsDetails.RunID

		//Checking the status of helper pod
		log.Info("[Status]: Checking the status of the helper pod")
		if err := status.CheckHelperStatus(experimentsDetails.ChaosNamespace, appLabel, experimentsDetails.Timeout, experimentsDetails.Delay, clients); err != nil {
			common.DeleteHelperPodBasedOnJobCleanupPolicy(experimentsDetails.ExperimentName+"-helper-"+experimentsDetails.RunID, appLabel, chaosDetails, clients)
			return errors.Errorf("helper pod is not in running state, err: %v", err)
		}

		common.SetTargets(appNode, "targeted", "node", chaosDetails)

		// Wait till the completion of helper pod
		log.Info("[Wait]: Waiting till the completion of the helper pod")
		podStatus, err := status.WaitForCompletion(experimentsDetails.ChaosNamespace, appLabel, clients, experimentsDetails.ChaosDuration+experimentsDetails.Timeout, experimentsDetails.ExperimentName)
		if err != nil || podStatus == "Failed" {
			common.DeleteHelperPodBasedOnJobCleanupPolicy(experimentsDetails.ExperimentName+"-helper-"+experimentsDetails.RunID, appLabel, chaosDetails, clients)
			return common.HelperFailedError(err)
		}

		//Deleting the helper pod
		log.Info("[Cleanup]: Deleting the helper pod")
		if err = common.DeletePod(experimentsDetails.ExperimentName+"-helper-"+experimentsDetails.RunID, appLabel, experimentsDetails.ChaosNamespace, chaosDetails.Timeout, chaosDetails.Delay, clients); err != nil {
			return errors.Errorf("unable to delete the helper pod, err: %v", err)
		}
	}
	return nil
}

// injectChaosInParallelMode stress the cpu of  all the target nodes in parallel mode (all at once)
func injectChaosInParallelMode(experimentsDetails *experimentTypes.ExperimentDetails, targetNodeList []string, clients clients.ClientSets, resultDetails *types.ResultDetails, eventsDetails *types.EventDetails, chaosDetails *types.ChaosDetails) error {
	nodeCPUCores := experimentsDetails.NodeCPUcores

	labelSuffix := common.GetRunID()

	// run the probes during chaos
	if len(resultDetails.ProbeDetails) != 0 {
		if err := probe.RunProbes(chaosDetails, clients, resultDetails, "DuringChaos", eventsDetails); err != nil {
			return err
		}
	}

	for _, appNode := range targetNodeList {

		if experimentsDetails.EngineName != "" {
			msg := "Injecting " + experimentsDetails.ExperimentName + " chaos on " + appNode + " node"
			types.SetEngineEventAttributes(eventsDetails, types.ChaosInject, msg, "Normal", chaosDetails)
			events.GenerateEvents(eventsDetails, clients, chaosDetails, "ChaosEngine")
		}

		// When number of cpu cores for hogging is not defined , it will take it from node capacity
		if nodeCPUCores == "0" {
			if err := setCPUCapacity(experimentsDetails, appNode, clients); err != nil {
				return err
			}
		}

		log.InfoWithValues("[Info]: Details of Node under chaos injection", logrus.Fields{
			"NodeName":     appNode,
			"NodeCPUcores": experimentsDetails.NodeCPUcores,
		})

		experimentsDetails.RunID = common.GetRunID()

		// Creating the helper pod to perform node cpu hog
		if err := createHelperPod(experimentsDetails, chaosDetails, appNode, clients, labelSuffix); err != nil {
			return errors.Errorf("unable to create the helper pod, err: %v", err)
		}
	}

	appLabel := "app=" + experimentsDetails.ExperimentName + "-helper-" + labelSuffix

	//Checking the status of helper pod
	log.Info("[Status]: Checking the status of the helper pods")
	if err := status.CheckHelperStatus(experimentsDetails.ChaosNamespace, appLabel, experimentsDetails.Timeout, experimentsDetails.Delay, clients); err != nil {
		common.DeleteAllHelperPodBasedOnJobCleanupPolicy(appLabel, chaosDetails, clients)
		return errors.Errorf("helper pod is not in running state, err: %v", err)
	}

	for _, appNode := range targetNodeList {
		common.SetTargets(appNode, "targeted", "node", chaosDetails)
	}

	// Wait till the completion of helper pod
	log.Info("[Wait]: Waiting till the completion of the helper pod")
	podStatus, err := status.WaitForCompletion(experimentsDetails.ChaosNamespace, appLabel, clients, experimentsDetails.ChaosDuration+experimentsDetails.Timeout, experimentsDetails.ExperimentName)
	if err != nil || podStatus == "Failed" {
		common.DeleteAllHelperPodBasedOnJobCleanupPolicy(appLabel, chaosDetails, clients)
		return common.HelperFailedError(err)
	}

	//Deleting the helper pod
	log.Info("[Cleanup]: Deleting the helper pod")
	if err = common.DeleteAllPod(appLabel, experimentsDetails.ChaosNamespace, chaosDetails.Timeout, chaosDetails.Delay, clients); err != nil {
		return errors.Errorf("unable to delete the helper pod, err: %v", err)
	}

	return nil
}

//setCPUCapacity fetch the node cpu capacity
func setCPUCapacity(experimentsDetails *experimentTypes.ExperimentDetails, appNode string, clients clients.ClientSets) error {
	node, err := clients.KubeClient.CoreV1().Nodes().Get(appNode, v1.GetOptions{})
	if err != nil {
		return err
	}
	experimentsDetails.NodeCPUcores = node.Status.Capacity.Cpu().String()
	return nil
}

// createHelperPod derive the attributes for helper pod and create the helper pod
func createHelperPod(experimentsDetails *experimentTypes.ExperimentDetails, chaosDetails *types.ChaosDetails, appNode string, clients clients.ClientSets, labelSuffix string) error {

	terminationGracePeriodSeconds := int64(experimentsDetails.TerminationGracePeriodSeconds)

	helperPod := &apiv1.Pod{
		ObjectMeta: v1.ObjectMeta{
			Name:        experimentsDetails.ExperimentName + "-helper-" + experimentsDetails.RunID,
			Namespace:   experimentsDetails.ChaosNamespace,
			Labels:      common.GetHelperLabels(chaosDetails.Labels, experimentsDetails.RunID, labelSuffix, experimentsDetails.ExperimentName),
			Annotations: chaosDetails.Annotations,
		},
		Spec: apiv1.PodSpec{
			RestartPolicy:                 apiv1.RestartPolicyNever,
			ImagePullSecrets:              chaosDetails.ImagePullSecrets,
			NodeName:                      appNode,
			TerminationGracePeriodSeconds: &terminationGracePeriodSeconds,
			Containers: []apiv1.Container{
				{
					Name:            experimentsDetails.ExperimentName,
					Image:           experimentsDetails.LIBImage,
					ImagePullPolicy: apiv1.PullPolicy(experimentsDetails.LIBImagePullPolicy),
					Command: []string{
						"stress-ng",
					},
					Args: []string{
						"--cpu",
<<<<<<< HEAD
						strconv.Itoa(experimentsDetails.NodeCPUcores),
						"--cpu-load",
						strconv.Itoa(experimentsDetails.CPULoad),
=======
						experimentsDetails.NodeCPUcores,
						"--cpu-load",
						experimentsDetails.CPULoad,
>>>>>>> 111534cf
						"--timeout",
						strconv.Itoa(experimentsDetails.ChaosDuration),
					},
					Resources: chaosDetails.Resources,
				},
			},
		},
	}

	_, err := clients.KubeClient.CoreV1().Pods(experimentsDetails.ChaosNamespace).Create(helperPod)
	return err
}

//setChaosTunables will setup a random value within a given range of values
//If the value is not provided in range it'll setup the initial provided value.
func setChaosTunables(experimentsDetails *experimentTypes.ExperimentDetails) {
	experimentsDetails.NodeCPUcores = common.ValidateRange(experimentsDetails.NodeCPUcores)
	experimentsDetails.CPULoad = common.ValidateRange(experimentsDetails.CPULoad)
	experimentsDetails.NodesAffectedPerc = common.ValidateRange(experimentsDetails.NodesAffectedPerc)
	experimentsDetails.Sequence = common.GetRandomSequence(experimentsDetails.Sequence)
}<|MERGE_RESOLUTION|>--- conflicted
+++ resolved
@@ -252,15 +252,9 @@
 					},
 					Args: []string{
 						"--cpu",
-<<<<<<< HEAD
-						strconv.Itoa(experimentsDetails.NodeCPUcores),
-						"--cpu-load",
-						strconv.Itoa(experimentsDetails.CPULoad),
-=======
 						experimentsDetails.NodeCPUcores,
 						"--cpu-load",
 						experimentsDetails.CPULoad,
->>>>>>> 111534cf
 						"--timeout",
 						strconv.Itoa(experimentsDetails.ChaosDuration),
 					},
