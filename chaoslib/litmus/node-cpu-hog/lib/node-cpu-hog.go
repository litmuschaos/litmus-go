--- conflicted
+++ resolved
@@ -108,12 +108,7 @@
 
 		//Checking the status of helper pod
 		log.Info("[Status]: Checking the status of the helper pod")
-<<<<<<< HEAD
-		if err := status.CheckApplicationStatus(experimentsDetails.ChaosNamespace, appLabel, experimentsDetails.Timeout, experimentsDetails.Delay, clients); err != nil {
-=======
-		err = status.CheckHelperStatus(experimentsDetails.ChaosNamespace, appLabel, experimentsDetails.Timeout, experimentsDetails.Delay, clients)
-		if err != nil {
->>>>>>> 96435dd3
+		if err := status.CheckHelperStatus(experimentsDetails.ChaosNamespace, appLabel, experimentsDetails.Timeout, experimentsDetails.Delay, clients); err != nil {
 			common.DeleteHelperPodBasedOnJobCleanupPolicy(experimentsDetails.ExperimentName+"-helper-"+experimentsDetails.RunID, appLabel, chaosDetails, clients)
 			return errors.Errorf("helper pod is not in running state, err: %v", err)
 		}
@@ -188,12 +183,7 @@
 
 	//Checking the status of helper pod
 	log.Info("[Status]: Checking the status of the helper pods")
-<<<<<<< HEAD
-	if err := status.CheckApplicationStatus(experimentsDetails.ChaosNamespace, appLabel, experimentsDetails.Timeout, experimentsDetails.Delay, clients); err != nil {
-=======
-	err = status.CheckHelperStatus(experimentsDetails.ChaosNamespace, appLabel, experimentsDetails.Timeout, experimentsDetails.Delay, clients)
-	if err != nil {
->>>>>>> 96435dd3
+	if err := status.CheckHelperStatus(experimentsDetails.ChaosNamespace, appLabel, experimentsDetails.Timeout, experimentsDetails.Delay, clients); err != nil {
 		common.DeleteAllHelperPodBasedOnJobCleanupPolicy(appLabel, chaosDetails, clients)
 		return errors.Errorf("helper pod is not in running state, err: %v", err)
 	}
