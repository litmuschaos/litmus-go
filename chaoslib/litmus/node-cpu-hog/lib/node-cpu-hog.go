--- conflicted
+++ resolved
@@ -229,16 +229,10 @@
 			Annotations: chaosDetails.Annotations,
 		},
 		Spec: apiv1.PodSpec{
-<<<<<<< HEAD
-			RestartPolicy:    apiv1.RestartPolicyNever,
-			ImagePullSecrets: chaosDetails.ImagePullSecrets,
-			NodeName:         appNode,
-=======
 			RestartPolicy:                 apiv1.RestartPolicyNever,
-			ImagePullSecrets:              experimentsDetails.ImagePullSecrets,
+			ImagePullSecrets:              chaosDetails.ImagePullSecrets,
 			NodeName:                      appNode,
 			TerminationGracePeriodSeconds: &terminationGracePeriodSeconds,
->>>>>>> 4278b837
 			Containers: []apiv1.Container{
 				{
 					Name:            experimentsDetails.ExperimentName,
