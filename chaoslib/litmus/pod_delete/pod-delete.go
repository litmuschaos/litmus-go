--- conflicted
+++ resolved
@@ -1,16 +1,18 @@
 package pod_delete
 
 import (
-	
+	"strconv"
 	"time"
-	log "github.com/sirupsen/logrus"
 
-    "github.com/litmuschaos/litmus-go/pkg/types"
-    "github.com/litmuschaos/litmus-go/pkg/status"
+	"github.com/litmuschaos/litmus-go/pkg/log"
+	"github.com/sirupsen/logrus"
+
 	"github.com/litmuschaos/litmus-go/pkg/environment"
+	"github.com/litmuschaos/litmus-go/pkg/events"
 	"github.com/litmuschaos/litmus-go/pkg/math"
-	"k8s.io/apimachinery/pkg/apis/meta/v1"
-	"github.com/litmuschaos/litmus-go/pkg/events"
+	"github.com/litmuschaos/litmus-go/pkg/status"
+	"github.com/litmuschaos/litmus-go/pkg/types"
+	v1 "k8s.io/apimachinery/pkg/apis/meta/v1"
 )
 
 //PodDeleteChaos deletes the random single/multiple pods
@@ -22,11 +24,12 @@
 	for x := 0; x < Iterations; x++ {
 
 		//Getting the list of all the target pod for deletion
-		targetPodList, err := PreparePodList(experimentsDetails, clients,resultDetails)
+		targetPodList, err := PreparePodList(experimentsDetails, clients, resultDetails)
 		if err != nil {
 			return err
 		}
-		log.WithFields(log.Fields{}).Infof("Killing %v pods", targetPodList)
+		log.InfoWithValues("[Info]: Killing the following pods", logrus.Fields{
+			"PodList": targetPodList})
 
 		//Deleting the application pod
 		for _, pods := range targetPodList {
@@ -36,39 +39,35 @@
 				return err
 			}
 		}
-<<<<<<< HEAD
-		if experimentsDetails.EngineName != ""{
-=======
 		if experimentsDetails.EngineName != "" {
->>>>>>> c4191e44
-		recorder.ChaosInject(experimentsDetails)
+			recorder.ChaosInject(experimentsDetails)
 		}
 
 		//ChaosCurrentTimeStamp contains the current timestamp
 		ChaosCurrentTimeStamp := time.Now().Unix()
-	
+
 		//ChaosDiffTimeStamp contains the difference of current timestamp and start timestamp
 		//It will helpful to track the total chaos duration
 		chaosDiffTimeStamp := ChaosCurrentTimeStamp - ChaosStartTimeStamp
-	
+
 		if int(chaosDiffTimeStamp) >= experimentsDetails.ChaosDuration {
 			break
 		}
 
 		//Waiting for the chaos interval after chaos injection
 		if experimentsDetails.ChaosInterval != 0 {
-			log.WithFields(log.Fields{}).Infof("[Wait]: Wait for the chaos interval %vs", experimentsDetails.ChaosInterval)
+			log.Infof("[Wait]: Wait for the chaos interval %vs", strconv.Itoa(experimentsDetails.ChaosInterval))
 			waitForChaosInterval(experimentsDetails)
 		}
 		//Verify the status of pod after the chaos injection
-		log.WithFields(log.Fields{}).Info("[Status]: Verification for the recreation of application pod")
+		log.Info("[Status]: Verification for the recreation of application pod")
 		err = status.CheckApplicationStatus(experimentsDetails.AppNS, experimentsDetails.AppLabel, clients)
 		if err != nil {
 			resultDetails.FailStep = "Verification for the recreation of application pod"
 			return err
 		}
 	}
-	klog.V(0).Infof("[Completion]: %v chaos is done",experimentsDetails.ExperimentName)
+	log.Infof("[Completion]: %v chaos is done", experimentsDetails.ExperimentName)
 
 	return nil
 }
@@ -80,17 +79,17 @@
 	Iterations := GetIterations(experimentsDetails)
 	//Waiting for the ramp time before chaos injection
 	if experimentsDetails.RampTime != 0 {
-		log.WithFields(log.Fields{}).Infof("[Ramp]: Waiting for the %vs ramp time before injecting chaos", experimentsDetails.RampTime)
+		log.Infof("[Ramp]: Waiting for the %vs ramp time before injecting chaos", strconv.Itoa(experimentsDetails.RampTime))
 		waitForRampTime(experimentsDetails)
 	}
 	//Deleting for the application pod
-	err := PodDeleteChaos(experimentsDetails, clients, Iterations, resultDetails,recorder)
-	if err != nil{
+	err := PodDeleteChaos(experimentsDetails, clients, Iterations, resultDetails, recorder)
+	if err != nil {
 		return err
 	}
 	//Waiting for the ramp time after chaos injection
 	if experimentsDetails.RampTime != 0 {
-		log.WithFields(log.Fields{}).Infof("[Ramp]: Waiting for the %vs ramp time after injecting chaos", experimentsDetails.RampTime)
+		log.Infof("[Ramp]: Waiting for the %vs ramp time after injecting chaos", strconv.Itoa(experimentsDetails.RampTime))
 		waitForRampTime(experimentsDetails)
 	}
 	return nil
