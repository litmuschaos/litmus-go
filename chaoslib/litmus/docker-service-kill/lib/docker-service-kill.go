--- conflicted
+++ resolved
@@ -109,10 +109,7 @@
 func createHelperPod(experimentsDetails *experimentTypes.ExperimentDetails, clients clients.ClientSets, chaosDetails *types.ChaosDetails, appNodeName string) error {
 
 	privileged := true
-<<<<<<< HEAD
-=======
 	terminationGracePeriodSeconds := int64(experimentsDetails.TerminationGracePeriodSeconds)
->>>>>>> 4278b837
 
 	helperPod := &apiv1.Pod{
 		ObjectMeta: v1.ObjectMeta{
@@ -122,16 +119,10 @@
 			Annotations: chaosDetails.Annotations,
 		},
 		Spec: apiv1.PodSpec{
-<<<<<<< HEAD
-			RestartPolicy:    apiv1.RestartPolicyNever,
-			ImagePullSecrets: chaosDetails.ImagePullSecrets,
-			NodeName:         appNodeName,
-=======
 			RestartPolicy:                 apiv1.RestartPolicyNever,
-			ImagePullSecrets:              experimentsDetails.ImagePullSecrets,
+			ImagePullSecrets:              chaosDetails.ImagePullSecrets,
 			NodeName:                      appNodeName,
 			TerminationGracePeriodSeconds: &terminationGracePeriodSeconds,
->>>>>>> 4278b837
 			Volumes: []apiv1.Volume{
 				{
 					Name: "bus",
@@ -198,32 +189,8 @@
 
 	_, err := clients.KubeClient.CoreV1().Pods(experimentsDetails.ChaosNamespace).Create(helperPod)
 	return err
-<<<<<<< HEAD
-=======
 }
 
-// setHelperData derive the data from experiment pod and sets into experimentDetails struct
-// which can be used to create helper pod
-func setHelperData(experimentsDetails *experimentTypes.ExperimentDetails, clients clients.ClientSets) error {
-	// Get Chaos Pod Annotation
-	var err error
-	experimentsDetails.Annotations, err = common.GetChaosPodAnnotation(experimentsDetails.ChaosPodName, experimentsDetails.ChaosNamespace, clients)
-	if err != nil {
-		return errors.Errorf("unable to get annotations, err: %v", err)
-	}
-	// Get Resource Requirements
-	experimentsDetails.Resources, err = common.GetChaosPodResourceRequirements(experimentsDetails.ChaosPodName, experimentsDetails.ExperimentName, experimentsDetails.ChaosNamespace, clients)
-	if err != nil {
-		return errors.Errorf("unable to get resource requirements, err: %v", err)
-	}
-	// Get ImagePullSecrets
-	experimentsDetails.ImagePullSecrets, err = common.GetImagePullSecrets(experimentsDetails.ChaosPodName, experimentsDetails.ChaosNamespace, clients)
-	if err != nil {
-		return errors.Errorf("unable to get imagePullSecrets, err: %v", err)
-	}
-	return nil
-}
 func ptrint64(p int64) *int64 {
 	return &p
->>>>>>> 4278b837
 }