package pod_memory_hog

import (
	"fmt"
	"os"
	"os/signal"
	"strconv"
	"strings"
	"syscall"
	"time"

	clients "github.com/litmuschaos/litmus-go/pkg/clients"
	"github.com/litmuschaos/litmus-go/pkg/events"
	experimentTypes "github.com/litmuschaos/litmus-go/pkg/generic/pod-memory-hog/types"
	"github.com/litmuschaos/litmus-go/pkg/log"
	"github.com/litmuschaos/litmus-go/pkg/math"
	"github.com/litmuschaos/litmus-go/pkg/result"
	"github.com/litmuschaos/litmus-go/pkg/types"
	litmusexec "github.com/litmuschaos/litmus-go/pkg/utils/exec"
	"github.com/litmuschaos/litmus-go/pkg/utils/regular"
	"github.com/pkg/errors"
	"github.com/sirupsen/logrus"
	core_v1 "k8s.io/api/core/v1"
	v1 "k8s.io/apimachinery/pkg/apis/meta/v1"
	"k8s.io/klog"
)

// StressMemory Uses the REST API to exec into the target container of the target pod
// The function will be constantly increasing the Memory utilisation until it reaches the maximum available or allowed number.
// Using the TOTAL_CHAOS_DURATION we will need to specify for how long this experiment will last
func StressMemory(MemoryConsumption, containerName, podName, namespace string, clients clients.ClientSets) error {

	log.Infof("The memory consumption is: %v", MemoryConsumption)

<<<<<<< HEAD
	// It will contains all the pod & container details required for exec command
	execCommandDetails := litmusexec.PodDetails{}
=======
	ddCmd := fmt.Sprintf("dd if=/dev/zero of=/dev/null bs=" + MemoryConsumption + "M")
	command := []string{"/bin/sh", "-c", ddCmd}

	req := clients.KubeClient.CoreV1().RESTClient().Post().
		Resource("pods").
		Name(podName).
		Namespace(namespace).
		SubResource("exec")
	scheme := runtime.NewScheme()
	if err := core_v1.AddToScheme(scheme); err != nil {
		return fmt.Errorf("error adding to scheme: %v", err)
	}

	parameterCodec := runtime.NewParameterCodec(scheme)
	req.VersionedParams(&core_v1.PodExecOptions{
		Command:   command,
		Container: containerName,
		Stdin:     false,
		Stdout:    true,
		Stderr:    true,
		TTY:       false,
	}, parameterCodec)

	exec, err := remotecommand.NewSPDYExecutor(clients.KubeConfig, "POST", req.URL())
	if err != nil {
		return fmt.Errorf("error while creating Executor: %v", err)
	}

	stdout := os.Stdout
	stderr := os.Stderr
>>>>>>> eee392cb

	ddCmd := fmt.Sprintf("dd if=/dev/zero of=/dev/null bs=" + MemoryConsumption + "M")
	command := []string{"/bin/sh", "-c", ddCmd}

	litmusexec.SetExecCommandAttributes(&execCommandDetails, podName, containerName, namespace)
	_, err := litmusexec.Exec(&execCommandDetails, clients, command)
	if err != nil {
		return errors.Errorf("Unable to run stress command inside target container, due to err: %v", err)
	}
	return nil
}

//ExperimentMemory function orchestrates the experiment by calling the StressMemory function, of every container, of every pod that is targetted
func ExperimentMemory(experimentsDetails *experimentTypes.ExperimentDetails, clients clients.ClientSets, resultDetails *types.ResultDetails, eventsDetails *types.EventDetails, chaosDetails *types.ChaosDetails) error {

	var endTime <-chan time.Time
	timeDelay := time.Duration(experimentsDetails.ChaosDuration) * time.Second

	//Getting the list of all the target pod for deletion
	realpods, err := PreparePodList(experimentsDetails, clients, resultDetails)
	if err != nil {
		return err
	}

	for _, pod := range realpods.Items {

		for _, container := range pod.Status.ContainerStatuses {
			if container.Ready != true {
				return errors.Errorf("containers are not yet in running state")
			}
			log.InfoWithValues("The running status of container to stress is as follows", logrus.Fields{
				"container": container.Name, "Pod": pod.Name, "Status": pod.Status.Phase})

			log.Infof("[Chaos]:Stressing: %v Megabytes", strconv.Itoa(experimentsDetails.MemoryConsumption))

			if experimentsDetails.EngineName != "" {
				msg := "Injecting " + experimentsDetails.ExperimentName + " chaos on " + pod.Name + " pod"
				types.SetEngineEventAttributes(eventsDetails, types.ChaosInject, msg, "Normal", chaosDetails)
				events.GenerateEvents(eventsDetails, clients, chaosDetails, "ChaosEngine")
			}

			go StressMemory(strconv.Itoa(experimentsDetails.MemoryConsumption), container.Name, pod.Name, experimentsDetails.AppNS, clients)

			log.Infof("[Chaos]:Waiting for: %vs", strconv.Itoa(experimentsDetails.ChaosDuration))

			// signChan channel is used to transmit signal notifications.
			signChan := make(chan os.Signal, 1)
			// Catch and relay certain signal(s) to signChan channel.
			signal.Notify(signChan, os.Interrupt, syscall.SIGTERM, syscall.SIGKILL)
		loop:
			for {
				endTime = time.After(timeDelay)
				select {
				case <-signChan:
					log.Info("[Chaos]: Killing process started because of terminated signal received")
					err = KillStressMemory(container.Name, pod.Name, experimentsDetails.AppNS, clients)
					if err != nil {
						klog.V(0).Infof("Error in Kill stress after")
						return err
					}
					// updating the chaosresult after stopped
					failStep := "Memory hog Chaos injection stopped!"
					types.SetResultAfterCompletion(resultDetails, "Fail", "Stopped", failStep)
					result.ChaosResult(chaosDetails, clients, resultDetails, "EOT")

					// generating summary event in chaosengine
					msg := experimentsDetails.ExperimentName + " experiment has been aborted"
					types.SetEngineEventAttributes(eventsDetails, types.Summary, msg, "Warning", chaosDetails)
					events.GenerateEvents(eventsDetails, clients, chaosDetails, "ChaosEngine")

					// generating summary event in chaosresult
					types.SetResultEventAttributes(eventsDetails, types.Summary, msg, "Warning", resultDetails)
					events.GenerateEvents(eventsDetails, clients, chaosDetails, "ChaosResult")
					os.Exit(1)
				case <-endTime:
					log.Infof("[Chaos]: Time is up for experiment: %v", experimentsDetails.ExperimentName)
					endTime = nil
					break loop
				}
			}
			err = KillStressMemory(container.Name, pod.Name, experimentsDetails.AppNS, clients)
			if err != nil {
				errorCode := strings.Contains(err.Error(), "143")
				if errorCode != true {
					log.Infof("[Chaos]:Memory stress error: %v", err.Error())
					return err
				}
			}
		}
	}

	return nil
}

//PrepareMemoryStress contains the steps for prepration before chaos
func PrepareMemoryStress(experimentsDetails *experimentTypes.ExperimentDetails, clients clients.ClientSets, resultDetails *types.ResultDetails, eventsDetails *types.EventDetails, chaosDetails *types.ChaosDetails) error {

	//Waiting for the ramp time before chaos injection
	if experimentsDetails.RampTime != 0 {
		log.Infof("[Ramp]: Waiting for the %vs ramp time before injecting chaos", strconv.Itoa(experimentsDetails.RampTime))
		regular.WaitForDuration(experimentsDetails.RampTime)
	}
	//Starting the Memory stress experiment
	err := ExperimentMemory(experimentsDetails, clients, resultDetails, eventsDetails, chaosDetails)
	if err != nil {
		return err
	}
	//Waiting for the ramp time after chaos injection
	if experimentsDetails.RampTime != 0 {
		log.Infof("[Ramp]: Waiting for the %vs ramp time after injecting chaos", strconv.Itoa(experimentsDetails.RampTime))
		regular.WaitForDuration(experimentsDetails.RampTime)
	}
	return nil
}

//PreparePodList will also adjust the number of the target pods depending on the specified percentage in PODS_AFFECTED_PERC variable
func PreparePodList(experimentsDetails *experimentTypes.ExperimentDetails, clients clients.ClientSets, resultDetails *types.ResultDetails) (*core_v1.PodList, error) {

	log.Infof("[Chaos]:Pods percentage to affect is %v", strconv.Itoa(experimentsDetails.PodsAffectedPerc))

	//Getting the list of pods with the given labels and namespaces
	pods, err := clients.KubeClient.CoreV1().Pods(experimentsDetails.AppNS).List(v1.ListOptions{LabelSelector: experimentsDetails.AppLabel})
	if err != nil {
		resultDetails.FailStep = "Getting the list of pods with the given labels and namespaces"
		return nil, err
	}

	//If the default value has changed, means that we are aiming for a subset of the pods.
	if experimentsDetails.PodsAffectedPerc != 100 {

		newPodlistLength := math.Maximum(1, math.Adjustment(experimentsDetails.PodsAffectedPerc, len(pods.Items)))

		pods.Items = pods.Items[:newPodlistLength]

		log.Infof("[Chaos]:Number of pods targetted: %v", strconv.Itoa(newPodlistLength))

	}
	return pods, nil
}

//KillStressMemory function to kill the experiment. Triggered by either timeout of chaos duration or termination of the experiment
func KillStressMemory(containerName, podName, namespace string, clients clients.ClientSets) error {
	// It will contains all the pod & container details required for exec command
	execCommandDetails := litmusexec.PodDetails{}

	command := []string{"/bin/sh", "-c", "kill $(find /proc -name exe -lname '*/dd' 2>&1 | grep -v 'Permission denied' | awk -F/ '{print $(NF-1)}' |  head -n 1)"}

	litmusexec.SetExecCommandAttributes(&execCommandDetails, podName, containerName, namespace)
	_, err := litmusexec.Exec(&execCommandDetails, clients, command)
	if err != nil {
		return errors.Errorf("Unable to kill stress process inside target container, due to err: %v", err)
	}
	return nil
}<|MERGE_RESOLUTION|>--- conflicted
+++ resolved
@@ -16,8 +16,8 @@
 	"github.com/litmuschaos/litmus-go/pkg/math"
 	"github.com/litmuschaos/litmus-go/pkg/result"
 	"github.com/litmuschaos/litmus-go/pkg/types"
+	"github.com/litmuschaos/litmus-go/pkg/utils/common"
 	litmusexec "github.com/litmuschaos/litmus-go/pkg/utils/exec"
-	"github.com/litmuschaos/litmus-go/pkg/utils/regular"
 	"github.com/pkg/errors"
 	"github.com/sirupsen/logrus"
 	core_v1 "k8s.io/api/core/v1"
@@ -32,41 +32,8 @@
 
 	log.Infof("The memory consumption is: %v", MemoryConsumption)
 
-<<<<<<< HEAD
-	// It will contains all the pod & container details required for exec command
+	// It will contain all the pod & container details required for exec command
 	execCommandDetails := litmusexec.PodDetails{}
-=======
-	ddCmd := fmt.Sprintf("dd if=/dev/zero of=/dev/null bs=" + MemoryConsumption + "M")
-	command := []string{"/bin/sh", "-c", ddCmd}
-
-	req := clients.KubeClient.CoreV1().RESTClient().Post().
-		Resource("pods").
-		Name(podName).
-		Namespace(namespace).
-		SubResource("exec")
-	scheme := runtime.NewScheme()
-	if err := core_v1.AddToScheme(scheme); err != nil {
-		return fmt.Errorf("error adding to scheme: %v", err)
-	}
-
-	parameterCodec := runtime.NewParameterCodec(scheme)
-	req.VersionedParams(&core_v1.PodExecOptions{
-		Command:   command,
-		Container: containerName,
-		Stdin:     false,
-		Stdout:    true,
-		Stderr:    true,
-		TTY:       false,
-	}, parameterCodec)
-
-	exec, err := remotecommand.NewSPDYExecutor(clients.KubeConfig, "POST", req.URL())
-	if err != nil {
-		return fmt.Errorf("error while creating Executor: %v", err)
-	}
-
-	stdout := os.Stdout
-	stderr := os.Stderr
->>>>>>> eee392cb
 
 	ddCmd := fmt.Sprintf("dd if=/dev/zero of=/dev/null bs=" + MemoryConsumption + "M")
 	command := []string{"/bin/sh", "-c", ddCmd}
@@ -167,7 +134,7 @@
 	//Waiting for the ramp time before chaos injection
 	if experimentsDetails.RampTime != 0 {
 		log.Infof("[Ramp]: Waiting for the %vs ramp time before injecting chaos", strconv.Itoa(experimentsDetails.RampTime))
-		regular.WaitForDuration(experimentsDetails.RampTime)
+		common.WaitForDuration(experimentsDetails.RampTime)
 	}
 	//Starting the Memory stress experiment
 	err := ExperimentMemory(experimentsDetails, clients, resultDetails, eventsDetails, chaosDetails)
@@ -177,7 +144,7 @@
 	//Waiting for the ramp time after chaos injection
 	if experimentsDetails.RampTime != 0 {
 		log.Infof("[Ramp]: Waiting for the %vs ramp time after injecting chaos", strconv.Itoa(experimentsDetails.RampTime))
-		regular.WaitForDuration(experimentsDetails.RampTime)
+		common.WaitForDuration(experimentsDetails.RampTime)
 	}
 	return nil
 }
