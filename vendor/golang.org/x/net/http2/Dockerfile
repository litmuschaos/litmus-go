#
# This Dockerfile builds a recent curl with HTTP/2 client support, using
# a recent nghttp2 build.
#
# See the Makefile for how to tag it. If Docker and that image is found, the
# Go tests use this curl binary for integration tests.
#

<<<<<<< HEAD
FROM ubuntu:trusty-20190515
=======
FROM ubuntu:trusty-20190425
>>>>>>> 27df00ac

RUN apt-get update && \
    apt-get upgrade -y && \
    apt-get install -y git-core build-essential wget

RUN apt-get install -y --no-install-recommends \
       autotools-dev libtool pkg-config zlib1g-dev \
       libcunit1-dev libssl-dev libxml2-dev libevent-dev \
       automake autoconf

# The list of packages nghttp2 recommends for h2load:
RUN apt-get install -y --no-install-recommends make binutils \
        autoconf automake autotools-dev \
        libtool pkg-config zlib1g-dev libcunit1-dev libssl-dev libxml2-dev \
        libev-dev libevent-dev libjansson-dev libjemalloc-dev \
        cython python3.4-dev python-setuptools

# Note: setting NGHTTP2_VER before the git clone, so an old git clone isn't cached:
ENV NGHTTP2_VER 895da9a
RUN cd /root && git clone https://github.com/tatsuhiro-t/nghttp2.git

WORKDIR /root/nghttp2
RUN git reset --hard $NGHTTP2_VER
RUN autoreconf -i
RUN automake
RUN autoconf
RUN ./configure
RUN make
RUN make install

WORKDIR /root
RUN wget http://curl.haxx.se/download/curl-7.45.0.tar.gz
RUN tar -zxvf curl-7.45.0.tar.gz
WORKDIR /root/curl-7.45.0
RUN ./configure --with-ssl --with-nghttp2=/usr/local
RUN make
RUN make install
RUN ldconfig

CMD ["-h"]
ENTRYPOINT ["/usr/local/bin/curl"]
<|MERGE_RESOLUTION|>--- conflicted
+++ resolved
@@ -6,11 +6,8 @@
 # Go tests use this curl binary for integration tests.
 #
 
-<<<<<<< HEAD
+
 FROM ubuntu:trusty-20190515
-=======
-FROM ubuntu:trusty-20190425
->>>>>>> 27df00ac
 
 RUN apt-get update && \
     apt-get upgrade -y && \
