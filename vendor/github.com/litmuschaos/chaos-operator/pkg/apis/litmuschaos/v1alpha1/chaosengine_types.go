/*
Copyright 2019 LitmusChaos Authors

Licensed under the Apache License, Version 2.0 (the "License");
you may not use this file except in compliance with the License.
You may obtain a copy of the License at

   http://www.apache.org/licenses/LICENSE-2.0

Unless required by applicable law or agreed to in writing, software
distributed under the License is distributed on an "AS IS" BASIS,
WITHOUT WARRANTIES OR CONDITIONS OF ANY KIND, either express or implied.
See the License for the specific language governing permissions and
limitations under the License.
*/

package v1alpha1

import (
	corev1 "k8s.io/api/core/v1"
	metav1 "k8s.io/apimachinery/pkg/apis/meta/v1"
)

// ChaosEngineSpec defines the desired state of ChaosEngine
// +k8s:openapi-gen=true
// ChaosEngineSpec describes a user-facing custom resource which is used by developers
// to create a chaos profile
type ChaosEngineSpec struct {
	//Appinfo contains deployment details of AUT
	Appinfo ApplicationParams `json:"appinfo"`
	//AnnotationCheck defines whether annotation check is allowed or not. It can be true or false
	AnnotationCheck string `json:"annotationCheck,omitempty"`
	//ChaosServiceAccount is the SvcAcc specified for chaos runner pods
	ChaosServiceAccount string `json:"chaosServiceAccount"`
	//Components contains the image, imagePullPolicy, arguments, and commands of runner
	Components ComponentParams `json:"components"`
	//Consists of experiments executed by the engine
	Experiments []ExperimentList `json:"experiments"`
	//Monitor Enable Status
	Monitoring bool `json:"monitoring,omitempty"`
	//JobCleanUpPolicy decides to retain or delete the jobs
	JobCleanUpPolicy CleanUpPolicy `json:"jobCleanUpPolicy,omitempty"`
	//AuxiliaryAppInfo contains details of dependent applications (infra chaos)
	AuxiliaryAppInfo string `json:"auxiliaryAppInfo,omitempty"`
	//EngineStatus is a requirement for validation
	EngineState EngineState `json:"engineState"`
}

// EngineState provides interface for all supported strings in spec.EngineState
type EngineState string

const (
	// EngineStateActive starts the reconcile call
	EngineStateActive EngineState = "active"
	// EngineStateStop stops the reconcile call
	EngineStateStop EngineState = "stop"
)

type ExperimentStatus string

const (
	ExperimentStatusRunning    ExperimentStatus = "Running"
	ExperimentStatusCompleted  ExperimentStatus = "Completed"
	ExperimentStatusWaiting    ExperimentStatus = "Waiting for Job Creation"
	ExperimentStatusNotFound   ExperimentStatus = "ChaosExperiment Not Found"
	ExperimentStatusSuccessful ExperimentStatus = "Execution Successful"
	ExperimentStatusAborted    ExperimentStatus = "Forcefully Aborted"
)

// EngineStatus provides interface for all supported strings in status.EngineStatus
type EngineStatus string

const (
	// EngineStatusInitialized is used for reconcile calls to start reconcile for creation
	EngineStatusInitialized EngineStatus = "initialized"
	// EngineStatusCompleted is used for reconcile calls to start reconcile for completion
	EngineStatusCompleted EngineStatus = "completed"
	// EngineStatusStopped is used for reconcile calls to start reconcile for delete
	EngineStatusStopped EngineStatus = "stopped"
)

// CleanUpPolicy defines the garbage collection method used by chaos-operator
type CleanUpPolicy string

const (
	//CleanUpPolicyDelete sets the garbage collection policy of chaos-operator to Delete Chaos Resources
	CleanUpPolicyDelete CleanUpPolicy = "delete"

	//CleanUpPolicyRetain sets the garbage collection policy of chaos-operator to Retain Chaos Resources
	CleanUpPolicyRetain CleanUpPolicy = "retain"
)

// ChaosEngineStatus defines the observed state of ChaosEngine
// +k8s:openapi-gen=true

// ChaosEngineStatus derives information about status of individual experiments
type ChaosEngineStatus struct {
	//
	EngineStatus EngineStatus `json:"engineStatus"`
	//Detailed status of individual experiments
	Experiments []ExperimentStatuses `json:"experiments"`
}

// ApplicationParams defines information about Application-Under-Test (AUT) on the cluster
// Controller expects AUT to be annotated with litmuschaos.io/chaos: "true" to run chaos
type ApplicationParams struct {
	//Namespace of the AUT
	Appns string `json:"appns"`
	//Unique label of the AUT
	Applabel string `json:"applabel"`
	//kind of application
	AppKind string `json:"appkind"`
}

// ComponentParams defines information about the runner
type ComponentParams struct {
	//Contains informations of the the runner pod
	Runner RunnerInfo `json:"runner"`
}

// RunnerInfo defines the information of the runnerinfo pod
type RunnerInfo struct {
	//Image of the runner pod
	Image string `json:"image,omitempty"`
	//Type of runner
	Type string `json:"type,omitempty"`
	//Args of runner
	Args []string `json:"args,omitempty"`
	//Command for runner
	Command []string `json:"command,omitempty"`
	//ImagePullPolicy for runner pod
	ImagePullPolicy corev1.PullPolicy `json:"imagePullPolicy,omitempty"`
}

// ExperimentList defines information about chaos experiments defined in the chaos engine
// These experiments are "pulled" as versioned charts from a "hub"
type ExperimentList struct {
	//Name of the chaos experiment
	Name string `json:"name"`
	//Holds properties of an experiment listed in the engine
	Spec ExperimentAttributes `json:"spec"`
}

// ExperimentAttributes defines attributes of experiments
type ExperimentAttributes struct {
	//Execution priority of the chaos experiment
	Rank uint32 `json:"rank"`
	//Environment Varibles to override the default values in chaos-experiments
	Components ExperimentComponents `json:"components,omitempty"`
<<<<<<< HEAD
=======
	// K8sProbe contains details of k8s probe, which can be applied on the experiments
	K8sProbe []K8sProbeAttributes `json:"k8sProbe,omitempty"`
	// CmdProbe contains details of cmd probe, which can be applied on the experiments
	CmdProbe []CmdProbeAttributes `json:"cmdProbe,omitempty"`
	// HTTPProbe contains details of http probe, which can be applied on the experiments
	HTTPProbe []HTTPProbeAttributes `json:"httpProbe,omitempty"`
}

// K8sProbeAttributes contains details of k8s probe, which can be applied on the experiments
type K8sProbeAttributes struct {
	// Name of probe
	Name string `json:"name,omitempty"`
	// inputs needed for the k8s probe
	Inputs K8sProbeInputs `json:"inputs,omitempty"`
	// RunProperty contains timeout, retry and interval for the probe
	RunProperties RunProperty `json:"runProperties,omitempty"`
	// mode for k8s probe
	// it can be SOT, EOT, Edge
	Mode string `json:"mode,omitempty"`
}

// CmdProbeAttributes contains details of cmd probe, which can be applied on the experiments
type CmdProbeAttributes struct {
	// Name of probe
	Name string `json:"name,omitempty"`
	// inputs needed for the cmd probe
	Inputs CmdProbeInputs `json:"inputs,omitempty"`
	// RunProperty contains timeout, retry and interval for the probe
	RunProperties RunProperty `json:"runProperties,omitempty"`
	// mode for cmd probe
	// it can be SOT, EOT, Edge, Continuous
	Mode string `json:"mode,omitempty"`
}

// HTTPProbeAttributes contains details of k8s probe, which can be applied on the experiments
type HTTPProbeAttributes struct {
	// Name of probe
	Name string `json:"name,omitempty"`
	// inputs needed for the http probe
	Inputs HTTPProbeInputs `json:"inputs,omitempty"`
	// RunProperty contains timeout, retry and interval for the probe
	RunProperties RunProperty `json:"runProperties,omitempty"`
	// mode for http probe
	// it can be SOT, EOT, Edge, Continuous
	Mode string `json:"mode,omitempty"`
}

// K8sProbeInputs contains all the inputs required for k8s probe
type K8sProbeInputs struct {
	// Command need to be executed for the probe
	Command K8sCommand `json:"command,omitempty"`
	// Expected output or result of the command
	ExpectedResult string `json:"expectedResult,omitempty"`
}

// K8sCommand contains all the commands need for the k8sprobe
type K8sCommand struct {
	// group of the resource
	Group string `json:"group,omitempty"`
	// apiversion of the resource
	Version string `json:"version,omitempty"`
	// kind of resource
	Resource string `json:"resource,omitempty"`
	// namespace of the resource
	Namespace string `json:"namespace,omitempty"`
	// fieldselector to get the details
	FieldSelector string `json:"fieldSelector,omitempty"`
}

//CmdProbeInputs contains all the inputs required for cmd probe
type CmdProbeInputs struct {
	// Command need to be executed for the probe
	Command string `json:"command,omitempty"`
	// Expected output or result of the command
	ExpectedResult string `json:"expectedResult,omitempty"`
	// The source where we have to run the command
	// It can be a image or inline(inside experiment itself)
	Source string `json:"source,omitempty"`
}

//HTTPProbeInputs contains all the inputs required for http probe
type HTTPProbeInputs struct {
	// URL which needs to curl, to check the status
	URL string `json:"url,omitempty"`
	// Expected response code from the given url
	ExpectedResponseCode string `json:"expectedResponseCode,omitempty"`
}

//RunProperty contains timeout, retry and interval for the probe
type RunProperty struct {
	//ProbeTimeout contains timeout for the probe
	ProbeTimeout int `json:"probeTimeout,omitempty"`
	// Interval contains the inverval for the probe
	Interval int `json:"interval,omitempty"`
	// Retry contains the retry count for the probe
	Retry int `json:"retry,omitempty"`
>>>>>>> 55b0a6fc
}

// ExperimentComponents contains ENV, Configmaps and Secrets
type ExperimentComponents struct {
<<<<<<< HEAD
	ENV        []ExperimentENV `json:"env,omitempty"`
	ConfigMaps []ConfigMap     `json:"configMaps,omitempty"`
	Secrets    []Secret        `json:"secrets,omitempty"`
=======
	ENV                   []ExperimentENV    `json:"env,omitempty"`
	ConfigMaps            []ConfigMap        `json:"configMaps,omitempty"`
	Secrets               []Secret           `json:"secrets,omitempty"`
	ExperimentAnnotations map[string]string  `json:"experimentannotation,omitempty"`
	ExperimentImage       string             `json:"experimentImage,omitempty"`
	NodeSelector          map[string]string  `json:"nodeSelector,omitempty"`
	StatusCheckTimeouts   StatusCheckTimeout `json:"statusCheckTimeouts,omitempty"`
}

// StatusCheckTimeout contains Delay and timeouts for the status checks
type StatusCheckTimeout struct {
	Delay   int `json:"delay,omitempty"`
	Timeout int `json:"timeout,omitempty"`
>>>>>>> 55b0a6fc
}

// ExperimentENV varibles to override the default values in chaosexperiment
type ExperimentENV struct {
	Name  string `json:"name"`
	Value string `json:"value"`
}

// ExperimentStatuses defines information about status of individual experiments
// These fields are immutable, and are derived by kubernetes(operator)
type ExperimentStatuses struct {
	//Name of the chaos experiment 
	Name string `json:"name"`
	//Name of chaos-runner pod managing this experiment
	Runner string `json:"runner"`
	//Name of experiment pod executing the chaos
	ExpPod string `json:"experimentPod"`
	//Current state of chaos experiment
	Status ExperimentStatus `json:"status"`
	//Result of a completed chaos experiment
	Verdict string `json:"verdict"`
	//Time of last state change of chaos experiment
	LastUpdateTime metav1.Time `json:"lastUpdateTime"`
}

// +genclient
// +resource:path=chaosengine
// +k8s:deepcopy-gen:interfaces=k8s.io/apimachinery/pkg/runtime.Object

// ChaosEngine is the Schema for the chaosengines API
// +k8s:openapi-gen=true
type ChaosEngine struct {
	metav1.TypeMeta   `json:",inline"`
	metav1.ObjectMeta `json:"metadata,omitempty"`

	Spec   ChaosEngineSpec   `json:"spec,omitempty"`
	Status ChaosEngineStatus `json:"status,omitempty"`
}

// ChaosEngineList contains a list of ChaosEngine
// +k8s:deepcopy-gen:interfaces=k8s.io/apimachinery/pkg/runtime.Object
type ChaosEngineList struct {
	metav1.TypeMeta `json:",inline"`
	metav1.ListMeta `json:"metadata,omitempty"`
	Items           []ChaosEngine `json:"items"`
}

func init() {
	SchemeBuilder.Register(&ChaosEngine{}, &ChaosEngineList{})
}<|MERGE_RESOLUTION|>--- conflicted
+++ resolved
@@ -56,15 +56,22 @@
 	EngineStateStop EngineState = "stop"
 )
 
+// ExperimentStatus is typecasted to string for supporting the values below.
 type ExperimentStatus string
 
 const (
-	ExperimentStatusRunning    ExperimentStatus = "Running"
-	ExperimentStatusCompleted  ExperimentStatus = "Completed"
-	ExperimentStatusWaiting    ExperimentStatus = "Waiting for Job Creation"
-	ExperimentStatusNotFound   ExperimentStatus = "ChaosExperiment Not Found"
+	// ExperimentStatusRunning is status of Experiment which is currently running
+	ExperimentStatusRunning ExperimentStatus = "Running"
+	// ExperimentStatusCompleted is status of Experiment which has been completed
+	ExperimentStatusCompleted ExperimentStatus = "Completed"
+	// ExperimentStatusWaiting is status of Experiment which will be executed via a Job
+	ExperimentStatusWaiting ExperimentStatus = "Waiting for Job Creation"
+	// ExperimentStatusNotFound is status of Experiment which is not found inside ChaosNamespace
+	ExperimentStatusNotFound ExperimentStatus = "ChaosExperiment Not Found"
+	// ExperimentStatusSuccessful is status of a Successful experiment execution
 	ExperimentStatusSuccessful ExperimentStatus = "Execution Successful"
-	ExperimentStatusAborted    ExperimentStatus = "Forcefully Aborted"
+	// ExperimentStatusAborted is status of a Experiment is forcefully aborted
+	ExperimentStatusAborted ExperimentStatus = "Forcefully Aborted"
 )
 
 // EngineStatus provides interface for all supported strings in status.EngineStatus
@@ -95,7 +102,7 @@
 
 // ChaosEngineStatus derives information about status of individual experiments
 type ChaosEngineStatus struct {
-	//
+	//EngineStatus is a typed string to support limited values for ChaosEngine Status
 	EngineStatus EngineStatus `json:"engineStatus"`
 	//Detailed status of individual experiments
 	Experiments []ExperimentStatuses `json:"experiments"`
@@ -130,6 +137,8 @@
 	Command []string `json:"command,omitempty"`
 	//ImagePullPolicy for runner pod
 	ImagePullPolicy corev1.PullPolicy `json:"imagePullPolicy,omitempty"`
+	// Runner Annotations that needs to be provided in the pod for pod that is getting created
+	RunnerAnnotation map[string]string `json:"runnerannotation,omitempty"`
 }
 
 // ExperimentList defines information about chaos experiments defined in the chaos engine
@@ -145,10 +154,9 @@
 type ExperimentAttributes struct {
 	//Execution priority of the chaos experiment
 	Rank uint32 `json:"rank"`
-	//Environment Varibles to override the default values in chaos-experiments
+	// It contains env, configmaps, secrets, experimentImage, node selector, custom experiment annotation
+	// which can be provided or overridden from the chaos engine
 	Components ExperimentComponents `json:"components,omitempty"`
-<<<<<<< HEAD
-=======
 	// K8sProbe contains details of k8s probe, which can be applied on the experiments
 	K8sProbe []K8sProbeAttributes `json:"k8sProbe,omitempty"`
 	// CmdProbe contains details of cmd probe, which can be applied on the experiments
@@ -245,16 +253,10 @@
 	Interval int `json:"interval,omitempty"`
 	// Retry contains the retry count for the probe
 	Retry int `json:"retry,omitempty"`
->>>>>>> 55b0a6fc
 }
 
 // ExperimentComponents contains ENV, Configmaps and Secrets
 type ExperimentComponents struct {
-<<<<<<< HEAD
-	ENV        []ExperimentENV `json:"env,omitempty"`
-	ConfigMaps []ConfigMap     `json:"configMaps,omitempty"`
-	Secrets    []Secret        `json:"secrets,omitempty"`
-=======
 	ENV                   []ExperimentENV    `json:"env,omitempty"`
 	ConfigMaps            []ConfigMap        `json:"configMaps,omitempty"`
 	Secrets               []Secret           `json:"secrets,omitempty"`
@@ -268,7 +270,6 @@
 type StatusCheckTimeout struct {
 	Delay   int `json:"delay,omitempty"`
 	Timeout int `json:"timeout,omitempty"`
->>>>>>> 55b0a6fc
 }
 
 // ExperimentENV varibles to override the default values in chaosexperiment
